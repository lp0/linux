

	List of maintainers and how to submit kernel changes

Please try to follow the guidelines below.  This will make things
easier on the maintainers.  Not all of these guidelines matter for every
trivial patch so apply some common sense.

1.	Always _test_ your changes, however small, on at least 4 or
	5 people, preferably many more.

2.	Try to release a few ALPHA test versions to the net. Announce
	them onto the kernel channel and await results. This is especially
	important for device drivers, because often that's the only way
	you will find things like the fact version 3 firmware needs
	a magic fix you didn't know about, or some clown changed the
	chips on a board and not its name.  (Don't laugh!  Look at the
	SMC etherpower for that.)

3.	Make sure your changes compile correctly in multiple
	configurations. In particular check that changes work both as a
	module and built into the kernel.

4.	When you are happy with a change make it generally available for
	testing and await feedback.

5.	Make a patch available to the relevant maintainer in the list. Use
	'diff -u' to make the patch easy to merge. Be prepared to get your
	changes sent back with seemingly silly requests about formatting
	and variable names.  These aren't as silly as they seem. One
	job the maintainers (and especially Linus) do is to keep things
	looking the same. Sometimes this means that the clever hack in
	your driver to get around a problem actually needs to become a
	generalized kernel feature ready for next time.

	PLEASE check your patch with the automated style checker
	(scripts/checkpatch.pl) to catch trival style violations.
	See Documentation/CodingStyle for guidance here.

	PLEASE CC: the maintainers and mailing lists that are generated
	by scripts/get_maintainer.pl.  The results returned by the
	script will be best if you have git installed and are making
	your changes in a branch derived from Linus' latest git tree.
	See Documentation/SubmittingPatches for details.

	PLEASE try to include any credit lines you want added with the
	patch. It avoids people being missed off by mistake and makes
	it easier to know who wants adding and who doesn't.

	PLEASE document known bugs. If it doesn't work for everything
	or does something very odd once a month document it.

	PLEASE remember that submissions must be made under the terms
	of the OSDL certificate of contribution and should include a
	Signed-off-by: line.  The current version of this "Developer's
	Certificate of Origin" (DCO) is listed in the file
	Documentation/SubmittingPatches.

6.	Make sure you have the right to send any changes you make. If you
	do changes at work you may find your employer owns the patch
	not you.

7.	When sending security related changes or reports to a maintainer
	please Cc: security@kernel.org, especially if the maintainer
	does not respond.

8.	Happy hacking.

Descriptions of section entries:

	P: Person (obsolete)
	M: Mail patches to: FullName <address@domain>
	L: Mailing list that is relevant to this area
	W: Web-page with status/info
	Q: Patchwork web based patch tracking system site
	T: SCM tree type and location.  Type is one of: git, hg, quilt, stgit, topgit.
	S: Status, one of the following:
	   Supported:	Someone is actually paid to look after this.
	   Maintained:	Someone actually looks after it.
	   Odd Fixes:	It has a maintainer but they don't have time to do
			much other than throw the odd patch in. See below..
	   Orphan:	No current maintainer [but maybe you could take the
			role as you write your new code].
	   Obsolete:	Old code. Something tagged obsolete generally means
			it has been replaced by a better system and you
			should be using that.
	F: Files and directories with wildcard patterns.
	   A trailing slash includes all files and subdirectory files.
	   F:	drivers/net/	all files in and below drivers/net
	   F:	drivers/net/*	all files in drivers/net, but not below
	   F:	*/net/*		all files in "any top level directory"/net
	   One pattern per line.  Multiple F: lines acceptable.
	X: Files and directories that are NOT maintained, same rules as F:
	   Files exclusions are tested before file matches.
	   Can be useful for excluding a specific subdirectory, for instance:
	   F:	net/
	   X:	net/ipv6/
	   matches all files in and below net excluding net/ipv6/
	K: Keyword perl extended regex pattern to match content in a
	   patch or file.  For instance:
	   K: of_get_profile
	      matches patches or files that contain "of_get_profile"
	   K: \b(printk|pr_(info|err))\b
	      matches patches or files that contain one or more of the words
	      printk, pr_info or pr_err
	   One regex pattern per line.  Multiple K: lines acceptable.

Note: For the hard of thinking, this list is meant to remain in alphabetical
order. If you could add yourselves to it in alphabetical order that would be
so much easier [Ed]

Maintainers List (try to look for most precise areas first)

		-----------------------------------

3C505 NETWORK DRIVER
M:	Philip Blundell <philb@gnu.org>
L:	netdev@vger.kernel.org
S:	Maintained
F:	drivers/net/ethernet/i825xx/3c505*

3C59X NETWORK DRIVER
M:	Steffen Klassert <klassert@mathematik.tu-chemnitz.de>
L:	netdev@vger.kernel.org
S:	Maintained
F:	Documentation/networking/vortex.txt
F:	drivers/net/ethernet/3com/3c59x.c

3CR990 NETWORK DRIVER
M:	David Dillow <dave@thedillows.org>
L:	netdev@vger.kernel.org
S:	Maintained
F:	drivers/net/ethernet/3com/typhoon*

3WARE SAS/SATA-RAID SCSI DRIVERS (3W-XXXX, 3W-9XXX, 3W-SAS)
M:	Adam Radford <linuxraid@lsi.com>
L:	linux-scsi@vger.kernel.org
W:	http://www.lsi.com
S:	Supported
F:	drivers/scsi/3w-*

53C700 AND 53C700-66 SCSI DRIVER
M:	"James E.J. Bottomley" <James.Bottomley@HansenPartnership.com>
L:	linux-scsi@vger.kernel.org
S:	Maintained
F:	drivers/scsi/53c700*

6PACK NETWORK DRIVER FOR AX.25
M:	Andreas Koensgen <ajk@comnets.uni-bremen.de>
L:	linux-hams@vger.kernel.org
S:	Maintained
F:	drivers/net/hamradio/6pack.c

8169 10/100/1000 GIGABIT ETHERNET DRIVER
M:	Realtek linux nic maintainers <nic_swsd@realtek.com>
M:	Francois Romieu <romieu@fr.zoreil.com>
L:	netdev@vger.kernel.org
S:	Maintained
F:	drivers/net/ethernet/realtek/r8169.c

8250/16?50 (AND CLONE UARTS) SERIAL DRIVER
M:	Greg Kroah-Hartman <gregkh@linuxfoundation.org>
L:	linux-serial@vger.kernel.org
W:	http://serial.sourceforge.net
S:	Maintained
T:	git git://git.kernel.org/pub/scm/linux/kernel/git/gregkh/tty.git
F:	drivers/tty/serial/8250*
F:	include/linux/serial_8250.h

8390 NETWORK DRIVERS [WD80x3/SMC-ELITE, SMC-ULTRA, NE2000, 3C503, etc.]
L:	netdev@vger.kernel.org
S:	Orphan / Obsolete
F:	drivers/net/ethernet/8390/

9P FILE SYSTEM
M:	Eric Van Hensbergen <ericvh@gmail.com>
M:	Ron Minnich <rminnich@sandia.gov>
M:	Latchesar Ionkov <lucho@ionkov.net>
L:	v9fs-developer@lists.sourceforge.net
W:	http://swik.net/v9fs
Q:	http://patchwork.kernel.org/project/v9fs-devel/list/
T:	git git://git.kernel.org/pub/scm/linux/kernel/git/ericvh/v9fs.git
S:	Maintained
F:	Documentation/filesystems/9p.txt
F:	fs/9p/

A8293 MEDIA DRIVER
M:	Antti Palosaari <crope@iki.fi>
L:	linux-media@vger.kernel.org
W:	http://linuxtv.org/
W:	http://palosaari.fi/linux/
Q:	http://patchwork.linuxtv.org/project/linux-media/list/
T:	git git://linuxtv.org/anttip/media_tree.git
S:	Maintained
F:	drivers/media/dvb-frontends/a8293*

AACRAID SCSI RAID DRIVER
M:	Adaptec OEM Raid Solutions <aacraid@adaptec.com>
L:	linux-scsi@vger.kernel.org
W:	http://www.adaptec.com/
S:	Supported
F:	Documentation/scsi/aacraid.txt
F:	drivers/scsi/aacraid/

ABIT UGURU 1,2 HARDWARE MONITOR DRIVER
M:	Hans de Goede <hdegoede@redhat.com>
L:	lm-sensors@lm-sensors.org
S:	Maintained
F:	drivers/hwmon/abituguru.c

ABIT UGURU 3 HARDWARE MONITOR DRIVER
M:	Alistair John Strachan <alistair@devzero.co.uk>
L:	lm-sensors@lm-sensors.org
S:	Maintained
F:	drivers/hwmon/abituguru3.c

ACENIC DRIVER
M:	Jes Sorensen <jes@trained-monkey.org>
L:	linux-acenic@sunsite.dk
S:	Maintained
F:	drivers/net/ethernet/alteon/acenic*

ACER ASPIRE ONE TEMPERATURE AND FAN DRIVER
M:	Peter Feuerer <peter@piie.net>
L:	platform-driver-x86@vger.kernel.org
W:	http://piie.net/?section=acerhdf
S:	Maintained
F:	drivers/platform/x86/acerhdf.c

ACER WMI LAPTOP EXTRAS
M:	Joey Lee <jlee@novell.com>
L:	platform-driver-x86@vger.kernel.org
S:	Maintained
F:	drivers/platform/x86/acer-wmi.c

ACPI
M:	Len Brown <lenb@kernel.org>
M:	Rafael J. Wysocki <rjw@sisk.pl>
L:	linux-acpi@vger.kernel.org
W:	http://www.lesswatts.org/projects/acpi/
Q:	http://patchwork.kernel.org/project/linux-acpi/list/
T:	git git://git.kernel.org/pub/scm/linux/kernel/git/lenb/linux
S:	Supported
F:	drivers/acpi/
F:	drivers/pnp/pnpacpi/
F:	include/linux/acpi.h
F:	include/acpi/

ACPI FAN DRIVER
M:	Zhang Rui <rui.zhang@intel.com>
L:	linux-acpi@vger.kernel.org
W:	http://www.lesswatts.org/projects/acpi/
S:	Supported
F:	drivers/acpi/fan.c

ACPI THERMAL DRIVER
M:	Zhang Rui <rui.zhang@intel.com>
L:	linux-acpi@vger.kernel.org
W:	http://www.lesswatts.org/projects/acpi/
S:	Supported
F:	drivers/acpi/*thermal*

ACPI VIDEO DRIVER
M:	Zhang Rui <rui.zhang@intel.com>
L:	linux-acpi@vger.kernel.org
W:	http://www.lesswatts.org/projects/acpi/
S:	Supported
F:	drivers/acpi/video.c

ACPI WMI DRIVER
L:	platform-driver-x86@vger.kernel.org
S:	Orphan
F:	drivers/platform/x86/wmi.c

AD1889 ALSA SOUND DRIVER
M:	Thibaut Varene <T-Bone@parisc-linux.org>
W:	http://wiki.parisc-linux.org/AD1889
L:	linux-parisc@vger.kernel.org
S:	Maintained
F:	sound/pci/ad1889.*

AD525X ANALOG DEVICES DIGITAL POTENTIOMETERS DRIVER
M:	Michael Hennerich <michael.hennerich@analog.com>
L:	device-drivers-devel@blackfin.uclinux.org
W:	http://wiki.analog.com/AD5254
S:	Supported
F:	drivers/misc/ad525x_dpot.c

AD5398 CURRENT REGULATOR DRIVER (AD5398/AD5821)
M:	Michael Hennerich <michael.hennerich@analog.com>
L:	device-drivers-devel@blackfin.uclinux.org
W:	http://wiki.analog.com/AD5398
S:	Supported
F:	drivers/regulator/ad5398.c

AD714X CAPACITANCE TOUCH SENSOR DRIVER (AD7142/3/7/8/7A)
M:	Michael Hennerich <michael.hennerich@analog.com>
L:	device-drivers-devel@blackfin.uclinux.org
W:	http://wiki.analog.com/AD7142
S:	Supported
F:	drivers/input/misc/ad714x.c

AD7877 TOUCHSCREEN DRIVER
M:	Michael Hennerich <michael.hennerich@analog.com>
L:	device-drivers-devel@blackfin.uclinux.org
W:	http://wiki.analog.com/AD7877
S:	Supported
F:	drivers/input/touchscreen/ad7877.c

AD7879 TOUCHSCREEN DRIVER (AD7879/AD7889)
M:	Michael Hennerich <michael.hennerich@analog.com>
L:	device-drivers-devel@blackfin.uclinux.org
W:	http://wiki.analog.com/AD7879
S:	Supported
F:	drivers/input/touchscreen/ad7879.c

ADDRESS SPACE LAYOUT RANDOMIZATION (ASLR)
M:	Jiri Kosina <jkosina@suse.cz>
S:	Maintained

ADM1025 HARDWARE MONITOR DRIVER
M:	Jean Delvare <khali@linux-fr.org>
L:	lm-sensors@lm-sensors.org
S:	Maintained
F:	Documentation/hwmon/adm1025
F:	drivers/hwmon/adm1025.c

ADM1029 HARDWARE MONITOR DRIVER
M:	Corentin Labbe <corentin.labbe@geomatys.fr>
L:	lm-sensors@lm-sensors.org
S:	Maintained
F:	drivers/hwmon/adm1029.c

ADM8211 WIRELESS DRIVER
L:	linux-wireless@vger.kernel.org
W:	http://wireless.kernel.org/
S:	Orphan
F:	drivers/net/wireless/adm8211.*

ADP1653 FLASH CONTROLLER DRIVER
M:	Sakari Ailus <sakari.ailus@iki.fi>
L:	linux-media@vger.kernel.org
S:	Maintained
F:	drivers/media/i2c/adp1653.c
F:	include/media/adp1653.h

ADP5520 BACKLIGHT DRIVER WITH IO EXPANDER (ADP5520/ADP5501)
M:	Michael Hennerich <michael.hennerich@analog.com>
L:	device-drivers-devel@blackfin.uclinux.org
W:	http://wiki.analog.com/ADP5520
S:	Supported
F:	drivers/mfd/adp5520.c
F:	drivers/video/backlight/adp5520_bl.c
F:	drivers/leds/leds-adp5520.c
F:	drivers/gpio/gpio-adp5520.c
F:	drivers/input/keyboard/adp5520-keys.c

ADP5588 QWERTY KEYPAD AND IO EXPANDER DRIVER (ADP5588/ADP5587)
M:	Michael Hennerich <michael.hennerich@analog.com>
L:	device-drivers-devel@blackfin.uclinux.org
W:	http://wiki.analog.com/ADP5588
S:	Supported
F:	drivers/input/keyboard/adp5588-keys.c
F:	drivers/gpio/gpio-adp5588.c

ADP8860 BACKLIGHT DRIVER (ADP8860/ADP8861/ADP8863)
M:	Michael Hennerich <michael.hennerich@analog.com>
L:	device-drivers-devel@blackfin.uclinux.org
W:	http://wiki.analog.com/ADP8860
S:	Supported
F:	drivers/video/backlight/adp8860_bl.c

ADS1015 HARDWARE MONITOR DRIVER
M:	Dirk Eibach <eibach@gdsys.de>
L:	lm-sensors@lm-sensors.org
S:	Maintained
F:	Documentation/hwmon/ads1015
F:	drivers/hwmon/ads1015.c
F:	include/linux/i2c/ads1015.h

ADT746X FAN DRIVER
M:	Colin Leroy <colin@colino.net>
S:	Maintained
F:	drivers/macintosh/therm_adt746x.c

ADT7475 HARDWARE MONITOR DRIVER
M:	Jean Delvare <khali@linux-fr.org>
L:	lm-sensors@lm-sensors.org
S:	Maintained
F:	Documentation/hwmon/adt7475
F:	drivers/hwmon/adt7475.c

ADXL34X THREE-AXIS DIGITAL ACCELEROMETER DRIVER (ADXL345/ADXL346)
M:	Michael Hennerich <michael.hennerich@analog.com>
L:	device-drivers-devel@blackfin.uclinux.org
W:	http://wiki.analog.com/ADXL345
S:	Supported
F:	drivers/input/misc/adxl34x.c

ADVANSYS SCSI DRIVER
M:	Matthew Wilcox <matthew@wil.cx>
L:	linux-scsi@vger.kernel.org
S:	Maintained
F:	Documentation/scsi/advansys.txt
F:	drivers/scsi/advansys.c

AEDSP16 DRIVER
M:	Riccardo Facchetti <fizban@tin.it>
S:	Maintained
F:	sound/oss/aedsp16.c

AF9013 MEDIA DRIVER
M:	Antti Palosaari <crope@iki.fi>
L:	linux-media@vger.kernel.org
W:	http://linuxtv.org/
W:	http://palosaari.fi/linux/
Q:	http://patchwork.linuxtv.org/project/linux-media/list/
T:	git git://linuxtv.org/anttip/media_tree.git
S:	Maintained
F:	drivers/media/dvb-frontends/af9013*

AF9033 MEDIA DRIVER
M:	Antti Palosaari <crope@iki.fi>
L:	linux-media@vger.kernel.org
W:	http://linuxtv.org/
W:	http://palosaari.fi/linux/
Q:	http://patchwork.linuxtv.org/project/linux-media/list/
T:	git git://linuxtv.org/anttip/media_tree.git
S:	Maintained
F:	drivers/media/dvb-frontends/af9033*

AFFS FILE SYSTEM
L:	linux-fsdevel@vger.kernel.org
S:	Orphan
F:	Documentation/filesystems/affs.txt
F:	fs/affs/

AFS FILESYSTEM & AF_RXRPC SOCKET DOMAIN
M:	David Howells <dhowells@redhat.com>
L:	linux-afs@lists.infradead.org
S:	Supported
F:	fs/afs/
F:	include/net/af_rxrpc.h
F:	net/rxrpc/af_rxrpc.c

AGPGART DRIVER
M:	David Airlie <airlied@linux.ie>
T:	git git://git.kernel.org/pub/scm/linux/kernel/git/airlied/drm-2.6.git
S:	Maintained
F:	drivers/char/agp/
F:	include/linux/agp*

AHA152X SCSI DRIVER
M:	"Juergen E. Fischer" <fischer@norbit.de>
L:	linux-scsi@vger.kernel.org
S:	Maintained
F:	drivers/scsi/aha152x*
F:	drivers/scsi/pcmcia/aha152x*

AIC7XXX / AIC79XX SCSI DRIVER
M:	Hannes Reinecke <hare@suse.de>
L:	linux-scsi@vger.kernel.org
S:	Maintained
F:	drivers/scsi/aic7xxx/
F:	drivers/scsi/aic7xxx_old/

AIMSLAB FM RADIO RECEIVER DRIVER
M:	Hans Verkuil <hverkuil@xs4all.nl>
L:	linux-media@vger.kernel.org
T:	git git://linuxtv.org/media_tree.git
W:	http://linuxtv.org
S:	Maintained
F:	drivers/media/radio/radio-aimslab*

AIO
M:	Benjamin LaHaise <bcrl@kvack.org>
L:	linux-aio@kvack.org
S:	Supported
F:	fs/aio.c
F:	include/linux/*aio*.h

ALCATEL SPEEDTOUCH USB DRIVER
M:	Duncan Sands <duncan.sands@free.fr>
L:	linux-usb@vger.kernel.org
W:	http://www.linux-usb.org/SpeedTouch/
S:	Maintained
F:	drivers/usb/atm/speedtch.c
F:	drivers/usb/atm/usbatm.c

ALCHEMY AU1XX0 MMC DRIVER
M:	Manuel Lauss <manuel.lauss@gmail.com>
S:	Maintained
F:	drivers/mmc/host/au1xmmc.c

ALI1563 I2C DRIVER
M:	Rudolf Marek <r.marek@assembler.cz>
L:	linux-i2c@vger.kernel.org
S:	Maintained
F:	Documentation/i2c/busses/i2c-ali1563
F:	drivers/i2c/busses/i2c-ali1563.c

ALPHA PORT
M:	Richard Henderson <rth@twiddle.net>
M:	Ivan Kokshaysky <ink@jurassic.park.msu.ru>
M:	Matt Turner <mattst88@gmail.com>
S:	Odd Fixes
L:	linux-alpha@vger.kernel.org
F:	arch/alpha/

ALTERA UART/JTAG UART SERIAL DRIVERS
M:	Tobias Klauser <tklauser@distanz.ch>
L:	linux-serial@vger.kernel.org
L:	nios2-dev@sopc.et.ntust.edu.tw (moderated for non-subscribers)
S:	Maintained
F:	drivers/tty/serial/altera_uart.c
F:	drivers/tty/serial/altera_jtaguart.c
F:	include/linux/altera_uart.h
F:	include/linux/altera_jtaguart.h

AMD FAM15H PROCESSOR POWER MONITORING DRIVER
M:	Andreas Herrmann <herrmann.der.user@googlemail.com>
L:	lm-sensors@lm-sensors.org
S:	Maintained
F:	Documentation/hwmon/fam15h_power
F:	drivers/hwmon/fam15h_power.c

AMD GEODE CS5536 USB DEVICE CONTROLLER DRIVER
M:	Thomas Dahlmann <dahlmann.thomas@arcor.de>
L:	linux-geode@lists.infradead.org (moderated for non-subscribers)
S:	Supported
F:	drivers/usb/gadget/amd5536udc.*

AMD GEODE PROCESSOR/CHIPSET SUPPORT
P:	Andres Salomon <dilinger@queued.net>
L:	linux-geode@lists.infradead.org (moderated for non-subscribers)
W:	http://www.amd.com/us-en/ConnectivitySolutions/TechnicalResources/0,,50_2334_2452_11363,00.html
S:	Supported
F:	drivers/char/hw_random/geode-rng.c
F:	drivers/crypto/geode*
F:	drivers/video/geode/
F:	arch/x86/include/asm/geode.h

AMD IOMMU (AMD-VI)
M:	Joerg Roedel <joro@8bytes.org>
L:	iommu@lists.linux-foundation.org
T:	git git://git.kernel.org/pub/scm/linux/kernel/git/joro/iommu.git
S:	Maintained
F:	drivers/iommu/amd_iommu*.[ch]
F:	include/linux/amd-iommu.h

AMD MICROCODE UPDATE SUPPORT
M:	Andreas Herrmann <herrmann.der.user@googlemail.com>
L:	amd64-microcode@amd64.org
S:	Maintained
F:	arch/x86/kernel/microcode_amd.c

AMS (Apple Motion Sensor) DRIVER
M:	Michael Hanselmann <linux-kernel@hansmi.ch>
S:	Supported
F:	drivers/macintosh/ams/

AMSO1100 RNIC DRIVER
M:	Tom Tucker <tom@opengridcomputing.com>
M:	Steve Wise <swise@opengridcomputing.com>
L:	linux-rdma@vger.kernel.org
S:	Maintained
F:	drivers/infiniband/hw/amso1100/

ANALOG DEVICES INC AD9389B DRIVER
M:	Hans Verkuil <hans.verkuil@cisco.com>
L:	linux-media@vger.kernel.org
S:	Maintained
F:	drivers/media/i2c/ad9389b*

ANALOG DEVICES INC ADV7604 DRIVER
M:	Hans Verkuil <hans.verkuil@cisco.com>
L:	linux-media@vger.kernel.org
S:	Maintained
F:	drivers/media/i2c/adv7604*

ANALOG DEVICES INC ASOC CODEC DRIVERS
M:	Lars-Peter Clausen <lars@metafoo.de>
L:	device-drivers-devel@blackfin.uclinux.org
L:	alsa-devel@alsa-project.org (moderated for non-subscribers)
W:	http://wiki.analog.com/
S:	Supported
F:	sound/soc/codecs/adau*
F:	sound/soc/codecs/adav*
F:	sound/soc/codecs/ad1*
F:	sound/soc/codecs/ssm*
F:	sound/soc/codecs/sigmadsp.*

ANALOG DEVICES INC ASOC DRIVERS
L:	uclinux-dist-devel@blackfin.uclinux.org
L:	alsa-devel@alsa-project.org (moderated for non-subscribers)
W:	http://blackfin.uclinux.org/
S:	Supported
F:	sound/soc/blackfin/*

AOA (Apple Onboard Audio) ALSA DRIVER
M:	Johannes Berg <johannes@sipsolutions.net>
L:	linuxppc-dev@lists.ozlabs.org
L:	alsa-devel@alsa-project.org (moderated for non-subscribers)
S:	Maintained
F:	sound/aoa/

APM DRIVER
M:	Jiri Kosina <jkosina@suse.cz>
S:	Odd fixes
F:	arch/x86/kernel/apm_32.c
F:	include/linux/apm_bios.h
F:	drivers/char/apm-emulation.c

APPLE BCM5974 MULTITOUCH DRIVER
M:	Henrik Rydberg <rydberg@euromail.se>
L:	linux-input@vger.kernel.org
S:	Maintained
F:	drivers/input/mouse/bcm5974.c

APPLE SMC DRIVER
M:	Henrik Rydberg <rydberg@euromail.se>
L:	lm-sensors@lm-sensors.org
S:	Maintained
F:	drivers/hwmon/applesmc.c

APPLETALK NETWORK LAYER
M:	Arnaldo Carvalho de Melo <acme@ghostprotocols.net>
S:	Maintained
F:	drivers/net/appletalk/
F:	net/appletalk/

ARASAN COMPACT FLASH PATA CONTROLLER
M:	Viresh Kumar <viresh.linux@gmail.com>
L:	linux-ide@vger.kernel.org
S:	Maintained
F:	include/linux/pata_arasan_cf_data.h
F:	drivers/ata/pata_arasan_cf.c

ARC FRAMEBUFFER DRIVER
M:	Jaya Kumar <jayalk@intworks.biz>
S:	Maintained
F:	drivers/video/arcfb.c
F:	drivers/video/fb_defio.c

ARM MFM AND FLOPPY DRIVERS
M:	Ian Molton <spyro@f2s.com>
S:	Maintained
F:	arch/arm/lib/floppydma.S
F:	arch/arm/include/asm/floppy.h

ARM PMU PROFILING AND DEBUGGING
M:	Will Deacon <will.deacon@arm.com>
S:	Maintained
F:	arch/arm/kernel/perf_event*
F:	arch/arm/oprofile/common.c
F:	arch/arm/include/asm/pmu.h
F:	arch/arm/kernel/hw_breakpoint.c
F:	arch/arm/include/asm/hw_breakpoint.h

ARM PORT
M:	Russell King <linux@arm.linux.org.uk>
L:	linux-arm-kernel@lists.infradead.org (moderated for non-subscribers)
W:	http://www.arm.linux.org.uk/
S:	Maintained
F:	arch/arm/

ARM SUB-ARCHITECTURES
L:	linux-arm-kernel@lists.infradead.org (moderated for non-subscribers)
S:	MAINTAINED
F:	arch/arm/mach-*/
F:	arch/arm/plat-*/
T:	git git://git.kernel.org/pub/scm/linux/kernel/git/arm/arm-soc.git

ARM PRIMECELL AACI PL041 DRIVER
M:	Russell King <linux@arm.linux.org.uk>
S:	Maintained
F:	sound/arm/aaci.*

ARM PRIMECELL CLCD PL110 DRIVER
M:	Russell King <linux@arm.linux.org.uk>
S:	Maintained
F:	drivers/video/amba-clcd.*

ARM PRIMECELL KMI PL050 DRIVER
M:	Russell King <linux@arm.linux.org.uk>
S:	Maintained
F:	drivers/input/serio/ambakmi.*
F:	include/linux/amba/kmi.h

ARM PRIMECELL MMCI PL180/1 DRIVER
S:	Orphan
F:	drivers/mmc/host/mmci.*

ARM PRIMECELL BUS SUPPORT
M:	Russell King <linux@arm.linux.org.uk>
S:	Maintained
F:	drivers/amba/
F:	include/linux/amba/bus.h

ARM/ADS SPHERE MACHINE SUPPORT
M:	Lennert Buytenhek <kernel@wantstofly.org>
L:	linux-arm-kernel@lists.infradead.org (moderated for non-subscribers)
S:	Maintained

ARM/AFEB9260 MACHINE SUPPORT
M:	Sergey Lapin <slapin@ossfans.org>
L:	linux-arm-kernel@lists.infradead.org (moderated for non-subscribers)
S:	Maintained

ARM/AJECO 1ARM MACHINE SUPPORT
M:	Lennert Buytenhek <kernel@wantstofly.org>
L:	linux-arm-kernel@lists.infradead.org (moderated for non-subscribers)
S:	Maintained

ARM/Allwinner A1X SoC support
M:	Maxime Ripard <maxime.ripard@free-electrons.com>
L:	linux-arm-kernel@lists.infradead.org (moderated for non-subscribers)
S:	Maintained
F:	arch/arm/mach-sunxi/

ARM/ATMEL AT91RM9200 AND AT91SAM ARM ARCHITECTURES
M:	Andrew Victor <linux@maxim.org.za>
M:	Nicolas Ferre <nicolas.ferre@atmel.com>
M:	Jean-Christophe Plagniol-Villard <plagnioj@jcrosoft.com>
L:	linux-arm-kernel@lists.infradead.org (moderated for non-subscribers)
W:	http://maxim.org.za/at91_26.html
W:	http://www.linux4sam.org
S:	Supported
F:	arch/arm/mach-at91/

ARM/CALXEDA HIGHBANK ARCHITECTURE
M:	Rob Herring <rob.herring@calxeda.com>
L:	linux-arm-kernel@lists.infradead.org (moderated for non-subscribers)
S:	Maintained
F:	arch/arm/mach-highbank/

ARM/CAVIUM NETWORKS CNS3XXX MACHINE SUPPORT
M:	Anton Vorontsov <avorontsov@mvista.com>
S:	Maintained
F:	arch/arm/mach-cns3xxx/
T:	git git://git.infradead.org/users/cbou/linux-cns3xxx.git

ARM/CIRRUS LOGIC CLPS711X ARM ARCHITECTURE
M:	Alexander Shiyan <shc_work@mail.ru>
L:	linux-arm-kernel@lists.infradead.org (moderated for non-subscribers)
S:	Odd Fixes
F:	arch/arm/mach-clps711x/

ARM/CIRRUS LOGIC EP93XX ARM ARCHITECTURE
M:	Hartley Sweeten <hsweeten@visionengravers.com>
M:	Ryan Mallon <rmallon@gmail.com>
L:	linux-arm-kernel@lists.infradead.org (moderated for non-subscribers)
S:	Maintained
F:	arch/arm/mach-ep93xx/
F:	arch/arm/mach-ep93xx/include/mach/

ARM/CIRRUS LOGIC EDB9315A MACHINE SUPPORT
M:	Lennert Buytenhek <kernel@wantstofly.org>
L:	linux-arm-kernel@lists.infradead.org (moderated for non-subscribers)
S:	Maintained

ARM/CLKDEV SUPPORT
M:	Russell King <linux@arm.linux.org.uk>
L:	linux-arm-kernel@lists.infradead.org (moderated for non-subscribers)
S:	Maintained
F:	arch/arm/include/asm/clkdev.h
F:	drivers/clk/clkdev.c

ARM/COMPULAB CM-X270/EM-X270 and CM-X300 MACHINE SUPPORT
M:	Mike Rapoport <mike@compulab.co.il>
L:	linux-arm-kernel@lists.infradead.org (moderated for non-subscribers)
S:	Maintained

ARM/CONTEC MICRO9 MACHINE SUPPORT
M:	Hubert Feurstein <hubert.feurstein@contec.at>
S:	Maintained
F:	arch/arm/mach-ep93xx/micro9.c

ARM/CORGI MACHINE SUPPORT
M:	Richard Purdie <rpurdie@rpsys.net>
S:	Maintained

ARM/CORTINA SYSTEMS GEMINI ARM ARCHITECTURE
M:	Hans Ulli Kroll <ulli.kroll@googlemail.com>
L:	linux-arm-kernel@lists.infradead.org (moderated for non-subscribers)
T:	git git://git.berlios.de/gemini-board
S:	Maintained
F:	arch/arm/mach-gemini/

ARM/CSR SIRFPRIMA2 MACHINE SUPPORT
M:	Barry Song <baohua.song@csr.com>
L:	linux-arm-kernel@lists.infradead.org (moderated for non-subscribers)
S:	Maintained
F:	arch/arm/mach-prima2/
F:	drivers/dma/sirf-dma.c
F:	drivers/i2c/busses/i2c-sirf.c
F:	drivers/pinctrl/pinctrl-sirf.c
F:	drivers/spi/spi-sirf.c

ARM/EBSA110 MACHINE SUPPORT
M:	Russell King <linux@arm.linux.org.uk>
L:	linux-arm-kernel@lists.infradead.org (moderated for non-subscribers)
W:	http://www.arm.linux.org.uk/
S:	Maintained
F:	arch/arm/mach-ebsa110/
F:	drivers/net/ethernet/amd/am79c961a.*

ARM/EZX SMARTPHONES (A780, A910, A1200, E680, ROKR E2 and ROKR E6)
M:	Daniel Ribeiro <drwyrm@gmail.com>
M:	Stefan Schmidt <stefan@openezx.org>
M:	Harald Welte <laforge@openezx.org>
L:	openezx-devel@lists.openezx.org (moderated for non-subscribers)
W:	http://www.openezx.org/
S:	Maintained
T:	topgit git://git.openezx.org/openezx.git
F:	arch/arm/mach-pxa/ezx.c

ARM/FARADAY FA526 PORT
M:	Hans Ulli Kroll <ulli.kroll@googlemail.com>
L:	linux-arm-kernel@lists.infradead.org (moderated for non-subscribers)
S:	Maintained
T:	git git://git.berlios.de/gemini-board
F:	arch/arm/mm/*-fa*

ARM/FOOTBRIDGE ARCHITECTURE
M:	Russell King <linux@arm.linux.org.uk>
L:	linux-arm-kernel@lists.infradead.org (moderated for non-subscribers)
W:	http://www.arm.linux.org.uk/
S:	Maintained
F:	arch/arm/include/asm/hardware/dec21285.h
F:	arch/arm/mach-footbridge/

ARM/FREESCALE IMX / MXC ARM ARCHITECTURE
M:	Sascha Hauer <kernel@pengutronix.de>
L:	linux-arm-kernel@lists.infradead.org (moderated for non-subscribers)
S:	Maintained
T:	git git://git.pengutronix.de/git/imx/linux-2.6.git
F:	arch/arm/mach-imx/
F:	arch/arm/configs/imx*_defconfig

ARM/FREESCALE IMX6
M:	Shawn Guo <shawn.guo@linaro.org>
L:	linux-arm-kernel@lists.infradead.org (moderated for non-subscribers)
S:	Maintained
T:	git git://git.linaro.org/people/shawnguo/linux-2.6.git
F:	arch/arm/mach-imx/*imx6*

ARM/FREESCALE MXS ARM ARCHITECTURE
M:	Shawn Guo <shawn.guo@linaro.org>
L:	linux-arm-kernel@lists.infradead.org (moderated for non-subscribers)
S:	Maintained
T:	git git://git.linaro.org/people/shawnguo/linux-2.6.git
F:	arch/arm/mach-mxs/

ARM/GLOMATION GESBC9312SX MACHINE SUPPORT
M:	Lennert Buytenhek <kernel@wantstofly.org>
L:	linux-arm-kernel@lists.infradead.org (moderated for non-subscribers)
S:	Maintained

ARM/GUMSTIX MACHINE SUPPORT
M:	Steve Sakoman <sakoman@gmail.com>
L:	linux-arm-kernel@lists.infradead.org (moderated for non-subscribers)
S:	Maintained

ARM/H4700 (HP IPAQ HX4700) MACHINE SUPPORT
M:	Philipp Zabel <philipp.zabel@gmail.com>
M:	Paul Parsons <lost.distance@yahoo.com>
L:	linux-arm-kernel@lists.infradead.org (moderated for non-subscribers)
S:	Maintained
F:	arch/arm/mach-pxa/hx4700.c
F:	arch/arm/mach-pxa/include/mach/hx4700.h
F:	sound/soc/pxa/hx4700.c

ARM/HP JORNADA 7XX MACHINE SUPPORT
M:	Kristoffer Ericson <kristoffer.ericson@gmail.com>
W:	www.jlime.com
S:	Maintained
T:	git git://git.kernel.org/pub/scm/linux/kernel/git/kristoffer/linux-hpc.git
F:	arch/arm/mach-sa1100/jornada720.c
F:	arch/arm/mach-sa1100/include/mach/jornada720.h

ARM/IGEP MACHINE SUPPORT
M:	Enric Balletbo i Serra <eballetbo@gmail.com>
M:	Javier Martinez Canillas <javier@dowhile0.org>
L:	linux-omap@vger.kernel.org
L:	linux-arm-kernel@lists.infradead.org (moderated for non-subscribers)
S:	Maintained
F:	arch/arm/mach-omap2/board-igep0020.c

ARM/INCOME PXA270 SUPPORT
M:	Marek Vasut <marek.vasut@gmail.com>
L:	linux-arm-kernel@lists.infradead.org (moderated for non-subscribers)
S:	Maintained
F:	arch/arm/mach-pxa/colibri-pxa270-income.c

ARM/INTEL IOP32X ARM ARCHITECTURE
M:	Lennert Buytenhek <kernel@wantstofly.org>
M:	Dan Williams <djbw@fb.com>
L:	linux-arm-kernel@lists.infradead.org (moderated for non-subscribers)
S:	Maintained

ARM/INTEL IOP33X ARM ARCHITECTURE
M:	Dan Williams <djbw@fb.com>
L:	linux-arm-kernel@lists.infradead.org (moderated for non-subscribers)
S:	Maintained

ARM/INTEL IOP13XX ARM ARCHITECTURE
M:	Lennert Buytenhek <kernel@wantstofly.org>
M:	Dan Williams <djbw@fb.com>
L:	linux-arm-kernel@lists.infradead.org (moderated for non-subscribers)
S:	Maintained

ARM/INTEL IQ81342EX MACHINE SUPPORT
M:	Lennert Buytenhek <kernel@wantstofly.org>
M:	Dan Williams <djbw@fb.com>
L:	linux-arm-kernel@lists.infradead.org (moderated for non-subscribers)
S:	Maintained

ARM/INTEL IXDP2850 MACHINE SUPPORT
M:	Lennert Buytenhek <kernel@wantstofly.org>
L:	linux-arm-kernel@lists.infradead.org (moderated for non-subscribers)
S:	Maintained

ARM/INTEL IXP4XX ARM ARCHITECTURE
M:	Imre Kaloz <kaloz@openwrt.org>
M:	Krzysztof Halasa <khc@pm.waw.pl>
L:	linux-arm-kernel@lists.infradead.org (moderated for non-subscribers)
S:	Maintained
F:	arch/arm/mach-ixp4xx/

ARM/INTEL RESEARCH IMOTE/STARGATE 2 MACHINE SUPPORT
M:	Jonathan Cameron <jic23@cam.ac.uk>
L:	linux-arm-kernel@lists.infradead.org (moderated for non-subscribers)
S:	Maintained
F:	arch/arm/mach-pxa/stargate2.c
F:	drivers/pcmcia/pxa2xx_stargate2.c

ARM/INTEL XSC3 (MANZANO) ARM CORE
M:	Lennert Buytenhek <kernel@wantstofly.org>
M:	Dan Williams <djbw@fb.com>
L:	linux-arm-kernel@lists.infradead.org (moderated for non-subscribers)
S:	Maintained

ARM/IP FABRICS DOUBLE ESPRESSO MACHINE SUPPORT
M:	Lennert Buytenhek <kernel@wantstofly.org>
L:	linux-arm-kernel@lists.infradead.org (moderated for non-subscribers)
S:	Maintained

ARM/LOGICPD PXA270 MACHINE SUPPORT
M:	Lennert Buytenhek <kernel@wantstofly.org>
L:	linux-arm-kernel@lists.infradead.org (moderated for non-subscribers)
S:	Maintained

ARM/MAGICIAN MACHINE SUPPORT
M:	Philipp Zabel <philipp.zabel@gmail.com>
S:	Maintained

ARM/Marvell Armada 370 and Armada XP SOC support
M:	Jason Cooper <jason@lakedaemon.net>
M:	Andrew Lunn <andrew@lunn.ch>
M:	Gregory Clement <gregory.clement@free-electrons.com>
L:	linux-arm-kernel@lists.infradead.org (moderated for non-subscribers)
S:	Maintained
F:	arch/arm/mach-mvebu/

ARM/Marvell Dove/Kirkwood/MV78xx0/Orion SOC support
M:	Jason Cooper <jason@lakedaemon.net>
M:	Andrew Lunn <andrew@lunn.ch>
L:	linux-arm-kernel@lists.infradead.org (moderated for non-subscribers)
S:	Maintained
F:	arch/arm/mach-dove/
F:	arch/arm/mach-kirkwood/
F:	arch/arm/mach-mv78xx0/
F:	arch/arm/mach-orion5x/
F:	arch/arm/plat-orion/

ARM/Orion SoC/Technologic Systems TS-78xx platform support
M:	Alexander Clouter <alex@digriz.org.uk>
L:	linux-arm-kernel@lists.infradead.org (moderated for non-subscribers)
W:	http://www.digriz.org.uk/ts78xx/kernel
S:	Maintained
F:	arch/arm/mach-orion5x/ts78xx-*

ARM/MICREL KS8695 ARCHITECTURE
M:	Greg Ungerer <gerg@uclinux.org>
L:	linux-arm-kernel@lists.infradead.org (moderated for non-subscribers)
F:	arch/arm/mach-ks8695
S:	Odd Fixes

ARM/MIOA701 MACHINE SUPPORT
M:	Robert Jarzmik <robert.jarzmik@free.fr>
L:	linux-arm-kernel@lists.infradead.org (moderated for non-subscribers)
F:	arch/arm/mach-pxa/mioa701.c
S:	Maintained

ARM/NEC MOBILEPRO 900/c MACHINE SUPPORT
M:	Michael Petchkovsky <mkpetch@internode.on.net>
S:	Maintained

ARM/NOMADIK ARCHITECTURE
M:	Alessandro Rubini <rubini@unipv.it>
M:	Linus Walleij <linus.walleij@linaro.org>
M:	STEricsson <STEricsson_nomadik_linux@list.st.com>
L:	linux-arm-kernel@lists.infradead.org (moderated for non-subscribers)
S:	Maintained
F:	arch/arm/mach-nomadik/
F:	arch/arm/plat-nomadik/
F:	drivers/i2c/busses/i2c-nomadik.c
T:	git git://git.kernel.org/pub/scm/linux/kernel/git/linusw/linux-nomadik.git

ARM/OPENMOKO NEO FREERUNNER (GTA02) MACHINE SUPPORT
M:	Nelson Castillo <arhuaco@freaks-unidos.net>
L:	openmoko-kernel@lists.openmoko.org (subscribers-only)
W:	http://wiki.openmoko.org/wiki/Neo_FreeRunner
S:	Supported

ARM/QUALCOMM MSM MACHINE SUPPORT
M:	David Brown <davidb@codeaurora.org>
M:	Daniel Walker <dwalker@fifo99.com>
M:	Bryan Huntsman <bryanh@codeaurora.org>
L:	linux-arm-msm@vger.kernel.org
F:	arch/arm/mach-msm/
F:	drivers/video/msm/
F:	drivers/mmc/host/msm_sdcc.c
F:	drivers/mmc/host/msm_sdcc.h
F:	drivers/tty/serial/msm_serial.h
F:	drivers/tty/serial/msm_serial.c
F:	drivers/platform/msm/
F:	drivers/*/pm8???-*
F:	include/linux/mfd/pm8xxx/
T:	git git://git.kernel.org/pub/scm/linux/kernel/git/davidb/linux-msm.git
S:	Maintained

ARM/TOSA MACHINE SUPPORT
M:	Dmitry Eremin-Solenikov <dbaryshkov@gmail.com>
M:	Dirk Opfer <dirk@opfer-online.de>
S:	Maintained

ARM/PALMTX,PALMT5,PALMLD,PALMTE2,PALMTC SUPPORT
M:	Marek Vasut <marek.vasut@gmail.com>
L:	linux-arm-kernel@lists.infradead.org
W:	http://hackndev.com
S:	Maintained
F:	arch/arm/mach-pxa/include/mach/palmtx.h
F:	arch/arm/mach-pxa/palmtx.c
F:	arch/arm/mach-pxa/include/mach/palmt5.h
F:	arch/arm/mach-pxa/palmt5.c
F:	arch/arm/mach-pxa/include/mach/palmld.h
F:	arch/arm/mach-pxa/palmld.c
F:	arch/arm/mach-pxa/include/mach/palmte2.h
F:	arch/arm/mach-pxa/palmte2.c
F:	arch/arm/mach-pxa/include/mach/palmtc.h
F:	arch/arm/mach-pxa/palmtc.c

ARM/PALM TREO SUPPORT
M:	Tomas Cech <sleep_walker@suse.cz>
L:	linux-arm-kernel@lists.infradead.org
W:	http://hackndev.com
S:	Maintained
F:	arch/arm/mach-pxa/include/mach/palmtreo.h
F:	arch/arm/mach-pxa/palmtreo.c

ARM/PALMZ72 SUPPORT
M:	Sergey Lapin <slapin@ossfans.org>
L:	linux-arm-kernel@lists.infradead.org
W:	http://hackndev.com
S:	Maintained
F:	arch/arm/mach-pxa/include/mach/palmz72.h
F:	arch/arm/mach-pxa/palmz72.c

ARM/PLEB SUPPORT
M:	Peter Chubb <pleb@gelato.unsw.edu.au>
W:	http://www.disy.cse.unsw.edu.au/Hardware/PLEB
S:	Maintained

ARM/PT DIGITAL BOARD PORT
M:	Stefan Eletzhofer <stefan.eletzhofer@eletztrick.de>
L:	linux-arm-kernel@lists.infradead.org (moderated for non-subscribers)
W:	http://www.arm.linux.org.uk/
S:	Maintained

ARM/RADISYS ENP2611 MACHINE SUPPORT
M:	Lennert Buytenhek <kernel@wantstofly.org>
L:	linux-arm-kernel@lists.infradead.org (moderated for non-subscribers)
S:	Maintained

ARM/RISCPC ARCHITECTURE
M:	Russell King <linux@arm.linux.org.uk>
L:	linux-arm-kernel@lists.infradead.org (moderated for non-subscribers)
W:	http://www.arm.linux.org.uk/
S:	Maintained
F:	arch/arm/common/time-acorn.c
F:	arch/arm/include/asm/hardware/entry-macro-iomd.S
F:	arch/arm/include/asm/hardware/ioc.h
F:	arch/arm/include/asm/hardware/iomd.h
F:	arch/arm/include/asm/hardware/memc.h
F:	arch/arm/mach-rpc/
F:	drivers/net/ethernet/8390/etherh.c
F:	drivers/net/ethernet/i825xx/ether1*
F:	drivers/net/ethernet/seeq/ether3*
F:	drivers/scsi/arm/

ARM/SHARK MACHINE SUPPORT
M:	Alexander Schulz <alex@shark-linux.de>
W:	http://www.shark-linux.de/shark.html
S:	Maintained

ARM/SAMSUNG ARM ARCHITECTURES
M:	Ben Dooks <ben-linux@fluff.org>
M:	Kukjin Kim <kgene.kim@samsung.com>
L:	linux-arm-kernel@lists.infradead.org (moderated for non-subscribers)
L:	linux-samsung-soc@vger.kernel.org (moderated for non-subscribers)
W:	http://www.fluff.org/ben/linux/
S:	Maintained
F:	arch/arm/plat-samsung/
F:	arch/arm/plat-s3c24xx/
F:	arch/arm/plat-s5p/
F:	arch/arm/mach-s3c24*/
F:	arch/arm/mach-s3c64xx/
F:	drivers/*/*s3c2410*
F:	drivers/*/*/*s3c2410*
F:	drivers/spi/spi-s3c*
F:	sound/soc/samsung/*

ARM/S5P EXYNOS ARM ARCHITECTURES
M:	Kukjin Kim <kgene.kim@samsung.com>
L:	linux-arm-kernel@lists.infradead.org (moderated for non-subscribers)
L:	linux-samsung-soc@vger.kernel.org (moderated for non-subscribers)
S:	Maintained
F:	arch/arm/mach-s5p*/
F:	arch/arm/mach-exynos*/

ARM/SAMSUNG MOBILE MACHINE SUPPORT
M:	Kyungmin Park <kyungmin.park@samsung.com>
L:	linux-arm-kernel@lists.infradead.org (moderated for non-subscribers)
S:	Maintained
F:	arch/arm/mach-s5pv210/mach-aquila.c
F:	arch/arm/mach-s5pv210/mach-goni.c
F:	arch/arm/mach-exynos/mach-universal_c210.c
F:	arch/arm/mach-exynos/mach-nuri.c

ARM/SAMSUNG S5P SERIES 2D GRAPHICS ACCELERATION (G2D) SUPPORT
M:	Kyungmin Park <kyungmin.park@samsung.com>
M:	Kamil Debski <k.debski@samsung.com>
L:	linux-arm-kernel@lists.infradead.org
L:	linux-media@vger.kernel.org
S:	Maintained
F:	drivers/media/platform/s5p-g2d/

ARM/SAMSUNG S5P SERIES FIMC SUPPORT
M:	Kyungmin Park <kyungmin.park@samsung.com>
M:	Sylwester Nawrocki <s.nawrocki@samsung.com>
L:	linux-arm-kernel@lists.infradead.org
L:	linux-media@vger.kernel.org
S:	Maintained
F:	arch/arm/plat-s5p/dev-fimc*
F:	arch/arm/plat-samsung/include/plat/*fimc*
F:	drivers/media/platform/s5p-fimc/

ARM/SAMSUNG S5P SERIES Multi Format Codec (MFC) SUPPORT
M:	Kyungmin Park <kyungmin.park@samsung.com>
M:	Kamil Debski <k.debski@samsung.com>
M:	Jeongtae Park <jtp.park@samsung.com>
L:	linux-arm-kernel@lists.infradead.org
L:	linux-media@vger.kernel.org
S:	Maintained
F:	arch/arm/plat-s5p/dev-mfc.c
F:	drivers/media/platform/s5p-mfc/

ARM/SAMSUNG S5P SERIES TV SUBSYSTEM SUPPORT
M:	Kyungmin Park <kyungmin.park@samsung.com>
M:	Tomasz Stanislawski <t.stanislaws@samsung.com>
L:	linux-arm-kernel@lists.infradead.org
L:	linux-media@vger.kernel.org
S:	Maintained
F:	drivers/media/platform/s5p-tv/

ARM/SHMOBILE ARM ARCHITECTURE
M:	Simon Horman <horms@verge.net.au>
M:	Magnus Damm <magnus.damm@gmail.com>
L:	linux-sh@vger.kernel.org
W:	http://oss.renesas.com
Q:	http://patchwork.kernel.org/project/linux-sh/list/
T:	git git://git.kernel.org/pub/scm/linux/kernel/git/horms/renesas.git next
S:	Supported
F:	arch/arm/mach-shmobile/
F:	drivers/sh/

ARM/SOCFPGA ARCHITECTURE
M:	Dinh Nguyen <dinguyen@altera.com>
S:	Maintained
F:	arch/arm/mach-socfpga/

ARM/SOCFPGA CLOCK FRAMEWORK SUPPORT
M:	Dinh Nguyen <dinguyen@altera.com>
S:	Maintained
F:	drivers/clk/socfpga/

ARM/TECHNOLOGIC SYSTEMS TS7250 MACHINE SUPPORT
M:	Lennert Buytenhek <kernel@wantstofly.org>
L:	linux-arm-kernel@lists.infradead.org (moderated for non-subscribers)
S:	Maintained

ARM/TETON BGA MACHINE SUPPORT
M:	"Mark F. Brown" <mark.brown314@gmail.com>
L:	linux-arm-kernel@lists.infradead.org (moderated for non-subscribers)
S:	Maintained

ARM/THECUS N2100 MACHINE SUPPORT
M:	Lennert Buytenhek <kernel@wantstofly.org>
L:	linux-arm-kernel@lists.infradead.org (moderated for non-subscribers)
S:	Maintained

ARM/NUVOTON W90X900 ARM ARCHITECTURE
M:	Wan ZongShun <mcuos.com@gmail.com>
L:	linux-arm-kernel@lists.infradead.org (moderated for non-subscribers)
W:	http://www.mcuos.com
S:	Maintained
F:	arch/arm/mach-w90x900/
F:	drivers/input/keyboard/w90p910_keypad.c
F:	drivers/input/touchscreen/w90p910_ts.c
F:	drivers/watchdog/nuc900_wdt.c
F:	drivers/net/ethernet/nuvoton/w90p910_ether.c
F:	drivers/mtd/nand/nuc900_nand.c
F:	drivers/rtc/rtc-nuc900.c
F:	drivers/spi/spi-nuc900.c
F:	drivers/usb/host/ehci-w90x900.c
F:	drivers/video/nuc900fb.c

ARM/U300 MACHINE SUPPORT
M:	Linus Walleij <linus.walleij@linaro.org>
L:	linux-arm-kernel@lists.infradead.org (moderated for non-subscribers)
S:	Supported
F:	arch/arm/mach-u300/
F:	drivers/i2c/busses/i2c-stu300.c
F:	drivers/rtc/rtc-coh901331.c
F:	drivers/watchdog/coh901327_wdt.c
F:	drivers/dma/coh901318*
F:	drivers/mfd/ab3100*
F:	drivers/rtc/rtc-ab3100.c
F:	drivers/rtc/rtc-coh901331.c
T:	git git://git.kernel.org/pub/scm/linux/kernel/git/linusw/linux-stericsson.git

ARM/Ux500 ARM ARCHITECTURE
M:	Srinidhi Kasagar <srinidhi.kasagar@stericsson.com>
M:	Linus Walleij <linus.walleij@linaro.org>
L:	linux-arm-kernel@lists.infradead.org (moderated for non-subscribers)
S:	Maintained
F:	arch/arm/mach-ux500/
F:	drivers/clocksource/clksrc-dbx500-prcmu.c
F:	drivers/dma/ste_dma40*
F:	drivers/hwspinlock/u8500_hsem.c
F:	drivers/mfd/abx500*
F:	drivers/mfd/ab8500*
F:	drivers/mfd/dbx500*
F:	drivers/mfd/db8500*
F:	drivers/pinctrl/pinctrl-nomadik*
F:	drivers/rtc/rtc-ab8500.c
F:	drivers/rtc/rtc-pl031.c
T:	git git://git.kernel.org/pub/scm/linux/kernel/git/linusw/linux-stericsson.git

ARM/VFP SUPPORT
M:	Russell King <linux@arm.linux.org.uk>
L:	linux-arm-kernel@lists.infradead.org (moderated for non-subscribers)
W:	http://www.arm.linux.org.uk/
S:	Maintained
F:	arch/arm/vfp/

ARM/VOIPAC PXA270 SUPPORT
M:	Marek Vasut <marek.vasut@gmail.com>
L:	linux-arm-kernel@lists.infradead.org (moderated for non-subscribers)
S:	Maintained
F:	arch/arm/mach-pxa/vpac270.c
F:	arch/arm/mach-pxa/include/mach/vpac270.h

ARM/VT8500 ARM ARCHITECTURE
M:	Tony Prisk <linux@prisktech.co.nz>
L:	linux-arm-kernel@lists.infradead.org (moderated for non-subscribers)
S:	Maintained
F:	arch/arm/mach-vt8500/
F:	drivers/video/vt8500lcdfb.*
F:	drivers/video/wm8505fb*
F:	drivers/video/wmt_ge_rops.*
F:	drivers/tty/serial/vt8500_serial.c
F:	drivers/rtc/rtc-vt8500-c
F:	drivers/mmc/host/wmt-sdmmc.c

ARM/ZIPIT Z2 SUPPORT
M:	Marek Vasut <marek.vasut@gmail.com>
L:	linux-arm-kernel@lists.infradead.org (moderated for non-subscribers)
S:	Maintained
F:	arch/arm/mach-pxa/z2.c
F:	arch/arm/mach-pxa/include/mach/z2.h

ARM64 PORT (AARCH64 ARCHITECTURE)
M:	Catalin Marinas <catalin.marinas@arm.com>
M:	Will Deacon <will.deacon@arm.com>
L:	linux-arm-kernel@lists.infradead.org (moderated for non-subscribers)
S:	Maintained
F:	arch/arm64/
F:	Documentation/arm64/

ASC7621 HARDWARE MONITOR DRIVER
M:	George Joseph <george.joseph@fairview5.com>
L:	lm-sensors@lm-sensors.org
S:	Maintained
F:	Documentation/hwmon/asc7621
F:	drivers/hwmon/asc7621.c

ASUS NOTEBOOKS AND EEEPC ACPI/WMI EXTRAS DRIVERS
M:	Corentin Chary <corentin.chary@gmail.com>
L:	acpi4asus-user@lists.sourceforge.net
L:	platform-driver-x86@vger.kernel.org
W:	http://acpi4asus.sf.net
S:	Maintained
F:	drivers/platform/x86/asus*.c
F:	drivers/platform/x86/eeepc*.c

ASUS ASB100 HARDWARE MONITOR DRIVER
M:	"Mark M. Hoffman" <mhoffman@lightlink.com>
L:	lm-sensors@lm-sensors.org
S:	Maintained
F:	drivers/hwmon/asb100.c

ASYNCHRONOUS TRANSFERS/TRANSFORMS (IOAT) API
M:	Dan Williams <djbw@fb.com>
W:	http://sourceforge.net/projects/xscaleiop
S:	Maintained
F:	Documentation/crypto/async-tx-api.txt
F:	crypto/async_tx/
F:	drivers/dma/
F:	include/linux/dmaengine.h
F:	include/linux/async_tx.h

AT24 EEPROM DRIVER
M:	Wolfram Sang <w.sang@pengutronix.de>
L:	linux-i2c@vger.kernel.org
S:	Maintained
F:	drivers/misc/eeprom/at24.c
F:	include/linux/i2c/at24.h

ATA OVER ETHERNET (AOE) DRIVER
M:	"Ed L. Cashin" <ecashin@coraid.com>
W:	http://support.coraid.com/support/linux
S:	Supported
F:	Documentation/aoe/
F:	drivers/block/aoe/

ATHEROS ATH GENERIC UTILITIES
M:	"Luis R. Rodriguez" <mcgrof@qca.qualcomm.com>
L:	linux-wireless@vger.kernel.org
S:	Supported
F:	drivers/net/wireless/ath/*

ATHEROS ATH5K WIRELESS DRIVER
M:	Jiri Slaby <jirislaby@gmail.com>
M:	Nick Kossifidis <mickflemm@gmail.com>
M:	"Luis R. Rodriguez" <mcgrof@qca.qualcomm.com>
L:	linux-wireless@vger.kernel.org
L:	ath5k-devel@lists.ath5k.org
W:	http://wireless.kernel.org/en/users/Drivers/ath5k
S:	Maintained
F:	drivers/net/wireless/ath/ath5k/

ATHEROS ATH6KL WIRELESS DRIVER
M:	Kalle Valo <kvalo@qca.qualcomm.com>
L:	linux-wireless@vger.kernel.org
W:	http://wireless.kernel.org/en/users/Drivers/ath6kl
T:	git git://git.kernel.org/pub/scm/linux/kernel/git/kvalo/ath6kl.git
S:	Supported
F:	drivers/net/wireless/ath/ath6kl/

ATHEROS ATH9K WIRELESS DRIVER
M:	"Luis R. Rodriguez" <mcgrof@qca.qualcomm.com>
M:	Jouni Malinen <jouni@qca.qualcomm.com>
M:	Vasanthakumar Thiagarajan <vthiagar@qca.qualcomm.com>
M:	Senthil Balasubramanian <senthilb@qca.qualcomm.com>
L:	linux-wireless@vger.kernel.org
L:	ath9k-devel@lists.ath9k.org
W:	http://wireless.kernel.org/en/users/Drivers/ath9k
S:	Supported
F:	drivers/net/wireless/ath/ath9k/

CARL9170 LINUX COMMUNITY WIRELESS DRIVER
M:	Christian Lamparter <chunkeey@googlemail.com>
L:	linux-wireless@vger.kernel.org
W:	http://wireless.kernel.org/en/users/Drivers/carl9170
S:	Maintained
F:	drivers/net/wireless/ath/carl9170/

ATK0110 HWMON DRIVER
M:	Luca Tettamanti <kronos.it@gmail.com>
L:	lm-sensors@lm-sensors.org
S:	Maintained
F:	drivers/hwmon/asus_atk0110.c

ATI_REMOTE2 DRIVER
M:	Ville Syrjala <syrjala@sci.fi>
S:	Maintained
F:	drivers/input/misc/ati_remote2.c

ATLX ETHERNET DRIVERS
M:	Jay Cliburn <jcliburn@gmail.com>
M:	Chris Snook <chris.snook@gmail.com>
L:	netdev@vger.kernel.org
W:	http://sourceforge.net/projects/atl1
W:	http://atl1.sourceforge.net
S:	Maintained
F:	drivers/net/ethernet/atheros/

ATM
M:	Chas Williams <chas@cmf.nrl.navy.mil>
L:	linux-atm-general@lists.sourceforge.net (moderated for non-subscribers)
L:	netdev@vger.kernel.org
W:	http://linux-atm.sourceforge.net
S:	Maintained
F:	drivers/atm/
F:	include/linux/atm*

ATMEL AT91 / AT32 MCI DRIVER
M:	Ludovic Desroches <ludovic.desroches@atmel.com>
S:	Maintained
F:	drivers/mmc/host/atmel-mci.c
F:	drivers/mmc/host/atmel-mci-regs.h

ATMEL AT91 / AT32 SERIAL DRIVER
M:	Nicolas Ferre <nicolas.ferre@atmel.com>
S:	Supported
F:	drivers/tty/serial/atmel_serial.c

ATMEL DMA DRIVER
M:	Nicolas Ferre <nicolas.ferre@atmel.com>
L:	linux-arm-kernel@lists.infradead.org (moderated for non-subscribers)
S:	Supported
F:	drivers/dma/at_hdmac.c
F:	drivers/dma/at_hdmac_regs.h
F:	arch/arm/mach-at91/include/mach/at_hdmac.h

ATMEL ISI DRIVER
M:	Josh Wu <josh.wu@atmel.com>
L:	linux-media@vger.kernel.org
S:	Supported
F:	drivers/media/platform/soc_camera/atmel-isi.c
F:	include/media/atmel-isi.h

ATMEL LCDFB DRIVER
M:	Nicolas Ferre <nicolas.ferre@atmel.com>
L:	linux-fbdev@vger.kernel.org
S:	Maintained
F:	drivers/video/atmel_lcdfb.c
F:	include/video/atmel_lcdc.h

ATMEL MACB ETHERNET DRIVER
M:	Nicolas Ferre <nicolas.ferre@atmel.com>
S:	Supported
F:	drivers/net/ethernet/cadence/

ATMEL SPI DRIVER
M:	Nicolas Ferre <nicolas.ferre@atmel.com>
S:	Supported
F:	drivers/spi/spi-atmel.*

ATMEL Timer Counter (TC) AND CLOCKSOURCE DRIVERS
M:	Nicolas Ferre <nicolas.ferre@atmel.com>
L:	linux-arm-kernel@lists.infradead.org (moderated for non-subscribers)
S:	Supported
F:	drivers/misc/atmel_tclib.c
F:	drivers/clocksource/tcb_clksrc.c

ATMEL TSADCC DRIVER
M:	Josh Wu <josh.wu@atmel.com>
L:	linux-input@vger.kernel.org
S:	Supported
F:	drivers/input/touchscreen/atmel_tsadcc.c

ATMEL USBA UDC DRIVER
M:	Nicolas Ferre <nicolas.ferre@atmel.com>
L:	linux-arm-kernel@lists.infradead.org (moderated for non-subscribers)
S:	Supported
F:	drivers/usb/gadget/atmel_usba_udc.*

ATMEL WIRELESS DRIVER
M:	Simon Kelley <simon@thekelleys.org.uk>
L:	linux-wireless@vger.kernel.org
W:	http://www.thekelleys.org.uk/atmel
W:	http://atmelwlandriver.sourceforge.net/
S:	Maintained
F:	drivers/net/wireless/atmel*

AUDIT SUBSYSTEM
M:	Al Viro <viro@zeniv.linux.org.uk>
M:	Eric Paris <eparis@redhat.com>
L:	linux-audit@redhat.com (subscribers-only)
W:	http://people.redhat.com/sgrubb/audit/
T:	git git://git.kernel.org/pub/scm/linux/kernel/git/viro/audit-current.git
S:	Maintained
F:	include/linux/audit.h
F:	kernel/audit*

AUXILIARY DISPLAY DRIVERS
M:	Miguel Ojeda Sandonis <miguel.ojeda.sandonis@gmail.com>
W:	http://miguelojeda.es/auxdisplay.htm
W:	http://jair.lab.fi.uva.es/~migojed/auxdisplay.htm
S:	Maintained
F:	drivers/auxdisplay/
F:	include/linux/cfag12864b.h

AVR32 ARCHITECTURE
M:	Haavard Skinnemoen <hskinnemoen@gmail.com>
M:	Hans-Christian Egtvedt <egtvedt@samfundet.no>
W:	http://www.atmel.com/products/AVR32/
W:	http://avr32linux.org/
W:	http://avrfreaks.net/
S:	Maintained
F:	arch/avr32/

AVR32/AT32AP MACHINE SUPPORT
M:	Haavard Skinnemoen <hskinnemoen@gmail.com>
M:	Hans-Christian Egtvedt <egtvedt@samfundet.no>
S:	Maintained
F:	arch/avr32/mach-at32ap/

AX.25 NETWORK LAYER
M:	Ralf Baechle <ralf@linux-mips.org>
L:	linux-hams@vger.kernel.org
W:	http://www.linux-ax25.org/
S:	Maintained
F:	include/linux/ax25.h
F:	include/net/ax25.h
F:	net/ax25/

AZ6007 DVB DRIVER
M:	Mauro Carvalho Chehab <mchehab@redhat.com>
L:	linux-media@vger.kernel.org
W:	http://linuxtv.org
T:	git git://linuxtv.org/media_tree.git
S:	Maintained
F:	drivers/media/usb/dvb-usb-v2/az6007.c

<<<<<<< HEAD
AZTECH FM RADIO RECEIVER DRIVER
M:	Hans Verkuil <hverkuil@xs4all.nl>
L:	linux-media@vger.kernel.org
T:	git git://linuxtv.org/media_tree.git
W:	http://linuxtv.org
S:	Maintained
F:	drivers/media/radio/radio-aztech*

=======
>>>>>>> a49f0d1e
B43 WIRELESS DRIVER
M:	Stefano Brivio <stefano.brivio@polimi.it>
L:	linux-wireless@vger.kernel.org
L:	b43-dev@lists.infradead.org
W:	http://wireless.kernel.org/en/users/Drivers/b43
S:	Maintained
F:	drivers/net/wireless/b43/

B43LEGACY WIRELESS DRIVER
M:	Larry Finger <Larry.Finger@lwfinger.net>
M:	Stefano Brivio <stefano.brivio@polimi.it>
L:	linux-wireless@vger.kernel.org
L:	b43-dev@lists.infradead.org
W:	http://wireless.kernel.org/en/users/Drivers/b43
S:	Maintained
F:	drivers/net/wireless/b43legacy/

BACKLIGHT CLASS/SUBSYSTEM
M:	Richard Purdie <rpurdie@rpsys.net>
S:	Maintained
F:	drivers/video/backlight/
F:	include/linux/backlight.h

BATMAN ADVANCED
M:	Marek Lindner <lindner_marek@yahoo.de>
M:	Simon Wunderlich <siwu@hrz.tu-chemnitz.de>
M:	Antonio Quartulli <ordex@autistici.org>
L:	b.a.t.m.a.n@lists.open-mesh.org
W:	http://www.open-mesh.org/
S:	Maintained
F:	net/batman-adv/

BAYCOM/HDLCDRV DRIVERS FOR AX.25
M:	Thomas Sailer <t.sailer@alumni.ethz.ch>
L:	linux-hams@vger.kernel.org
W:	http://www.baycom.org/~tom/ham/ham.html
S:	Maintained
F:	drivers/net/hamradio/baycom*

BEFS FILE SYSTEM
S:	Orphan
F:	Documentation/filesystems/befs.txt
F:	fs/befs/

BFS FILE SYSTEM
M:	"Tigran A. Aivazian" <tigran@aivazian.fsnet.co.uk>
S:	Maintained
F:	Documentation/filesystems/bfs.txt
F:	fs/bfs/
F:	include/linux/bfs_fs.h

BLACKFIN ARCHITECTURE
M:	Mike Frysinger <vapier@gentoo.org>
L:	uclinux-dist-devel@blackfin.uclinux.org
W:	http://blackfin.uclinux.org
S:	Supported
F:	arch/blackfin/

BLACKFIN EMAC DRIVER
L:	uclinux-dist-devel@blackfin.uclinux.org
W:	http://blackfin.uclinux.org
S:	Supported
F:	drivers/net/ethernet/adi/

BLACKFIN RTC DRIVER
M:	Mike Frysinger <vapier.adi@gmail.com>
L:	uclinux-dist-devel@blackfin.uclinux.org
W:	http://blackfin.uclinux.org
S:	Supported
F:	drivers/rtc/rtc-bfin.c

BLACKFIN SDH DRIVER
M:	Sonic Zhang <sonic.zhang@analog.com>
L:	uclinux-dist-devel@blackfin.uclinux.org
W:	http://blackfin.uclinux.org
S:	Supported
F:	drivers/mmc/host/bfin_sdh.c

BLACKFIN SERIAL DRIVER
M:	Sonic Zhang <sonic.zhang@analog.com>
L:	uclinux-dist-devel@blackfin.uclinux.org
W:	http://blackfin.uclinux.org
S:	Supported
F:	drivers/tty/serial/bfin_uart.c

BLACKFIN WATCHDOG DRIVER
M:	Mike Frysinger <vapier.adi@gmail.com>
L:	uclinux-dist-devel@blackfin.uclinux.org
W:	http://blackfin.uclinux.org
S:	Supported
F:	drivers/watchdog/bfin_wdt.c

BLACKFIN I2C TWI DRIVER
M:	Sonic Zhang <sonic.zhang@analog.com>
L:	uclinux-dist-devel@blackfin.uclinux.org
W:	http://blackfin.uclinux.org/
S:	Supported
F:	drivers/i2c/busses/i2c-bfin-twi.c

BLINKM RGB LED DRIVER
M:	Jan-Simon Moeller <jansimon.moeller@gmx.de>
S:	Maintained
F:	drivers/leds/leds-blinkm.c

BLOCK LAYER
M:	Jens Axboe <axboe@kernel.dk>
T:	git git://git.kernel.org/pub/scm/linux/kernel/git/axboe/linux-block.git
S:	Maintained
F:	block/

BLOCK2MTD DRIVER
M:	Joern Engel <joern@lazybastard.org>
L:	linux-mtd@lists.infradead.org
S:	Maintained
F:	drivers/mtd/devices/block2mtd.c

BLUETOOTH DRIVERS
M:	Marcel Holtmann <marcel@holtmann.org>
M:	Gustavo Padovan <gustavo@padovan.org>
M:	Johan Hedberg <johan.hedberg@gmail.com>
L:	linux-bluetooth@vger.kernel.org
W:	http://www.bluez.org/
T:	git git://git.kernel.org/pub/scm/linux/kernel/git/bluetooth/bluetooth.git
T:	git git://git.kernel.org/pub/scm/linux/kernel/git/bluetooth/bluetooth-next.git
S:	Maintained
F:	drivers/bluetooth/

BLUETOOTH SUBSYSTEM
M:	Marcel Holtmann <marcel@holtmann.org>
M:	Gustavo Padovan <gustavo@padovan.org>
M:	Johan Hedberg <johan.hedberg@gmail.com>
L:	linux-bluetooth@vger.kernel.org
W:	http://www.bluez.org/
T:	git git://git.kernel.org/pub/scm/linux/kernel/git/bluetooth/bluetooth.git
T:	git git://git.kernel.org/pub/scm/linux/kernel/git/bluetooth/bluetooth-next.git
S:	Maintained
F:	net/bluetooth/
F:	include/net/bluetooth/

BONDING DRIVER
M:	Jay Vosburgh <fubar@us.ibm.com>
M:	Andy Gospodarek <andy@greyhouse.net>
L:	netdev@vger.kernel.org
W:	http://sourceforge.net/projects/bonding/
S:	Supported
F:	drivers/net/bonding/
F:	include/linux/if_bonding.h

BROADCOM B44 10/100 ETHERNET DRIVER
M:	Gary Zambrano <zambrano@broadcom.com>
L:	netdev@vger.kernel.org
S:	Supported
F:	drivers/net/ethernet/broadcom/b44.*

BROADCOM BNX2 GIGABIT ETHERNET DRIVER
M:	Michael Chan <mchan@broadcom.com>
L:	netdev@vger.kernel.org
S:	Supported
F:	drivers/net/ethernet/broadcom/bnx2.*
F:	drivers/net/ethernet/broadcom/bnx2_*

BROADCOM BNX2X 10 GIGABIT ETHERNET DRIVER
M:	Eilon Greenstein <eilong@broadcom.com>
L:	netdev@vger.kernel.org
S:	Supported
F:	drivers/net/ethernet/broadcom/bnx2x/

BROADCOM BCM2835 ARM ARCHICTURE
M:	Stephen Warren <swarren@wwwdotorg.org>
L:	linux-rpi-kernel@lists.infradead.org (moderated for non-subscribers)
T:	git git://git.kernel.org/pub/scm/linux/kernel/git/swarren/linux-rpi.git
S:	Maintained
F:	arch/arm/mach-bcm2835/
F:	arch/arm/boot/dts/bcm2835*
F:	arch/arm/configs/bcm2835_defconfig
F:	drivers/*/*bcm2835*

BROADCOM TG3 GIGABIT ETHERNET DRIVER
M:	Matt Carlson <mcarlson@broadcom.com>
M:	Michael Chan <mchan@broadcom.com>
L:	netdev@vger.kernel.org
S:	Supported
F:	drivers/net/ethernet/broadcom/tg3.*

BROADCOM BRCM80211 IEEE802.11n WIRELESS DRIVER
M:	Brett Rudley <brudley@broadcom.com>
M:	Arend van Spriel <arend@broadcom.com>
M:	Franky (Zhenhui) Lin <frankyl@broadcom.com>
M:	Hante Meuleman <meuleman@broadcom.com>
L:	linux-wireless@vger.kernel.org
L:	brcm80211-dev-list@broadcom.com
S:	Supported
F:	drivers/net/wireless/brcm80211/

BROADCOM BNX2FC 10 GIGABIT FCOE DRIVER
M:	Bhanu Prakash Gollapudi <bprakash@broadcom.com>
L:	linux-scsi@vger.kernel.org
S:	Supported
F:	drivers/scsi/bnx2fc/

BROADCOM SPECIFIC AMBA DRIVER (BCMA)
M:	Rafał Miłecki <zajec5@gmail.com>
L:	linux-wireless@vger.kernel.org
S:	Maintained
F:	drivers/bcma/
F:	include/linux/bcma/

BROCADE BFA FC SCSI DRIVER
M:	Krishna C Gudipati <kgudipat@brocade.com>
L:	linux-scsi@vger.kernel.org
S:	Supported
F:	drivers/scsi/bfa/

BROCADE BNA 10 GIGABIT ETHERNET DRIVER
M:	Rasesh Mody <rmody@brocade.com>
L:	netdev@vger.kernel.org
S:	Supported
F:	drivers/net/ethernet/brocade/bna/

BSG (block layer generic sg v4 driver)
M:	FUJITA Tomonori <fujita.tomonori@lab.ntt.co.jp>
L:	linux-scsi@vger.kernel.org
S:	Supported
F:	block/bsg.c
F:	include/linux/bsg.h

BT87X AUDIO DRIVER
M:	Clemens Ladisch <clemens@ladisch.de>
L:	alsa-devel@alsa-project.org (moderated for non-subscribers)
T:	git git://git.alsa-project.org/alsa-kernel.git
S:	Maintained
F:	Documentation/sound/alsa/Bt87x.txt
F:	sound/pci/bt87x.c

BT8XXGPIO DRIVER
M:	Michael Buesch <m@bues.ch>
W:	http://bu3sch.de/btgpio.php
S:	Maintained
F:	drivers/gpio/gpio-bt8xx.c

BTRFS FILE SYSTEM
M:	Chris Mason <chris.mason@fusionio.com>
L:	linux-btrfs@vger.kernel.org
W:	http://btrfs.wiki.kernel.org/
Q:	http://patchwork.kernel.org/project/linux-btrfs/list/
T:	git git://git.kernel.org/pub/scm/linux/kernel/git/mason/linux-btrfs.git
S:	Maintained
F:	Documentation/filesystems/btrfs.txt
F:	fs/btrfs/

BTTV VIDEO4LINUX DRIVER
M:	Mauro Carvalho Chehab <mchehab@redhat.com>
L:	linux-media@vger.kernel.org
W:	http://linuxtv.org
T:	git git://linuxtv.org/media_tree.git
S:	Odd fixes
F:	Documentation/video4linux/bttv/
F:	drivers/media/pci/bt8xx/bttv*

C-MEDIA CMI8788 DRIVER
M:	Clemens Ladisch <clemens@ladisch.de>
L:	alsa-devel@alsa-project.org (moderated for non-subscribers)
T:	git git://git.alsa-project.org/alsa-kernel.git
S:	Maintained
F:	sound/pci/oxygen/

C6X ARCHITECTURE
M:	Mark Salter <msalter@redhat.com>
M:	Aurelien Jacquiot <a-jacquiot@ti.com>
L:	linux-c6x-dev@linux-c6x.org
W:	http://www.linux-c6x.org/wiki/index.php/Main_Page
S:	Maintained
F:	arch/c6x/

CACHEFILES: FS-CACHE BACKEND FOR CACHING ON MOUNTED FILESYSTEMS
M:	David Howells <dhowells@redhat.com>
L:	linux-cachefs@redhat.com
S:	Supported
F:	Documentation/filesystems/caching/cachefiles.txt
F:	fs/cachefiles/

CADET FM/AM RADIO RECEIVER DRIVER
M:	Hans Verkuil <hverkuil@xs4all.nl>
L:	linux-media@vger.kernel.org
T:	git git://linuxtv.org/media_tree.git
W:	http://linuxtv.org
S:	Maintained
F:	drivers/media/radio/radio-cadet*

CAFE CMOS INTEGRATED CAMERA CONTROLLER DRIVER
M:	Jonathan Corbet <corbet@lwn.net>
L:	linux-media@vger.kernel.org
T:	git git://linuxtv.org/media_tree.git
S:	Maintained
F:	Documentation/video4linux/cafe_ccic
F:	drivers/media/platform/marvell-ccic/

CAIF NETWORK LAYER
M:	Sjur Braendeland <sjur.brandeland@stericsson.com>
L:	netdev@vger.kernel.org
S:	Supported
F:	Documentation/networking/caif/
F:	drivers/net/caif/
F:	include/linux/caif/
F:	include/net/caif/
F:	net/caif/

CALGARY x86-64 IOMMU
M:	Muli Ben-Yehuda <muli@il.ibm.com>
M:	"Jon D. Mason" <jdmason@kudzu.us>
L:	discuss@x86-64.org
S:	Maintained
F:	arch/x86/kernel/pci-calgary_64.c
F:	arch/x86/kernel/tce_64.c
F:	arch/x86/include/asm/calgary.h
F:	arch/x86/include/asm/tce.h

CAN NETWORK LAYER
M:	Oliver Hartkopp <socketcan@hartkopp.net>
L:	linux-can@vger.kernel.org
W:	http://gitorious.org/linux-can
T:	git git://gitorious.org/linux-can/linux-can-next.git
S:	Maintained
F:	net/can/
F:	include/linux/can.h
F:	include/linux/can/core.h
F:	include/linux/can/bcm.h
F:	include/linux/can/raw.h
F:	include/linux/can/gw.h

CAN NETWORK DRIVERS
M:	Wolfgang Grandegger <wg@grandegger.com>
M:	Marc Kleine-Budde <mkl@pengutronix.de>
L:	linux-can@vger.kernel.org
W:	http://gitorious.org/linux-can
T:	git git://gitorious.org/linux-can/linux-can-next.git
S:	Maintained
F:	drivers/net/can/
F:	include/linux/can/dev.h
F:	include/linux/can/error.h
F:	include/linux/can/netlink.h
F:	include/linux/can/platform/

CAPABILITIES
M:	Serge Hallyn <serge.hallyn@canonical.com>
L:	linux-security-module@vger.kernel.org
S:	Supported
F:	include/linux/capability.h
F:	security/capability.c
F:	security/commoncap.c
F:	kernel/capability.c

CELL BROADBAND ENGINE ARCHITECTURE
M:	Arnd Bergmann <arnd@arndb.de>
L:	linuxppc-dev@lists.ozlabs.org
L:	cbe-oss-dev@lists.ozlabs.org
W:	http://www.ibm.com/developerworks/power/cell/
S:	Supported
F:	arch/powerpc/include/asm/cell*.h
F:	arch/powerpc/include/asm/spu*.h
F:	arch/powerpc/oprofile/*cell*
F:	arch/powerpc/platforms/cell/

CEPH DISTRIBUTED FILE SYSTEM CLIENT
M:	Sage Weil <sage@inktank.com>
L:	ceph-devel@vger.kernel.org
W:	http://ceph.com/
T:	git git://git.kernel.org/pub/scm/linux/kernel/git/sage/ceph-client.git
S:	Supported
F:	Documentation/filesystems/ceph.txt
F:	fs/ceph
F:	net/ceph
F:	include/linux/ceph
F:	include/linux/crush

CERTIFIED WIRELESS USB (WUSB) SUBSYSTEM:
L:	linux-usb@vger.kernel.org
S:	Orphan
F:	Documentation/usb/WUSB-Design-overview.txt
F:	Documentation/usb/wusb-cbaf
F:	drivers/usb/host/hwa-hc.c
F:	drivers/usb/host/whci/
F:	drivers/usb/wusbcore/
F:	include/linux/usb/wusb*

CFAG12864B LCD DRIVER
M:	Miguel Ojeda Sandonis <miguel.ojeda.sandonis@gmail.com>
W:	http://miguelojeda.es/auxdisplay.htm
W:	http://jair.lab.fi.uva.es/~migojed/auxdisplay.htm
S:	Maintained
F:	drivers/auxdisplay/cfag12864b.c
F:	include/linux/cfag12864b.h

CFAG12864BFB LCD FRAMEBUFFER DRIVER
M:	Miguel Ojeda Sandonis <miguel.ojeda.sandonis@gmail.com>
W:	http://miguelojeda.es/auxdisplay.htm
W:	http://jair.lab.fi.uva.es/~migojed/auxdisplay.htm
S:	Maintained
F:	drivers/auxdisplay/cfag12864bfb.c
F:	include/linux/cfag12864b.h

CFG80211 and NL80211
M:	Johannes Berg <johannes@sipsolutions.net>
L:	linux-wireless@vger.kernel.org
W:	http://wireless.kernel.org/
T:	git git://git.kernel.org/pub/scm/linux/kernel/git/jberg/mac80211.git
T:	git git://git.kernel.org/pub/scm/linux/kernel/git/jberg/mac80211-next.git
S:	Maintained
F:	include/linux/nl80211.h
F:	include/net/cfg80211.h
F:	net/wireless/*
X:	net/wireless/wext*

CHAR and MISC DRIVERS
M:	Arnd Bergmann <arnd@arndb.de>
M:	Greg Kroah-Hartman <gregkh@linuxfoundation.org>
T:	git git://git.kernel.org/pub/scm/linux/kernel/git/gregkh/char-misc.git
S:	Supported
F:	drivers/char/*
F:	drivers/misc/*

CHECKPATCH
M:	Andy Whitcroft <apw@canonical.com>
S:	Supported
F:	scripts/checkpatch.pl

CHINESE DOCUMENTATION
M:	Harry Wei <harryxiyou@gmail.com>
L:	xiyoulinuxkernelgroup@googlegroups.com (subscribers-only)
L:	linux-kernel@zh-kernel.org (moderated for non-subscribers)
S:	Maintained
F:	Documentation/zh_CN/

CHIPIDEA USB HIGH SPEED DUAL ROLE CONTROLLER
M:	Alexander Shishkin <alexander.shishkin@linux.intel.com>
L:	linux-usb@vger.kernel.org
S:	Maintained
F:	drivers/usb/chipidea/

CISCO VIC ETHERNET NIC DRIVER
M:	Christian Benvenuti <benve@cisco.com>
M:	Roopa Prabhu <roprabhu@cisco.com>
M:	Neel Patel <neepatel@cisco.com>
M:	Nishank Trivedi <nistrive@cisco.com>
S:	Supported
F:	drivers/net/ethernet/cisco/enic/

CIRRUS LOGIC EP93XX ETHERNET DRIVER
M:	Hartley Sweeten <hsweeten@visionengravers.com>
L:	netdev@vger.kernel.org
S:	Maintained
F:	drivers/net/ethernet/cirrus/ep93xx_eth.c

CIRRUS LOGIC EP93XX OHCI USB HOST DRIVER
M:	Lennert Buytenhek <kernel@wantstofly.org>
L:	linux-usb@vger.kernel.org
S:	Maintained
F:	drivers/usb/host/ohci-ep93xx.c

CIRRUS LOGIC CS4270 SOUND DRIVER
M:	Timur Tabi <timur@freescale.com>
L:	alsa-devel@alsa-project.org (moderated for non-subscribers)
S:	Supported
F:	sound/soc/codecs/cs4270*

CLEANCACHE API
M:	Konrad Rzeszutek Wilk <konrad.wilk@oracle.com>
L:	linux-kernel@vger.kernel.org
S:	Maintained
F:	mm/cleancache.c
F:	include/linux/cleancache.h

CLK API
M:	Russell King <linux@arm.linux.org.uk>
S:	Maintained
F:	include/linux/clk.h

CISCO FCOE HBA DRIVER
M:	Abhijeet Joglekar <abjoglek@cisco.com>
M:	Venkata Siva Vijayendra Bhamidipati <vbhamidi@cisco.com>
M:	Brian Uchino <buchino@cisco.com>
L:	linux-scsi@vger.kernel.org
S:	Supported
F:	drivers/scsi/fnic/

CMPC ACPI DRIVER
M:	Thadeu Lima de Souza Cascardo <cascardo@holoscopio.com>
M:	Daniel Oliveira Nascimento <don@syst.com.br>
L:	platform-driver-x86@vger.kernel.org
S:	Supported
F:	drivers/platform/x86/classmate-laptop.c

COCCINELLE/Semantic Patches (SmPL)
M:	Julia Lawall <Julia.Lawall@lip6.fr>
M:	Gilles Muller <Gilles.Muller@lip6.fr>
M:	Nicolas Palix <nicolas.palix@imag.fr>
L:	cocci@systeme.lip6.fr (moderated for non-subscribers)
W:	http://coccinelle.lip6.fr/
S:	Supported
F:	scripts/coccinelle/
F:	scripts/coccicheck

CODA FILE SYSTEM
M:	Jan Harkes <jaharkes@cs.cmu.edu>
M:	coda@cs.cmu.edu
L:	codalist@coda.cs.cmu.edu
W:	http://www.coda.cs.cmu.edu/
S:	Maintained
F:	Documentation/filesystems/coda.txt
F:	fs/coda/
F:	include/linux/coda*.h

COMMON CLK FRAMEWORK
M:	Mike Turquette <mturquette@linaro.org>
L:	linux-arm-kernel@lists.infradead.org (same as CLK API & CLKDEV)
T:	git git://git.linaro.org/people/mturquette/linux.git
S:	Maintained
F:	drivers/clk/clk.c
F:	drivers/clk/clk-*
F:	include/linux/clk-pr*

COMMON INTERNET FILE SYSTEM (CIFS)
M:	Steve French <sfrench@samba.org>
L:	linux-cifs@vger.kernel.org
L:	samba-technical@lists.samba.org (moderated for non-subscribers)
W:	http://linux-cifs.samba.org/
Q:	http://patchwork.ozlabs.org/project/linux-cifs-client/list/
T:	git git://git.kernel.org/pub/scm/linux/kernel/git/sfrench/cifs-2.6.git
S:	Supported
F:	Documentation/filesystems/cifs.txt
F:	fs/cifs/

COMPACTPCI HOTPLUG CORE
M:	Scott Murray <scott@spiteful.org>
L:	linux-pci@vger.kernel.org
S:	Maintained
F:	drivers/pci/hotplug/cpci_hotplug*

COMPACTPCI HOTPLUG ZIATECH ZT5550 DRIVER
M:	Scott Murray <scott@spiteful.org>
L:	linux-pci@vger.kernel.org
S:	Maintained
F:	drivers/pci/hotplug/cpcihp_zt5550.*

COMPACTPCI HOTPLUG GENERIC DRIVER
M:	Scott Murray <scott@spiteful.org>
L:	linux-pci@vger.kernel.org
S:	Maintained
F:	drivers/pci/hotplug/cpcihp_generic.c

COMPAL LAPTOP SUPPORT
M:	Cezary Jackiewicz <cezary.jackiewicz@gmail.com>
L:	platform-driver-x86@vger.kernel.org
S:	Maintained
F:	drivers/platform/x86/compal-laptop.c

CONEXANT ACCESSRUNNER USB DRIVER
M:	Simon Arlott <cxacru@fire.lp0.eu>
L:	accessrunner-general@lists.sourceforge.net
W:	http://accessrunner.sourceforge.net/
S:	Maintained
F:	drivers/usb/atm/cxacru.c

CONFIGFS
M:	Joel Becker <jlbec@evilplan.org>
T:	git git://git.kernel.org/pub/scm/linux/kernel/git/jlbec/configfs.git
S:	Supported
F:	fs/configfs/
F:	include/linux/configfs.h

CONNECTOR
M:	Evgeniy Polyakov <zbr@ioremap.net>
L:	netdev@vger.kernel.org
S:	Maintained
F:	drivers/connector/

CONTROL GROUPS (CGROUPS)
M:	Tejun Heo <tj@kernel.org>
M:	Li Zefan <lizefan@huawei.com>
L:	containers@lists.linux-foundation.org
L:	cgroups@vger.kernel.org
T:	git git://git.kernel.org/pub/scm/linux/kernel/git/tj/cgroup.git
S:	Maintained
F:	include/linux/cgroup*
F:	kernel/cgroup*
F:	mm/*cgroup*

CORETEMP HARDWARE MONITORING DRIVER
M:	Fenghua Yu <fenghua.yu@intel.com>
L:	lm-sensors@lm-sensors.org
S:	Maintained
F:	Documentation/hwmon/coretemp
F:	drivers/hwmon/coretemp.c

COSA/SRP SYNC SERIAL DRIVER
M:	Jan "Yenya" Kasprzak <kas@fi.muni.cz>
W:	http://www.fi.muni.cz/~kas/cosa/
S:	Maintained
F:	drivers/net/wan/cosa*

CPMAC ETHERNET DRIVER
M:	Florian Fainelli <florian@openwrt.org>
L:	netdev@vger.kernel.org
S:	Maintained
F:	drivers/net/ethernet/ti/cpmac.c

CPU FREQUENCY DRIVERS
M:	Rafael J. Wysocki <rjw@sisk.pl>
L:	cpufreq@vger.kernel.org
L:	linux-pm@vger.kernel.org
S:	Maintained
F:	drivers/cpufreq/
F:	include/linux/cpufreq.h

CPUID/MSR DRIVER
M:	"H. Peter Anvin" <hpa@zytor.com>
S:	Maintained
F:	arch/x86/kernel/cpuid.c
F:	arch/x86/kernel/msr.c

CPU POWER MONITORING SUBSYSTEM
M:	Dominik Brodowski <linux@dominikbrodowski.net>
M:	Thomas Renninger <trenn@suse.de>
S:	Maintained
F:	tools/power/cpupower

CPUSETS
M:	Paul Menage <paul@paulmenage.org>
W:	http://www.bullopensource.org/cpuset/
W:	http://oss.sgi.com/projects/cpusets/
S:	Supported
F:	Documentation/cgroups/cpusets.txt
F:	include/linux/cpuset.h
F:	kernel/cpuset.c

CRAMFS FILESYSTEM
W:	http://sourceforge.net/projects/cramfs/
S:	Orphan
F:	Documentation/filesystems/cramfs.txt
F:	fs/cramfs/

CRIS PORT
M:	Mikael Starvik <starvik@axis.com>
M:	Jesper Nilsson <jesper.nilsson@axis.com>
L:	linux-cris-kernel@axis.com
W:	http://developer.axis.com
S:	Maintained
F:	arch/cris/
F:	drivers/tty/serial/crisv10.*

CRYPTO API
M:	Herbert Xu <herbert@gondor.apana.org.au>
M:	"David S. Miller" <davem@davemloft.net>
L:	linux-crypto@vger.kernel.org
T:	git git://git.kernel.org/pub/scm/linux/kernel/git/herbert/crypto-2.6.git
S:	Maintained
F:	Documentation/crypto/
F:	arch/*/crypto/
F:	crypto/
F:	drivers/crypto/
F:	include/crypto/

CRYPTOGRAPHIC RANDOM NUMBER GENERATOR
M:	Neil Horman <nhorman@tuxdriver.com>
L:	linux-crypto@vger.kernel.org
S:	Maintained
F:	crypto/ansi_cprng.c
F:	crypto/rng.c

CS5535 Audio ALSA driver
M:	Jaya Kumar <jayakumar.alsa@gmail.com>
S:	Maintained
F:	sound/pci/cs5535audio/

CX18 VIDEO4LINUX DRIVER
M:	Andy Walls <awalls@md.metrocast.net>
L:	ivtv-devel@ivtvdriver.org (moderated for non-subscribers)
L:	linux-media@vger.kernel.org
T:	git git://linuxtv.org/media_tree.git
W:	http://linuxtv.org
W:	http://www.ivtvdriver.org/index.php/Cx18
S:	Maintained
F:	Documentation/video4linux/cx18.txt
F:	drivers/media/pci/cx18/
F:	include/uapi/linux/ivtv*

<<<<<<< HEAD
CX2341X MPEG ENCODER HELPER MODULE
M:	Hans Verkuil <hverkuil@xs4all.nl>
L:	linux-media@vger.kernel.org
T:	git git://linuxtv.org/media_tree.git
W:	http://linuxtv.org
S:	Maintained
F:	drivers/media/i2c/cx2341x*
F:	include/media/cx2341x*

=======
>>>>>>> a49f0d1e
CX88 VIDEO4LINUX DRIVER
M:	Mauro Carvalho Chehab <mchehab@redhat.com>
L:	linux-media@vger.kernel.org
W:	http://linuxtv.org
T:	git git://linuxtv.org/media_tree.git
S:	Odd fixes
F:	Documentation/video4linux/cx88/
F:	drivers/media/pci/cx88/

CXD2820R MEDIA DRIVER
M:	Antti Palosaari <crope@iki.fi>
L:	linux-media@vger.kernel.org
W:	http://linuxtv.org/
W:	http://palosaari.fi/linux/
Q:	http://patchwork.linuxtv.org/project/linux-media/list/
T:	git git://linuxtv.org/anttip/media_tree.git
S:	Maintained
F:	drivers/media/dvb-frontends/cxd2820r*

CXGB3 ETHERNET DRIVER (CXGB3)
M:	Divy Le Ray <divy@chelsio.com>
L:	netdev@vger.kernel.org
W:	http://www.chelsio.com
S:	Supported
F:	drivers/net/ethernet/chelsio/cxgb3/

CXGB3 IWARP RNIC DRIVER (IW_CXGB3)
M:	Steve Wise <swise@chelsio.com>
L:	linux-rdma@vger.kernel.org
W:	http://www.openfabrics.org
S:	Supported
F:	drivers/infiniband/hw/cxgb3/

CXGB4 ETHERNET DRIVER (CXGB4)
M:	Dimitris Michailidis <dm@chelsio.com>
L:	netdev@vger.kernel.org
W:	http://www.chelsio.com
S:	Supported
F:	drivers/net/ethernet/chelsio/cxgb4/

CXGB4 IWARP RNIC DRIVER (IW_CXGB4)
M:	Steve Wise <swise@chelsio.com>
L:	linux-rdma@vger.kernel.org
W:	http://www.openfabrics.org
S:	Supported
F:	drivers/infiniband/hw/cxgb4/

CXGB4VF ETHERNET DRIVER (CXGB4VF)
M:	Casey Leedom <leedom@chelsio.com>
L:	netdev@vger.kernel.org
W:	http://www.chelsio.com
S:	Supported
F:	drivers/net/ethernet/chelsio/cxgb4vf/

STMMAC ETHERNET DRIVER
M:	Giuseppe Cavallaro <peppe.cavallaro@st.com>
L:	netdev@vger.kernel.org
W:	http://www.stlinux.com
S:	Supported
F:	drivers/net/ethernet/stmicro/stmmac/

CYBERPRO FB DRIVER
M:	Russell King <linux@arm.linux.org.uk>
L:	linux-arm-kernel@lists.infradead.org (moderated for non-subscribers)
W:	http://www.arm.linux.org.uk/
S:	Maintained
F:	drivers/video/cyber2000fb.*

CYCLADES 2X SYNC CARD DRIVER
M:	Arnaldo Carvalho de Melo <acme@ghostprotocols.net>
W:	http://oops.ghostprotocols.net:81/blog
S:	Maintained
F:	drivers/net/wan/cycx*

CYCLADES ASYNC MUX DRIVER
W:	http://www.cyclades.com/
S:	Orphan
F:	drivers/tty/cyclades.c
F:	include/linux/cyclades.h

CYCLADES PC300 DRIVER
W:	http://www.cyclades.com/
S:	Orphan
F:	drivers/net/wan/pc300*

CYTTSP TOUCHSCREEN DRIVER
M:	Javier Martinez Canillas <javier@dowhile0.org>
L:	linux-input@vger.kernel.org
S:	Maintained
F:	drivers/input/touchscreen/cyttsp*
F:	include/linux/input/cyttsp.h

DAMA SLAVE for AX.25
M:	Joerg Reuter <jreuter@yaina.de>
W:	http://yaina.de/jreuter/
W:	http://www.qsl.net/dl1bke/
L:	linux-hams@vger.kernel.org
S:	Maintained
F:	net/ax25/af_ax25.c
F:	net/ax25/ax25_dev.c
F:	net/ax25/ax25_ds_*
F:	net/ax25/ax25_in.c
F:	net/ax25/ax25_out.c
F:	net/ax25/ax25_timer.c
F:	net/ax25/sysctl_net_ax25.c

DAVICOM FAST ETHERNET (DMFE) NETWORK DRIVER
L:	netdev@vger.kernel.org
S:	Orphan
F:	Documentation/networking/dmfe.txt
F:	drivers/net/ethernet/dec/tulip/dmfe.c

DC390/AM53C974 SCSI driver
M:	Kurt Garloff <garloff@suse.de>
W:	http://www.garloff.de/kurt/linux/dc390/
M:	Guennadi Liakhovetski <g.liakhovetski@gmx.de>
S:	Maintained
F:	drivers/scsi/tmscsim.*

DC395x SCSI driver
M:	Oliver Neukum <oliver@neukum.org>
M:	Ali Akcaagac <aliakc@web.de>
M:	Jamie Lenehan <lenehan@twibble.org>
W:	http://twibble.org/dist/dc395x/
L:	dc395x@twibble.org
L:	http://lists.twibble.org/mailman/listinfo/dc395x/
S:	Maintained
F:	Documentation/scsi/dc395x.txt
F:	drivers/scsi/dc395x.*

DCCP PROTOCOL
M:	Gerrit Renker <gerrit@erg.abdn.ac.uk>
L:	dccp@vger.kernel.org
W:	http://www.linuxfoundation.org/collaborate/workgroups/networking/dccp
S:	Maintained
F:	include/linux/dccp.h
F:	include/linux/tfrc.h
F:	net/dccp/

DECnet NETWORK LAYER
W:	http://linux-decnet.sourceforge.net
L:	linux-decnet-user@lists.sourceforge.net
S:	Orphan
F:	Documentation/networking/decnet.txt
F:	net/decnet/

DEFXX FDDI NETWORK DRIVER
M:	"Maciej W. Rozycki" <macro@linux-mips.org>
S:	Maintained
F:	drivers/net/fddi/defxx.*

DELL LAPTOP DRIVER
M:	Matthew Garrett <mjg59@srcf.ucam.org>
L:	platform-driver-x86@vger.kernel.org
S:	Maintained
F:	drivers/platform/x86/dell-laptop.c

DELL LAPTOP SMM DRIVER
M:	Massimo Dal Zotto <dz@debian.org>
W:	http://www.debian.org/~dz/i8k/
S:	Maintained
F:	drivers/char/i8k.c
F:	include/linux/i8k.h

DELL SYSTEMS MANAGEMENT BASE DRIVER (dcdbas)
M:	Doug Warzecha <Douglas_Warzecha@dell.com>
S:	Maintained
F:	Documentation/dcdbas.txt
F:	drivers/firmware/dcdbas.*

DELL WMI EXTRAS DRIVER
M:	Matthew Garrett <mjg59@srcf.ucam.org>
S:	Maintained
F:	drivers/platform/x86/dell-wmi.c

DESIGNWARE USB3 DRD IP DRIVER
M:	Felipe Balbi <balbi@ti.com>
L:	linux-usb@vger.kernel.org
L:	linux-omap@vger.kernel.org
T:	git git://git.kernel.org/pub/scm/linux/kernel/git/balbi/usb.git
S:	Maintained
F:	drivers/usb/dwc3/

DEVICE FREQUENCY (DEVFREQ)
M:	MyungJoo Ham <myungjoo.ham@samsung.com>
M:	Kyungmin Park <kyungmin.park@samsung.com>
L:	linux-kernel@vger.kernel.org
S:	Maintained
F:	drivers/devfreq/

DEVICE NUMBER REGISTRY
M:	Torben Mathiasen <device@lanana.org>
W:	http://lanana.org/docs/device-list/index.html
S:	Maintained

DEVICE-MAPPER  (LVM)
M:	Alasdair Kergon <agk@redhat.com>
M:	dm-devel@redhat.com
L:	dm-devel@redhat.com
W:	http://sources.redhat.com/dm
Q:	http://patchwork.kernel.org/project/dm-devel/list/
T:	quilt http://people.redhat.com/agk/patches/linux/editing/
S:	Maintained
F:	Documentation/device-mapper/
F:	drivers/md/dm*
F:	drivers/md/persistent-data/
F:	include/linux/device-mapper.h
F:	include/linux/dm-*.h

DIOLAN U2C-12 I2C DRIVER
M:	Guenter Roeck <linux@roeck-us.net>
L:	linux-i2c@vger.kernel.org
S:	Maintained
F:	drivers/i2c/busses/i2c-diolan-u2c.c

DIRECTORY NOTIFICATION (DNOTIFY)
M:	Eric Paris <eparis@parisplace.org>
S:	Maintained
F:	Documentation/filesystems/dnotify.txt
F:	fs/notify/dnotify/
F:	include/linux/dnotify.h

DISK GEOMETRY AND PARTITION HANDLING
M:	Andries Brouwer <aeb@cwi.nl>
W:	http://www.win.tue.nl/~aeb/linux/Large-Disk.html
W:	http://www.win.tue.nl/~aeb/linux/zip/zip-1.html
W:	http://www.win.tue.nl/~aeb/partitions/partition_types-1.html
S:	Maintained

DISKQUOTA
M:	Jan Kara <jack@suse.cz>
S:	Maintained
F:	Documentation/filesystems/quota.txt
F:	fs/quota/
F:	include/linux/quota*.h

DISPLAYLINK USB 2.0 FRAMEBUFFER DRIVER (UDLFB)
M:	Bernie Thompson <bernie@plugable.com>
L:	linux-fbdev@vger.kernel.org
S:	Maintained
W:	http://plugable.com/category/projects/udlfb/
F:	drivers/video/udlfb.c
F:	include/video/udlfb.h
F:	Documentation/fb/udlfb.txt

DISTRIBUTED LOCK MANAGER (DLM)
M:	Christine Caulfield <ccaulfie@redhat.com>
M:	David Teigland <teigland@redhat.com>
L:	cluster-devel@redhat.com
W:	http://sources.redhat.com/cluster/
T:	git git://git.kernel.org/pub/scm/linux/kernel/git/teigland/dlm.git
S:	Supported
F:	fs/dlm/

DMA BUFFER SHARING FRAMEWORK
M:	Sumit Semwal <sumit.semwal@linaro.org>
S:	Maintained
L:	linux-media@vger.kernel.org
L:	dri-devel@lists.freedesktop.org
L:	linaro-mm-sig@lists.linaro.org
F:	drivers/base/dma-buf*
F:	include/linux/dma-buf*
F:	Documentation/dma-buf-sharing.txt
T:	git git://git.linaro.org/people/sumitsemwal/linux-dma-buf.git

DMA GENERIC OFFLOAD ENGINE SUBSYSTEM
M:	Vinod Koul <vinod.koul@intel.com>
M:	Dan Williams <djbw@fb.com>
S:	Supported
F:	drivers/dma/
F:	include/linux/dma*
T:	git git://git.kernel.org/pub/scm/linux/kernel/git/djbw/async_tx.git
T:	git git://git.infradead.org/users/vkoul/slave-dma.git (slave-dma)

DME1737 HARDWARE MONITOR DRIVER
M:	Juerg Haefliger <juergh@gmail.com>
L:	lm-sensors@lm-sensors.org
S:	Maintained
F:	Documentation/hwmon/dme1737
F:	drivers/hwmon/dme1737.c

DOCKING STATION DRIVER
M:	Shaohua Li <shaohua.li@intel.com>
L:	linux-acpi@vger.kernel.org
S:	Supported
F:	drivers/acpi/dock.c

DOCUMENTATION
M:	Rob Landley <rob@landley.net>
L:	linux-doc@vger.kernel.org
T:	TBD
S:	Maintained
F:	Documentation/

DOUBLETALK DRIVER
M:	"James R. Van Zandt" <jrv@vanzandt.mv.com>
L:	blinux-list@redhat.com
S:	Maintained
F:	drivers/char/dtlk.c
F:	include/linux/dtlk.h

DPT_I2O SCSI RAID DRIVER
M:	Adaptec OEM Raid Solutions <aacraid@adaptec.com>
L:	linux-scsi@vger.kernel.org
W:	http://www.adaptec.com/
S:	Maintained
F:	drivers/scsi/dpt*
F:	drivers/scsi/dpt/

DRBD DRIVER
P:	Philipp Reisner
P:	Lars Ellenberg
M:	drbd-dev@lists.linbit.com
L:	drbd-user@lists.linbit.com
W:	http://www.drbd.org
T:	git git://git.drbd.org/linux-2.6-drbd.git drbd
T:	git git://git.drbd.org/drbd-8.3.git
S:	Supported
F:	drivers/block/drbd/
F:	lib/lru_cache.c
F:	Documentation/blockdev/drbd/

DRIVER CORE, KOBJECTS, DEBUGFS AND SYSFS
M:	Greg Kroah-Hartman <gregkh@linuxfoundation.org>
T:	git git://git.kernel.org/pub/scm/linux/kernel/git/gregkh/driver-core.git
S:	Supported
F:	Documentation/kobject.txt
F:	drivers/base/
F:	fs/sysfs/
F:	fs/debugfs/
F:	include/linux/kobj*
F:	include/linux/debugfs.h
F:	lib/kobj*

DRM DRIVERS
M:	David Airlie <airlied@linux.ie>
L:	dri-devel@lists.freedesktop.org
T:	git git://git.kernel.org/pub/scm/linux/kernel/git/airlied/drm-2.6.git
S:	Maintained
F:	drivers/gpu/drm/
F:	include/drm/

INTEL DRM DRIVERS (excluding Poulsbo, Moorestown and derivative chipsets)
M:	Daniel Vetter <daniel.vetter@ffwll.ch>
L:	intel-gfx@lists.freedesktop.org (subscribers-only)
L:	dri-devel@lists.freedesktop.org
T:	git git://people.freedesktop.org/~danvet/drm-intel
S:	Supported
F:	drivers/gpu/drm/i915
F:	include/drm/i915*

DRM DRIVERS FOR EXYNOS
M:	Inki Dae <inki.dae@samsung.com>
M:	Joonyoung Shim <jy0922.shim@samsung.com>
M:	Seung-Woo Kim <sw0312.kim@samsung.com>
M:	Kyungmin Park <kyungmin.park@samsung.com>
L:	dri-devel@lists.freedesktop.org
T:	git git://git.kernel.org/pub/scm/linux/kernel/git/daeinki/drm-exynos.git
S:	Supported
F:	drivers/gpu/drm/exynos
F:	include/drm/exynos*

<<<<<<< HEAD
DSBR100 USB FM RADIO DRIVER
M:	Alexey Klimov <klimov.linux@gmail.com>
L:	linux-media@vger.kernel.org
T:	git git://linuxtv.org/media_tree.git
S:	Maintained
F:	drivers/media/radio/dsbr100.c
=======
DRM DRIVERS FOR NVIDIA TEGRA
M:	Thierry Reding <thierry.reding@avionic-design.de>
L:	dri-devel@lists.freedesktop.org
L:	linux-tegra@vger.kernel.org
T:	git git://gitorious.org/thierryreding/linux.git
S:	Maintained
F:	drivers/gpu/drm/tegra/
F:	Documentation/devicetree/bindings/gpu/nvidia,tegra20-host1x.txt
>>>>>>> a49f0d1e

DSCC4 DRIVER
M:	Francois Romieu <romieu@fr.zoreil.com>
L:	netdev@vger.kernel.org
S:	Maintained
F:	drivers/net/wan/dscc4.c

DVB_USB_AF9015 MEDIA DRIVER
M:	Antti Palosaari <crope@iki.fi>
L:	linux-media@vger.kernel.org
W:	http://linuxtv.org/
W:	http://palosaari.fi/linux/
Q:	http://patchwork.linuxtv.org/project/linux-media/list/
T:	git git://linuxtv.org/anttip/media_tree.git
S:	Maintained
F:	drivers/media/usb/dvb-usb-v2/af9015*

DVB_USB_AF9035 MEDIA DRIVER
M:	Antti Palosaari <crope@iki.fi>
L:	linux-media@vger.kernel.org
W:	http://linuxtv.org/
W:	http://palosaari.fi/linux/
Q:	http://patchwork.linuxtv.org/project/linux-media/list/
T:	git git://linuxtv.org/anttip/media_tree.git
S:	Maintained
F:	drivers/media/usb/dvb-usb-v2/af9035*

DVB_USB_ANYSEE MEDIA DRIVER
M:	Antti Palosaari <crope@iki.fi>
L:	linux-media@vger.kernel.org
W:	http://linuxtv.org/
W:	http://palosaari.fi/linux/
Q:	http://patchwork.linuxtv.org/project/linux-media/list/
T:	git git://linuxtv.org/anttip/media_tree.git
S:	Maintained
F:	drivers/media/usb/dvb-usb-v2/anysee*

DVB_USB_AU6610 MEDIA DRIVER
M:	Antti Palosaari <crope@iki.fi>
L:	linux-media@vger.kernel.org
W:	http://linuxtv.org/
W:	http://palosaari.fi/linux/
Q:	http://patchwork.linuxtv.org/project/linux-media/list/
T:	git git://linuxtv.org/anttip/media_tree.git
S:	Maintained
F:	drivers/media/usb/dvb-usb-v2/au6610*

DVB_USB_CE6230 MEDIA DRIVER
M:	Antti Palosaari <crope@iki.fi>
L:	linux-media@vger.kernel.org
W:	http://linuxtv.org/
W:	http://palosaari.fi/linux/
Q:	http://patchwork.linuxtv.org/project/linux-media/list/
T:	git git://linuxtv.org/anttip/media_tree.git
S:	Maintained
F:	drivers/media/usb/dvb-usb-v2/ce6230*

DVB_USB_CXUSB MEDIA DRIVER
M:	Michael Krufky <mkrufky@linuxtv.org>
L:	linux-media@vger.kernel.org
W:	http://linuxtv.org/
W:	http://github.com/mkrufky
Q:	http://patchwork.linuxtv.org/project/linux-media/list/
T:	git git://linuxtv.org/media_tree.git
S:	Maintained
F:	drivers/media/usb/dvb-usb/cxusb*

DVB_USB_CYPRESS_FIRMWARE MEDIA DRIVER
M:	Antti Palosaari <crope@iki.fi>
L:	linux-media@vger.kernel.org
W:	http://linuxtv.org/
W:	http://palosaari.fi/linux/
Q:	http://patchwork.linuxtv.org/project/linux-media/list/
T:	git git://linuxtv.org/anttip/media_tree.git
S:	Maintained
F:	drivers/media/usb/dvb-usb-v2/cypress_firmware*

DVB_USB_EC168 MEDIA DRIVER
M:	Antti Palosaari <crope@iki.fi>
L:	linux-media@vger.kernel.org
W:	http://linuxtv.org/
W:	http://palosaari.fi/linux/
Q:	http://patchwork.linuxtv.org/project/linux-media/list/
T:	git git://linuxtv.org/anttip/media_tree.git
S:	Maintained
F:	drivers/media/usb/dvb-usb-v2/ec168*

DVB_USB_MXL111SF MEDIA DRIVER
M:	Michael Krufky <mkrufky@linuxtv.org>
L:	linux-media@vger.kernel.org
W:	http://linuxtv.org/
W:	http://github.com/mkrufky
Q:	http://patchwork.linuxtv.org/project/linux-media/list/
T:	git git://linuxtv.org/mkrufky/mxl111sf.git
S:	Maintained
F:	drivers/media/usb/dvb-usb-v2/mxl111sf*

DVB_USB_RTL28XXU MEDIA DRIVER
M:	Antti Palosaari <crope@iki.fi>
L:	linux-media@vger.kernel.org
W:	http://linuxtv.org/
W:	http://palosaari.fi/linux/
Q:	http://patchwork.linuxtv.org/project/linux-media/list/
T:	git git://linuxtv.org/anttip/media_tree.git
S:	Maintained
F:	drivers/media/usb/dvb-usb-v2/rtl28xxu*

DVB_USB_V2 MEDIA DRIVER
M:	Antti Palosaari <crope@iki.fi>
L:	linux-media@vger.kernel.org
W:	http://linuxtv.org/
W:	http://palosaari.fi/linux/
Q:	http://patchwork.linuxtv.org/project/linux-media/list/
T:	git git://linuxtv.org/anttip/media_tree.git
S:	Maintained
F:	drivers/media/usb/dvb-usb-v2/dvb_usb*
F:	drivers/media/usb/dvb-usb-v2/usb_urb.c

DYNAMIC DEBUG
M:	Jason Baron <jbaron@redhat.com>
S:	Maintained
F:	lib/dynamic_debug.c
F:	include/linux/dynamic_debug.h

DZ DECSTATION DZ11 SERIAL DRIVER
M:	"Maciej W. Rozycki" <macro@linux-mips.org>
S:	Maintained
F:	drivers/tty/serial/dz.*

E4000 MEDIA DRIVER
M:	Antti Palosaari <crope@iki.fi>
L:	linux-media@vger.kernel.org
W:	http://linuxtv.org/
W:	http://palosaari.fi/linux/
Q:	http://patchwork.linuxtv.org/project/linux-media/list/
T:	git git://linuxtv.org/anttip/media_tree.git
S:	Maintained
F:	drivers/media/tuners/e4000*

EATA-DMA SCSI DRIVER
M:	Michael Neuffer <mike@i-Connect.Net>
L:	linux-eata@i-connect.net
L:	linux-scsi@vger.kernel.org
S:	Maintained
F:	drivers/scsi/eata*

EATA ISA/EISA/PCI SCSI DRIVER
M:	Dario Ballabio <ballabio_dario@emc.com>
L:	linux-scsi@vger.kernel.org
S:	Maintained
F:	drivers/scsi/eata.c

EATA-PIO SCSI DRIVER
M:	Michael Neuffer <mike@i-Connect.Net>
L:	linux-eata@i-connect.net
L:	linux-scsi@vger.kernel.org
S:	Maintained
F:	drivers/scsi/eata_pio.*

EBTABLES
M:	Bart De Schuymer <bart.de.schuymer@pandora.be>
L:	netfilter-devel@vger.kernel.org
W:	http://ebtables.sourceforge.net/
S:	Maintained
F:	include/linux/netfilter_bridge/ebt_*.h
F:	net/bridge/netfilter/ebt*.c

EC100 MEDIA DRIVER
M:	Antti Palosaari <crope@iki.fi>
L:	linux-media@vger.kernel.org
W:	http://linuxtv.org/
W:	http://palosaari.fi/linux/
Q:	http://patchwork.linuxtv.org/project/linux-media/list/
T:	git git://linuxtv.org/anttip/media_tree.git
S:	Maintained
F:	drivers/media/dvb-frontends/ec100*

ECRYPT FILE SYSTEM
M:	Tyler Hicks <tyhicks@canonical.com>
M:	Dustin Kirkland <dustin.kirkland@gazzang.com>
L:	ecryptfs@vger.kernel.org
W:	https://launchpad.net/ecryptfs
S:	Supported
F:	Documentation/filesystems/ecryptfs.txt
F:	fs/ecryptfs/

EDAC-CORE
M:	Doug Thompson <dougthompson@xmission.com>
L:	linux-edac@vger.kernel.org
W:	bluesmoke.sourceforge.net
S:	Supported
F:	Documentation/edac.txt
F:	drivers/edac/
F:	include/linux/edac.h

EDAC-AMD64
M:	Doug Thompson <dougthompson@xmission.com>
M:	Borislav Petkov <bp@alien8.de>
L:	linux-edac@vger.kernel.org
W:	bluesmoke.sourceforge.net
S:	Maintained
F:	drivers/edac/amd64_edac*

EDAC-CAVIUM
M:	Ralf Baechle <ralf@linux-mips.org>
M:	David Daney <david.daney@cavium.com>
L:	linux-edac@vger.kernel.org
L:	linux-mips@linux-mips.org
W:	bluesmoke.sourceforge.net
S:	Supported
F:	drivers/edac/octeon_edac*

EDAC-E752X
M:	Mark Gross <mark.gross@intel.com>
M:	Doug Thompson <dougthompson@xmission.com>
L:	linux-edac@vger.kernel.org
W:	bluesmoke.sourceforge.net
S:	Maintained
F:	drivers/edac/e752x_edac.c

EDAC-E7XXX
M:	Doug Thompson <dougthompson@xmission.com>
L:	linux-edac@vger.kernel.org
W:	bluesmoke.sourceforge.net
S:	Maintained
F:	drivers/edac/e7xxx_edac.c

EDAC-I82443BXGX
M:	Tim Small <tim@buttersideup.com>
L:	linux-edac@vger.kernel.org
W:	bluesmoke.sourceforge.net
S:	Maintained
F:	drivers/edac/i82443bxgx_edac.c

EDAC-I3000
M:	Jason Uhlenkott <juhlenko@akamai.com>
L:	linux-edac@vger.kernel.org
W:	bluesmoke.sourceforge.net
S:	Maintained
F:	drivers/edac/i3000_edac.c

EDAC-I5000
M:	Doug Thompson <dougthompson@xmission.com>
L:	linux-edac@vger.kernel.org
W:	bluesmoke.sourceforge.net
S:	Maintained
F:	drivers/edac/i5000_edac.c

EDAC-I5400
M:	Mauro Carvalho Chehab <mchehab@redhat.com>
L:	linux-edac@vger.kernel.org
W:	bluesmoke.sourceforge.net
S:	Maintained
F:	drivers/edac/i5400_edac.c

EDAC-I7300
M:	Mauro Carvalho Chehab <mchehab@redhat.com>
L:	linux-edac@vger.kernel.org
W:	bluesmoke.sourceforge.net
S:	Maintained
F:	drivers/edac/i7300_edac.c

EDAC-I7CORE
M:	Mauro Carvalho Chehab <mchehab@redhat.com>
L:	linux-edac@vger.kernel.org
W:	bluesmoke.sourceforge.net
S:	Maintained
F:	drivers/edac/i7core_edac.c

EDAC-I82975X
M:	Ranganathan Desikan <ravi@jetztechnologies.com>
M:	"Arvind R." <arvino55@gmail.com>
L:	linux-edac@vger.kernel.org
W:	bluesmoke.sourceforge.net
S:	Maintained
F:	drivers/edac/i82975x_edac.c

EDAC-PASEMI
M:	Egor Martovetsky <egor@pasemi.com>
L:	linux-edac@vger.kernel.org
W:	bluesmoke.sourceforge.net
S:	Maintained
F:	drivers/edac/pasemi_edac.c

EDAC-R82600
M:	Tim Small <tim@buttersideup.com>
L:	linux-edac@vger.kernel.org
W:	bluesmoke.sourceforge.net
S:	Maintained
F:	drivers/edac/r82600_edac.c

EDAC-SBRIDGE
M:	Mauro Carvalho Chehab <mchehab@redhat.com>
L:	linux-edac@vger.kernel.org
W:	bluesmoke.sourceforge.net
S:	Maintained
F:	drivers/edac/sb_edac.c

EDIROL UA-101/UA-1000 DRIVER
M:	Clemens Ladisch <clemens@ladisch.de>
L:	alsa-devel@alsa-project.org (moderated for non-subscribers)
T:	git git://git.alsa-project.org/alsa-kernel.git
S:	Maintained
F:	sound/usb/misc/ua101.c

EXTENSIBLE FIRMWARE INTERFACE (EFI)
M:	Matt Fleming <matt.fleming@intel.com>
L:	linux-efi@vger.kernel.org
T:	git git://git.kernel.org/pub/scm/linux/kernel/git/mfleming/efi.git
S:	Maintained
F:	Documentation/x86/efi-stub.txt
F:	arch/ia64/kernel/efi.c
F:	arch/x86/boot/compressed/eboot.[ch]
F:	arch/x86/include/asm/efi.h
F:	arch/x86/platform/efi/*
F:	drivers/firmware/efivars.c
F:	include/linux/efi*.h

EFIFB FRAMEBUFFER DRIVER
L:	linux-fbdev@vger.kernel.org
M:	Peter Jones <pjones@redhat.com>
S:	Maintained
F:	drivers/video/efifb.c

EFS FILESYSTEM
W:	http://aeschi.ch.eu.org/efs/
S:	Orphan
F:	fs/efs/

EHCA (IBM GX bus InfiniBand adapter) DRIVER
M:	Hoang-Nam Nguyen <hnguyen@de.ibm.com>
M:	Christoph Raisch <raisch@de.ibm.com>
L:	linux-rdma@vger.kernel.org
S:	Supported
F:	drivers/infiniband/hw/ehca/

EHEA (IBM pSeries eHEA 10Gb ethernet adapter) DRIVER
M:	Thadeu Lima de Souza Cascardo <cascardo@linux.vnet.ibm.com>
L:	netdev@vger.kernel.org
S:	Maintained
F:	drivers/net/ethernet/ibm/ehea/

EM28XX VIDEO4LINUX DRIVER
M:	Mauro Carvalho Chehab <mchehab@redhat.com>
L:	linux-media@vger.kernel.org
W:	http://linuxtv.org
T:	git git://linuxtv.org/media_tree.git
S:	Maintained
F:	drivers/media/usb/em28xx/

EMBEDDED LINUX
M:	Paul Gortmaker <paul.gortmaker@windriver.com>
M:	Matt Mackall <mpm@selenic.com>
M:	David Woodhouse <dwmw2@infradead.org>
L:	linux-embedded@vger.kernel.org
S:	Maintained

EMULEX LPFC FC SCSI DRIVER
M:	James Smart <james.smart@emulex.com>
L:	linux-scsi@vger.kernel.org
W:	http://sourceforge.net/projects/lpfcxxxx
S:	Supported
F:	drivers/scsi/lpfc/

ENE CB710 FLASH CARD READER DRIVER
M:	Michał Mirosław <mirq-linux@rere.qmqm.pl>
S:	Maintained
F:	drivers/misc/cb710/
F:	drivers/mmc/host/cb710-mmc.*
F:	include/linux/cb710.h

ENE KB2426 (ENE0100/ENE020XX) INFRARED RECEIVER
M:	Maxim Levitsky <maximlevitsky@gmail.com>
S:	Maintained
F:	drivers/media/rc/ene_ir.*

EPSON 1355 FRAMEBUFFER DRIVER
M:	Christopher Hoover <ch@murgatroid.com>
M:	Christopher Hoover <ch@hpl.hp.com>
S:	Maintained
F:	drivers/video/epson1355fb.c

EPSON S1D13XXX FRAMEBUFFER DRIVER
M:	Kristoffer Ericson <kristoffer.ericson@gmail.com>
S:	Maintained
T:	git git://git.kernel.org/pub/scm/linux/kernel/git/kristoffer/linux-hpc.git
F:	drivers/video/s1d13xxxfb.c
F:	include/video/s1d13xxxfb.h

ETHEREXPRESS-16 NETWORK DRIVER
M:	Philip Blundell <philb@gnu.org>
L:	netdev@vger.kernel.org
S:	Maintained
F:	drivers/net/ethernet/i825xx/eexpress.*

ETHERNET BRIDGE
M:	Stephen Hemminger <shemminger@vyatta.com>
L:	bridge@lists.linux-foundation.org
L:	netdev@vger.kernel.org
W:	http://www.linuxfoundation.org/en/Net:Bridge
S:	Maintained
F:	include/linux/netfilter_bridge/
F:	net/bridge/

ETHERTEAM 16I DRIVER
M:	Mika Kuoppala <miku@iki.fi>
S:	Maintained
F:	drivers/net/ethernet/fujitsu/eth16i.c

EXT2 FILE SYSTEM
M:	Jan Kara <jack@suse.cz>
L:	linux-ext4@vger.kernel.org
S:	Maintained
F:	Documentation/filesystems/ext2.txt
F:	fs/ext2/
F:	include/linux/ext2*

EXT3 FILE SYSTEM
M:	Jan Kara <jack@suse.cz>
M:	Andrew Morton <akpm@linux-foundation.org>
M:	Andreas Dilger <adilger.kernel@dilger.ca>
L:	linux-ext4@vger.kernel.org
S:	Maintained
F:	Documentation/filesystems/ext3.txt
F:	fs/ext3/

EXT4 FILE SYSTEM
M:	"Theodore Ts'o" <tytso@mit.edu>
M:	Andreas Dilger <adilger.kernel@dilger.ca>
L:	linux-ext4@vger.kernel.org
W:	http://ext4.wiki.kernel.org
Q:	http://patchwork.ozlabs.org/project/linux-ext4/list/
S:	Maintained
F:	Documentation/filesystems/ext4.txt
F:	fs/ext4/

Extended Verification Module (EVM)
M:	Mimi Zohar <zohar@us.ibm.com>
S:	Supported
F:	security/integrity/evm/

EXTERNAL CONNECTOR SUBSYSTEM (EXTCON)
M:	MyungJoo Ham <myungjoo.ham@samsung.com>
M:	Chanwoo Choi <cw00.choi@samsung.com>
L:	linux-kernel@vger.kernel.org
S:	Maintained
F:	drivers/extcon/
F:	Documentation/extcon/

EXYNOS DP DRIVER
M:	Jingoo Han <jg1.han@samsung.com>
L:	linux-fbdev@vger.kernel.org
S:	Maintained
F:	drivers/video/exynos/exynos_dp*
F:	include/video/exynos_dp*

EXYNOS MIPI DISPLAY DRIVERS
M:	Inki Dae <inki.dae@samsung.com>
M:	Donghwa Lee <dh09.lee@samsung.com>
M:	Kyungmin Park <kyungmin.park@samsung.com>
L:	linux-fbdev@vger.kernel.org
S:	Maintained
F:	drivers/video/exynos/exynos_mipi*
F:	include/video/exynos_mipi*

F71805F HARDWARE MONITORING DRIVER
M:	Jean Delvare <khali@linux-fr.org>
L:	lm-sensors@lm-sensors.org
S:	Maintained
F:	Documentation/hwmon/f71805f
F:	drivers/hwmon/f71805f.c

FC0011 TUNER DRIVER
M:	Michael Buesch <m@bues.ch>
L:	linux-media@vger.kernel.org
S:	Maintained
F:	drivers/media/tuners/fc0011.h
F:	drivers/media/tuners/fc0011.c

FC2580 MEDIA DRIVER
M:	Antti Palosaari <crope@iki.fi>
L:	linux-media@vger.kernel.org
W:	http://linuxtv.org/
W:	http://palosaari.fi/linux/
Q:	http://patchwork.linuxtv.org/project/linux-media/list/
T:	git git://linuxtv.org/anttip/media_tree.git
S:	Maintained
F:	drivers/media/tuners/fc2580*

FANOTIFY
M:	Eric Paris <eparis@redhat.com>
S:	Maintained
F:	fs/notify/fanotify/
F:	include/linux/fanotify.h

FARSYNC SYNCHRONOUS DRIVER
M:	Kevin Curtis <kevin.curtis@farsite.co.uk>
W:	http://www.farsite.co.uk/
S:	Supported
F:	drivers/net/wan/farsync.*

FAULT INJECTION SUPPORT
M:	Akinobu Mita <akinobu.mita@gmail.com>
S:	Supported
F:	Documentation/fault-injection/
F:	lib/fault-inject.c

FCOE SUBSYSTEM (libfc, libfcoe, fcoe)
M:	Robert Love <robert.w.love@intel.com>
L:	devel@open-fcoe.org
W:	www.Open-FCoE.org
S:	Supported
F:	drivers/scsi/libfc/
F:	drivers/scsi/fcoe/
F:	include/scsi/fc/
F:	include/scsi/libfc.h
F:	include/scsi/libfcoe.h

FILE LOCKING (flock() and fcntl()/lockf())
M:	Matthew Wilcox <matthew@wil.cx>
L:	linux-fsdevel@vger.kernel.org
S:	Maintained
F:	include/linux/fcntl.h
F:	include/linux/fs.h
F:	fs/fcntl.c
F:	fs/locks.c

FILESYSTEMS (VFS and infrastructure)
M:	Alexander Viro <viro@zeniv.linux.org.uk>
L:	linux-fsdevel@vger.kernel.org
S:	Maintained
F:	fs/*

FINTEK F75375S HARDWARE MONITOR AND FAN CONTROLLER DRIVER
M:	Riku Voipio <riku.voipio@iki.fi>
L:	lm-sensors@lm-sensors.org
S:	Maintained
F:	drivers/hwmon/f75375s.c
F:	include/linux/f75375s.h

FIREWIRE AUDIO DRIVERS
M:	Clemens Ladisch <clemens@ladisch.de>
L:	alsa-devel@alsa-project.org (moderated for non-subscribers)
T:	git git://git.alsa-project.org/alsa-kernel.git
S:	Maintained
F:	sound/firewire/

FIREWIRE MEDIA DRIVERS (firedtv)
M:	Stefan Richter <stefanr@s5r6.in-berlin.de>
L:	linux-media@vger.kernel.org
L:	linux1394-devel@lists.sourceforge.net
T:	git git://git.kernel.org/pub/scm/linux/kernel/git/mchehab/linux-media.git
S:	Maintained
F:	drivers/media/firewire/

FIREWIRE SBP-2 TARGET
M:	Chris Boot <bootc@bootc.net>
L:	linux-scsi@vger.kernel.org
L:	target-devel@vger.kernel.org
L:	linux1394-devel@lists.sourceforge.net
T:	git git://git.kernel.org/pub/scm/linux/kernel/git/nab/lio-core-2.6.git master
S:	Maintained
F:	drivers/target/sbp/

FIREWIRE SUBSYSTEM
M:	Stefan Richter <stefanr@s5r6.in-berlin.de>
L:	linux1394-devel@lists.sourceforge.net
W:	http://ieee1394.wiki.kernel.org/
T:	git git://git.kernel.org/pub/scm/linux/kernel/git/ieee1394/linux1394.git
S:	Maintained
F:	drivers/firewire/
F:	include/linux/firewire.h
F:	include/uapi/linux/firewire*.h
F:	tools/firewire/

FIRMWARE LOADER (request_firmware)
M:	Ming Lei <ming.lei@canonical.com>
L:	linux-kernel@vger.kernel.org
S:	Maintained
F:	Documentation/firmware_class/
F:	drivers/base/firmware*.c
F:	include/linux/firmware.h

FLOPPY DRIVER
M:	Jiri Kosina <jkosina@suse.cz>
T:	git git://git.kernel.org/pub/scm/linux/kernel/git/jikos/floppy.git
S:	Odd fixes
F:	drivers/block/floppy.c

FPU EMULATOR
M:	Bill Metzenthen <billm@melbpc.org.au>
W:	http://floatingpoint.sourceforge.net/emulator/index.html
S:	Maintained
F:	arch/x86/math-emu/

FRAME RELAY DLCI/FRAD (Sangoma drivers too)
L:	netdev@vger.kernel.org
S:	Orphan
F:	drivers/net/wan/dlci.c
F:	drivers/net/wan/sdla.c

FRAMEBUFFER LAYER
M:	Florian Tobias Schandinat <FlorianSchandinat@gmx.de>
L:	linux-fbdev@vger.kernel.org
W:	http://linux-fbdev.sourceforge.net/
Q:	http://patchwork.kernel.org/project/linux-fbdev/list/
T:	git git://github.com/schandinat/linux-2.6.git fbdev-next
S:	Maintained
F:	Documentation/fb/
F:	Documentation/devicetree/bindings/fb/
F:	drivers/video/
F:	include/video/
F:	include/linux/fb.h

FREESCALE DIU FRAMEBUFFER DRIVER
M:	Timur Tabi <timur@freescale.com>
L:	linux-fbdev@vger.kernel.org
S:	Supported
F:	drivers/video/fsl-diu-fb.*

FREESCALE DMA DRIVER
M:	Li Yang <leoli@freescale.com>
M:	Zhang Wei <zw@zh-kernel.org>
L:	linuxppc-dev@lists.ozlabs.org
S:	Maintained
F:	drivers/dma/fsldma.*

FREESCALE I2C CPM DRIVER
M:	Jochen Friedrich <jochen@scram.de>
L:	linuxppc-dev@lists.ozlabs.org
L:	linux-i2c@vger.kernel.org
S:	Maintained
F:	drivers/i2c/busses/i2c-cpm.c

FREESCALE IMX / MXC FRAMEBUFFER DRIVER
M:	Sascha Hauer <kernel@pengutronix.de>
L:	linux-fbdev@vger.kernel.org
L:	linux-arm-kernel@lists.infradead.org (moderated for non-subscribers)
S:	Maintained
F:	arch/arm/plat-mxc/include/mach/imxfb.h
F:	drivers/video/imxfb.c

FREESCALE SOC FS_ENET DRIVER
M:	Pantelis Antoniou <pantelis.antoniou@gmail.com>
M:	Vitaly Bordug <vbordug@ru.mvista.com>
L:	linuxppc-dev@lists.ozlabs.org
L:	netdev@vger.kernel.org
S:	Maintained
F:	drivers/net/ethernet/freescale/fs_enet/
F:	include/linux/fs_enet_pd.h

FREESCALE QUICC ENGINE LIBRARY
M:	Timur Tabi <timur@freescale.com>
L:	linuxppc-dev@lists.ozlabs.org
S:	Supported
F:	arch/powerpc/sysdev/qe_lib/
F:	arch/powerpc/include/asm/*qe.h

FREESCALE USB PERIPHERAL DRIVERS
M:	Li Yang <leoli@freescale.com>
L:	linux-usb@vger.kernel.org
L:	linuxppc-dev@lists.ozlabs.org
S:	Maintained
F:	drivers/usb/gadget/fsl*

FREESCALE QUICC ENGINE UCC ETHERNET DRIVER
M:	Li Yang <leoli@freescale.com>
L:	netdev@vger.kernel.org
L:	linuxppc-dev@lists.ozlabs.org
S:	Maintained
F:	drivers/net/ethernet/freescale/ucc_geth*

FREESCALE QUICC ENGINE UCC UART DRIVER
M:	Timur Tabi <timur@freescale.com>
L:	linuxppc-dev@lists.ozlabs.org
S:	Supported
F:	drivers/tty/serial/ucc_uart.c

FREESCALE SOC SOUND DRIVERS
M:	Timur Tabi <timur@freescale.com>
L:	alsa-devel@alsa-project.org (moderated for non-subscribers)
L:	linuxppc-dev@lists.ozlabs.org
S:	Supported
F:	sound/soc/fsl/fsl*
F:	sound/soc/fsl/mpc8610_hpcd.c

FREEVXFS FILESYSTEM
M:	Christoph Hellwig <hch@infradead.org>
W:	ftp://ftp.openlinux.org/pub/people/hch/vxfs
S:	Maintained
F:	fs/freevxfs/

FREEZER
M:	Pavel Machek <pavel@ucw.cz>
M:	"Rafael J. Wysocki" <rjw@sisk.pl>
L:	linux-pm@vger.kernel.org
S:	Supported
F:	Documentation/power/freezing-of-tasks.txt
F:	include/linux/freezer.h
F:	kernel/freezer.c

FRONTSWAP API
M:	Konrad Rzeszutek Wilk <konrad.wilk@oracle.com>
L:	linux-kernel@vger.kernel.org
S:	Maintained
F:	mm/frontswap.c
F:	include/linux/frontswap.h

FS-CACHE: LOCAL CACHING FOR NETWORK FILESYSTEMS
M:	David Howells <dhowells@redhat.com>
L:	linux-cachefs@redhat.com
S:	Supported
F:	Documentation/filesystems/caching/
F:	fs/fscache/
F:	include/linux/fscache*.h

FUJITSU FR-V (FRV) PORT
M:	David Howells <dhowells@redhat.com>
S:	Maintained
F:	arch/frv/

FUJITSU LAPTOP EXTRAS
M:	Jonathan Woithe <jwoithe@just42.net>
L:	platform-driver-x86@vger.kernel.org
S:	Maintained
F:	drivers/platform/x86/fujitsu-laptop.c

FUJITSU M-5MO LS CAMERA ISP DRIVER
M:	Kyungmin Park <kyungmin.park@samsung.com>
M:	Heungjun Kim <riverful.kim@samsung.com>
L:	linux-media@vger.kernel.org
S:	Maintained
F:	drivers/media/i2c/m5mols/
F:	include/media/m5mols.h

FUJITSU TABLET EXTRAS
M:	Robert Gerlach <khnz@gmx.de>
L:	platform-driver-x86@vger.kernel.org
S:	Maintained
F:	drivers/platform/x86/fujitsu-tablet.c

FUSE: FILESYSTEM IN USERSPACE
M:	Miklos Szeredi <miklos@szeredi.hu>
L:	fuse-devel@lists.sourceforge.net
W:	http://fuse.sourceforge.net/
S:	Maintained
F:	fs/fuse/
F:	include/linux/fuse.h

FUTURE DOMAIN TMC-16x0 SCSI DRIVER (16-bit)
M:	Rik Faith <faith@cs.unc.edu>
L:	linux-scsi@vger.kernel.org
S:	Odd Fixes (e.g., new signatures)
F:	drivers/scsi/fdomain.*

GDT SCSI DISK ARRAY CONTROLLER DRIVER
M:	Achim Leubner <achim_leubner@adaptec.com>
L:	linux-scsi@vger.kernel.org
W:	http://www.icp-vortex.com/
S:	Supported
F:	drivers/scsi/gdt*

GEMTEK FM RADIO RECEIVER DRIVER
M:	Hans Verkuil <hverkuil@xs4all.nl>
L:	linux-media@vger.kernel.org
T:	git git://linuxtv.org/media_tree.git
W:	http://linuxtv.org
S:	Maintained
F:	drivers/media/radio/radio-gemtek*

GENERIC GPIO I2C DRIVER
M:	Haavard Skinnemoen <hskinnemoen@gmail.com>
S:	Supported
F:	drivers/i2c/busses/i2c-gpio.c
F:	include/linux/i2c-gpio.h

GENERIC GPIO I2C MULTIPLEXER DRIVER
M:	Peter Korsgaard <peter.korsgaard@barco.com>
L:	linux-i2c@vger.kernel.org
S:	Supported
F:	drivers/i2c/muxes/i2c-mux-gpio.c
F:	include/linux/i2c-mux-gpio.h
F:	Documentation/i2c/muxes/i2c-mux-gpio

GENERIC HDLC (WAN) DRIVERS
M:	Krzysztof Halasa <khc@pm.waw.pl>
W:	http://www.kernel.org/pub/linux/utils/net/hdlc/
S:	Maintained
F:	drivers/net/wan/c101.c
F:	drivers/net/wan/hd6457*
F:	drivers/net/wan/hdlc*
F:	drivers/net/wan/n2.c
F:	drivers/net/wan/pc300too.c
F:	drivers/net/wan/pci200syn.c
F:	drivers/net/wan/wanxl*

GENERIC INCLUDE/ASM HEADER FILES
M:	Arnd Bergmann <arnd@arndb.de>
L:	linux-arch@vger.kernel.org
T:	git git://git.kernel.org/pub/scm/linux/kernel/git/arnd/asm-generic.git
S:	Maintained
F:	include/asm-generic

GENERIC UIO DRIVER FOR PCI DEVICES
M:	"Michael S. Tsirkin" <mst@redhat.com>
L:	kvm@vger.kernel.org
S:	Supported
F:	drivers/uio/uio_pci_generic.c

GFS2 FILE SYSTEM
M:	Steven Whitehouse <swhiteho@redhat.com>
L:	cluster-devel@redhat.com
W:	http://sources.redhat.com/cluster/
T:	git git://git.kernel.org/pub/scm/linux/kernel/git/steve/gfs2-3.0-fixes.git
T:	git git://git.kernel.org/pub/scm/linux/kernel/git/steve/gfs2-3.0-nmw.git
S:	Supported
F:	Documentation/filesystems/gfs2*.txt
F:	fs/gfs2/
F:	include/linux/gfs2_ondisk.h

GIGASET ISDN DRIVERS
M:	Hansjoerg Lipp <hjlipp@web.de>
M:	Tilman Schmidt <tilman@imap.cc>
L:	gigaset307x-common@lists.sourceforge.net
W:	http://gigaset307x.sourceforge.net/
S:	Maintained
F:	Documentation/isdn/README.gigaset
F:	drivers/isdn/gigaset/
F:	include/linux/gigaset_dev.h

GPIO SUBSYSTEM
M:	Grant Likely <grant.likely@secretlab.ca>
M:	Linus Walleij <linus.walleij@linaro.org>
S:	Maintained
T:	git git://git.secretlab.ca/git/linux-2.6.git
F:	Documentation/gpio.txt
F:	drivers/gpio/
F:	include/linux/gpio*
F:	include/asm-generic/gpio.h

GRE DEMULTIPLEXER DRIVER
M:	Dmitry Kozlov <xeb@mail.ru>
L:	netdev@vger.kernel.org
S:	Maintained
F:	net/ipv4/gre.c
F:	include/net/gre.h

GRETH 10/100/1G Ethernet MAC device driver
M:	Kristoffer Glembo <kristoffer@gaisler.com>
L:	netdev@vger.kernel.org
S:	Maintained
F:	drivers/net/ethernet/aeroflex/

GSPCA FINEPIX SUBDRIVER
M:	Frank Zago <frank@zago.net>
L:	linux-media@vger.kernel.org
T:	git git://linuxtv.org/media_tree.git
S:	Maintained
F:	drivers/media/usb/gspca/finepix.c

GSPCA GL860 SUBDRIVER
M:	Olivier Lorin <o.lorin@laposte.net>
L:	linux-media@vger.kernel.org
T:	git git://linuxtv.org/media_tree.git
S:	Maintained
F:	drivers/media/usb/gspca/gl860/

GSPCA M5602 SUBDRIVER
M:	Erik Andren <erik.andren@gmail.com>
L:	linux-media@vger.kernel.org
T:	git git://linuxtv.org/media_tree.git
S:	Maintained
F:	drivers/media/usb/gspca/m5602/

GSPCA PAC207 SONIXB SUBDRIVER
M:	Hans de Goede <hdegoede@redhat.com>
L:	linux-media@vger.kernel.org
T:	git git://linuxtv.org/media_tree.git
S:	Maintained
F:	drivers/media/usb/gspca/pac207.c

GSPCA SN9C20X SUBDRIVER
M:	Brian Johnson <brijohn@gmail.com>
L:	linux-media@vger.kernel.org
T:	git git://linuxtv.org/media_tree.git
S:	Maintained
F:	drivers/media/usb/gspca/sn9c20x.c

GSPCA T613 SUBDRIVER
M:	Leandro Costantino <lcostantino@gmail.com>
L:	linux-media@vger.kernel.org
T:	git git://linuxtv.org/media_tree.git
S:	Maintained
F:	drivers/media/usb/gspca/t613.c

GSPCA USB WEBCAM DRIVER
M:	Hans de Goede <hdegoede@redhat.com>
L:	linux-media@vger.kernel.org
T:	git git://linuxtv.org/media_tree.git
S:	Maintained
F:	drivers/media/usb/gspca/

STK1160 USB VIDEO CAPTURE DRIVER
M:	Ezequiel Garcia <elezegarcia@gmail.com>
L:	linux-media@vger.kernel.org
T:	git git://linuxtv.org/media_tree.git
S:	Maintained
F:	drivers/media/usb/stk1160/

HARD DRIVE ACTIVE PROTECTION SYSTEM (HDAPS) DRIVER
M:	Frank Seidel <frank@f-seidel.de>
L:	platform-driver-x86@vger.kernel.org
W:	http://www.kernel.org/pub/linux/kernel/people/fseidel/hdaps/
S:	Maintained
F:	drivers/platform/x86/hdaps.c

HWPOISON MEMORY FAILURE HANDLING
M:	Andi Kleen <andi@firstfloor.org>
L:	linux-mm@kvack.org
T:	git git://git.kernel.org/pub/scm/linux/kernel/git/ak/linux-mce-2.6.git hwpoison
S:	Maintained
F:	mm/memory-failure.c
F:	mm/hwpoison-inject.c

HYPERVISOR VIRTUAL CONSOLE DRIVER
L:	linuxppc-dev@lists.ozlabs.org
S:	Odd Fixes
F:	drivers/tty/hvc/

HARDWARE MONITORING
M:	Jean Delvare <khali@linux-fr.org>
M:	Guenter Roeck <linux@roeck-us.net>
L:	lm-sensors@lm-sensors.org
W:	http://www.lm-sensors.org/
T:	quilt kernel.org/pub/linux/kernel/people/jdelvare/linux-2.6/jdelvare-hwmon/
T:	git git://git.kernel.org/pub/scm/linux/kernel/git/groeck/linux-staging.git
S:	Maintained
F:	Documentation/hwmon/
F:	drivers/hwmon/
F:	include/linux/hwmon*.h

HARDWARE RANDOM NUMBER GENERATOR CORE
M:	Matt Mackall <mpm@selenic.com>
M:	Herbert Xu <herbert@gondor.apana.org.au>
S:	Odd fixes
F:	Documentation/hw_random.txt
F:	drivers/char/hw_random/
F:	include/linux/hw_random.h

HARDWARE SPINLOCK CORE
M:	Ohad Ben-Cohen <ohad@wizery.com>
S:	Maintained
F:	Documentation/hwspinlock.txt
F:	drivers/hwspinlock/hwspinlock_*
F:	include/linux/hwspinlock.h

HARMONY SOUND DRIVER
L:	linux-parisc@vger.kernel.org
S:	Maintained
F:	sound/parisc/harmony.*

HD29L2 MEDIA DRIVER
M:	Antti Palosaari <crope@iki.fi>
L:	linux-media@vger.kernel.org
W:	http://linuxtv.org/
W:	http://palosaari.fi/linux/
Q:	http://patchwork.linuxtv.org/project/linux-media/list/
T:	git git://linuxtv.org/anttip/media_tree.git
S:	Maintained
F:	drivers/media/dvb-frontends/hd29l2*

HEWLETT-PACKARD SMART2 RAID DRIVER
M:	Chirag Kantharia <chirag.kantharia@hp.com>
L:	iss_storagedev@hp.com
S:	Maintained
F:	Documentation/blockdev/cpqarray.txt
F:	drivers/block/cpqarray.*

HEWLETT-PACKARD SMART ARRAY RAID DRIVER (hpsa)
M:	"Stephen M. Cameron" <scameron@beardog.cce.hp.com>
L:	iss_storagedev@hp.com
S:	Supported
F:	Documentation/scsi/hpsa.txt
F:	drivers/scsi/hpsa*.[ch]
F:	include/linux/cciss*.h

HEWLETT-PACKARD SMART CISS RAID DRIVER (cciss)
M:	Mike Miller <mike.miller@hp.com>
L:	iss_storagedev@hp.com
S:	Supported
F:	Documentation/blockdev/cciss.txt
F:	drivers/block/cciss*
F:	include/linux/cciss_ioctl.h

HFS FILESYSTEM
L:	linux-fsdevel@vger.kernel.org
S:	Orphan
F:	Documentation/filesystems/hfs.txt
F:	fs/hfs/

HGA FRAMEBUFFER DRIVER
M:	Ferenc Bakonyi <fero@drama.obuda.kando.hu>
L:	linux-nvidia@lists.surfsouth.com
W:	http://drama.obuda.kando.hu/~fero/cgi-bin/hgafb.shtml
S:	Maintained
F:	drivers/video/hgafb.c

HIBERNATION (aka Software Suspend, aka swsusp)
M:	Pavel Machek <pavel@ucw.cz>
M:	"Rafael J. Wysocki" <rjw@sisk.pl>
L:	linux-pm@vger.kernel.org
S:	Supported
F:	arch/x86/power/
F:	drivers/base/power/
F:	kernel/power/
F:	include/linux/suspend.h
F:	include/linux/freezer.h
F:	include/linux/pm.h
F:	arch/*/include/asm/suspend*.h

HID CORE LAYER
M:	Jiri Kosina <jkosina@suse.cz>
L:	linux-input@vger.kernel.org
T:	git git://git.kernel.org/pub/scm/linux/kernel/git/jikos/hid.git
S:	Maintained
F:	drivers/hid/
F:	include/linux/hid*

HIGH-RESOLUTION TIMERS, CLOCKEVENTS, DYNTICKS
M:	Thomas Gleixner <tglx@linutronix.de>
T:	git git://git.kernel.org/pub/scm/linux/kernel/git/tip/tip.git timers/core
S:	Maintained
F:	Documentation/timers/
F:	kernel/hrtimer.c
F:	kernel/time/clockevents.c
F:	kernel/time/tick*.*
F:	kernel/time/timer_*.c
F:	include/linux/clockchips.h
F:	include/linux/hrtimer.h

HIGH-SPEED SCC DRIVER FOR AX.25
L:	linux-hams@vger.kernel.org
S:	Orphan
F:	drivers/net/hamradio/dmascc.c
F:	drivers/net/hamradio/scc.c

HIGHPOINT ROCKETRAID 3xxx RAID DRIVER
M:	HighPoint Linux Team <linux@highpoint-tech.com>
W:	http://www.highpoint-tech.com
S:	Supported
F:	Documentation/scsi/hptiop.txt
F:	drivers/scsi/hptiop.c

HIPPI
M:	Jes Sorensen <jes@trained-monkey.org>
L:	linux-hippi@sunsite.dk
S:	Maintained
F:	include/linux/hippidevice.h
F:	include/linux/if_hippi.h
F:	net/802/hippi.c
F:	drivers/net/hippi/

HOST AP DRIVER
M:	Jouni Malinen <j@w1.fi>
L:	hostap@shmoo.com (subscribers-only)
L:	linux-wireless@vger.kernel.org
W:	http://hostap.epitest.fi/
S:	Maintained
F:	drivers/net/wireless/hostap/

HP COMPAQ TC1100 TABLET WMI EXTRAS DRIVER
L:	platform-driver-x86@vger.kernel.org
S:	Orphan
F:	drivers/platform/x86/tc1100-wmi.c

HP100:	Driver for HP 10/100 Mbit/s Voice Grade Network Adapter Series
M:	Jaroslav Kysela <perex@perex.cz>
S:	Maintained
F:	drivers/net/ethernet/hp/hp100.*

HPET:	High Precision Event Timers driver
M:	Clemens Ladisch <clemens@ladisch.de>
S:	Maintained
F:	Documentation/timers/hpet.txt
F:	drivers/char/hpet.c
F:	include/linux/hpet.h

HPET:	x86
M:	"Venkatesh Pallipadi (Venki)" <venki@google.com>
S:	Maintained
F:	arch/x86/kernel/hpet.c
F:	arch/x86/include/asm/hpet.h

HPFS FILESYSTEM
M:	Mikulas Patocka <mikulas@artax.karlin.mff.cuni.cz>
W:	http://artax.karlin.mff.cuni.cz/~mikulas/vyplody/hpfs/index-e.cgi
S:	Maintained
F:	fs/hpfs/

HSO 3G MODEM DRIVER
M:	Jan Dumon <j.dumon@option.com>
W:	http://www.pharscape.org
S:	Maintained
F:	drivers/net/usb/hso.c

HTCPEN TOUCHSCREEN DRIVER
M:	Pau Oliva Fora <pof@eslack.org>
L:	linux-input@vger.kernel.org
S:	Maintained
F:	drivers/input/touchscreen/htcpen.c

HUGETLB FILESYSTEM
M:	Nadia Yvette Chambers <nyc@holomorphy.com>
S:	Maintained
F:	fs/hugetlbfs/

Hyper-V CORE AND DRIVERS
M:	K. Y. Srinivasan <kys@microsoft.com>
M:	Haiyang Zhang <haiyangz@microsoft.com>
L:	devel@linuxdriverproject.org
S:	Maintained
F:	drivers/hv/
F:	drivers/hid/hid-hyperv.c
F:	drivers/net/hyperv/

I2C OVER PARALLEL PORT
M:	Jean Delvare <khali@linux-fr.org>
L:	linux-i2c@vger.kernel.org
S:	Maintained
F:	Documentation/i2c/busses/i2c-parport
F:	Documentation/i2c/busses/i2c-parport-light
F:	drivers/i2c/busses/i2c-parport.c
F:	drivers/i2c/busses/i2c-parport-light.c

I2C/SMBUS CONTROLLER DRIVERS FOR PC
M:	Jean Delvare <khali@linux-fr.org>
L:	linux-i2c@vger.kernel.org
S:	Maintained
F:	Documentation/i2c/busses/i2c-ali1535
F:	Documentation/i2c/busses/i2c-ali1563
F:	Documentation/i2c/busses/i2c-ali15x3
F:	Documentation/i2c/busses/i2c-amd756
F:	Documentation/i2c/busses/i2c-amd8111
F:	Documentation/i2c/busses/i2c-i801
F:	Documentation/i2c/busses/i2c-nforce2
F:	Documentation/i2c/busses/i2c-piix4
F:	Documentation/i2c/busses/i2c-sis5595
F:	Documentation/i2c/busses/i2c-sis630
F:	Documentation/i2c/busses/i2c-sis96x
F:	Documentation/i2c/busses/i2c-via
F:	Documentation/i2c/busses/i2c-viapro
F:	drivers/i2c/busses/i2c-ali1535.c
F:	drivers/i2c/busses/i2c-ali1563.c
F:	drivers/i2c/busses/i2c-ali15x3.c
F:	drivers/i2c/busses/i2c-amd756.c
F:	drivers/i2c/busses/i2c-amd756-s4882.c
F:	drivers/i2c/busses/i2c-amd8111.c
F:	drivers/i2c/busses/i2c-i801.c
F:	drivers/i2c/busses/i2c-isch.c
F:	drivers/i2c/busses/i2c-nforce2.c
F:	drivers/i2c/busses/i2c-nforce2-s4985.c
F:	drivers/i2c/busses/i2c-piix4.c
F:	drivers/i2c/busses/i2c-sis5595.c
F:	drivers/i2c/busses/i2c-sis630.c
F:	drivers/i2c/busses/i2c-sis96x.c
F:	drivers/i2c/busses/i2c-via.c
F:	drivers/i2c/busses/i2c-viapro.c

I2C/SMBUS STUB DRIVER
M:	"Mark M. Hoffman" <mhoffman@lightlink.com>
L:	linux-i2c@vger.kernel.org
S:	Maintained
F:	drivers/i2c/i2c-stub.c

I2C SUBSYSTEM
M:	Wolfram Sang <w.sang@pengutronix.de>
M:	"Ben Dooks (embedded platforms)" <ben-linux@fluff.org>
L:	linux-i2c@vger.kernel.org
W:	http://i2c.wiki.kernel.org/
T:	quilt kernel.org/pub/linux/kernel/people/jdelvare/linux-2.6/jdelvare-i2c/
T:	git git://git.pengutronix.de/git/wsa/linux.git
S:	Maintained
F:	Documentation/i2c/
F:	drivers/i2c/
F:	include/linux/i2c.h
F:	include/linux/i2c-*.h

I2C-TAOS-EVM DRIVER
M:	Jean Delvare <khali@linux-fr.org>
L:	linux-i2c@vger.kernel.org
S:	Maintained
F:	Documentation/i2c/busses/i2c-taos-evm
F:	drivers/i2c/busses/i2c-taos-evm.c

I2C-TINY-USB DRIVER
M:	Till Harbaum <till@harbaum.org>
L:	linux-i2c@vger.kernel.org
W:	http://www.harbaum.org/till/i2c_tiny_usb
S:	Maintained
F:	drivers/i2c/busses/i2c-tiny-usb.c

i386 BOOT CODE
M:	"H. Peter Anvin" <hpa@zytor.com>
S:	Maintained
F:	arch/x86/boot/

i386 SETUP CODE / CPU ERRATA WORKAROUNDS
M:	"H. Peter Anvin" <hpa@zytor.com>
T:	git git://git.kernel.org/pub/scm/linux/kernel/git/hpa/linux-2.6-x86setup.git
S:	Maintained

IA64 (Itanium) PLATFORM
M:	Tony Luck <tony.luck@intel.com>
M:	Fenghua Yu <fenghua.yu@intel.com>
L:	linux-ia64@vger.kernel.org
T:	git git://git.kernel.org/pub/scm/linux/kernel/git/aegl/linux.git
S:	Maintained
F:	arch/ia64/

IBM Power in-Nest Crypto Acceleration
M:	Kent Yoder <key@linux.vnet.ibm.com>
L:	linux-crypto@vger.kernel.org
S:	Supported
F:	drivers/crypto/nx/

IBM Power 842 compression accelerator
M:	Robert Jennings <rcj@linux.vnet.ibm.com>
S:	Supported
F:	drivers/crypto/nx/nx-842.c
F:	include/linux/nx842.h

IBM Power Linux RAID adapter
M:	Brian King <brking@us.ibm.com>
S:	Supported
F:	drivers/scsi/ipr.*

IBM Power Virtual Ethernet Device Driver
M:	Santiago Leon <santil@linux.vnet.ibm.com>
L:	netdev@vger.kernel.org
S:	Supported
F:	drivers/net/ethernet/ibm/ibmveth.*

IBM Power Virtual SCSI/FC Device Drivers
M:	Robert Jennings <rcj@linux.vnet.ibm.com>
L:	linux-scsi@vger.kernel.org
S:	Supported
F:	drivers/scsi/ibmvscsi/
X:	drivers/scsi/ibmvscsi/ibmvstgt.c

IBM ServeRAID RAID DRIVER
P:	Jack Hammer
M:	Dave Jeffery <ipslinux@adaptec.com>
W:	http://www.developer.ibm.com/welcome/netfinity/serveraid.html
S:	Supported
F:	drivers/scsi/ips.*

ICH LPC AND GPIO DRIVER
M:	Peter Tyser <ptyser@xes-inc.com>
S:	Maintained
F:	drivers/mfd/lpc_ich.c
F:	drivers/gpio/gpio-ich.c

IDE SUBSYSTEM
M:	"David S. Miller" <davem@davemloft.net>
L:	linux-ide@vger.kernel.org
Q:	http://patchwork.ozlabs.org/project/linux-ide/list/
T:	git git://git.kernel.org/pub/scm/linux/kernel/git/davem/ide.git
S:	Maintained
F:	Documentation/ide/
F:	drivers/ide/
F:	include/linux/ide.h

IDEAPAD LAPTOP EXTRAS DRIVER
M:	Ike Panhc <ike.pan@canonical.com>
L:	platform-driver-x86@vger.kernel.org
W:	http://launchpad.net/ideapad-laptop
S:	Maintained
F:	drivers/platform/x86/ideapad-laptop.c

IDE/ATAPI DRIVERS
M:	Borislav Petkov <bp@alien8.de>
L:	linux-ide@vger.kernel.org
S:	Maintained
F:	Documentation/cdrom/ide-cd
F:	drivers/ide/ide-cd*

IDLE-I7300
M:	Andy Henroid <andrew.d.henroid@intel.com>
L:	linux-pm@vger.kernel.org
S:	Supported
F:	drivers/idle/i7300_idle.c

IEEE 802.15.4 SUBSYSTEM
M:	Alexander Smirnov <alex.bluesman.smirnov@gmail.com>
M:	Dmitry Eremin-Solenikov <dbaryshkov@gmail.com>
L:	linux-zigbee-devel@lists.sourceforge.net (moderated for non-subscribers)
W:	http://apps.sourceforge.net/trac/linux-zigbee
T:	git git://git.kernel.org/pub/scm/linux/kernel/git/lowpan/lowpan.git
S:	Maintained
F:	net/ieee802154/
F:	net/mac802154/
F:	drivers/ieee802154/

IGUANAWORKS USB IR TRANSCEIVER
M:	Sean Young <sean@mess.org>
L:	linux-media@vger.kernel.org
S:	Maintained
F:	drivers/media/rc/iguanair.c

IIO SUBSYSTEM AND DRIVERS
M:	Jonathan Cameron <jic23@cam.ac.uk>
L:	linux-iio@vger.kernel.org
S:	Maintained
F:	drivers/iio/
F:	drivers/staging/iio/

IKANOS/ADI EAGLE ADSL USB DRIVER
M:	Matthieu Castet <castet.matthieu@free.fr>
M:	Stanislaw Gruszka <stf_xl@wp.pl>
S:	Maintained
F:	drivers/usb/atm/ueagle-atm.c

INDUSTRY PACK SUBSYSTEM (IPACK)
M:	Samuel Iglesias Gonsalvez <siglesias@igalia.com>
M:	Jens Taprogge <jens.taprogge@taprogge.org>
M:	Greg Kroah-Hartman <gregkh@linuxfoundation.org>
L:	industrypack-devel@lists.sourceforge.net
W:	http://industrypack.sourceforge.net
S:	Maintained
F:	drivers/ipack/

INTEGRITY MEASUREMENT ARCHITECTURE (IMA)
M:	Mimi Zohar <zohar@us.ibm.com>
S:	Supported
F:	security/integrity/ima/

IMS TWINTURBO FRAMEBUFFER DRIVER
L:	linux-fbdev@vger.kernel.org
S:	Orphan
F:	drivers/video/imsttfb.c

INFINIBAND SUBSYSTEM
M:	Roland Dreier <roland@kernel.org>
M:	Sean Hefty <sean.hefty@intel.com>
M:	Hal Rosenstock <hal.rosenstock@gmail.com>
L:	linux-rdma@vger.kernel.org
W:	http://www.openfabrics.org/
Q:	http://patchwork.kernel.org/project/linux-rdma/list/
T:	git git://git.kernel.org/pub/scm/linux/kernel/git/roland/infiniband.git
S:	Supported
F:	Documentation/infiniband/
F:	drivers/infiniband/
F:	include/linux/if_infiniband.h

INOTIFY
M:	John McCutchan <john@johnmccutchan.com>
M:	Robert Love <rlove@rlove.org>
M:	Eric Paris <eparis@parisplace.org>
S:	Maintained
F:	Documentation/filesystems/inotify.txt
F:	fs/notify/inotify/
F:	include/linux/inotify.h

INPUT (KEYBOARD, MOUSE, JOYSTICK, TOUCHSCREEN) DRIVERS
M:	Dmitry Torokhov <dmitry.torokhov@gmail.com>
M:	Dmitry Torokhov <dtor@mail.ru>
L:	linux-input@vger.kernel.org
Q:	http://patchwork.kernel.org/project/linux-input/list/
T:	git git://git.kernel.org/pub/scm/linux/kernel/git/dtor/input.git
S:	Maintained
F:	drivers/input/
F:	include/linux/input.h
F:	include/linux/input/

INPUT MULTITOUCH (MT) PROTOCOL
M:	Henrik Rydberg <rydberg@euromail.se>
L:	linux-input@vger.kernel.org
T:	git git://git.kernel.org/pub/scm/linux/kernel/git/rydberg/input-mt.git
S:	Maintained
F:	Documentation/input/multi-touch-protocol.txt
F:	drivers/input/input-mt.c
K:	\b(ABS|SYN)_MT_

INTEL C600 SERIES SAS CONTROLLER DRIVER
M:	Intel SCU Linux support <intel-linux-scu@intel.com>
M:	Lukasz Dorau <lukasz.dorau@intel.com>
M:	Maciej Patelczyk <maciej.patelczyk@intel.com>
M:	Dave Jiang <dave.jiang@intel.com>
L:	linux-scsi@vger.kernel.org
T:	git git://git.code.sf.net/p/intel-sas/isci
S:	Supported
F:	drivers/scsi/isci/
F:	firmware/isci/

INTEL IDLE DRIVER
M:	Len Brown <lenb@kernel.org>
L:	linux-pm@vger.kernel.org
T:	git git://git.kernel.org/pub/scm/linux/kernel/git/lenb/linux.git
S:	Supported
F:	drivers/idle/intel_idle.c

INTEL FRAMEBUFFER DRIVER (excluding 810 and 815)
M:	Maik Broemme <mbroemme@plusserver.de>
L:	linux-fbdev@vger.kernel.org
S:	Maintained
F:	Documentation/fb/intelfb.txt
F:	drivers/video/intelfb/

INTEL 810/815 FRAMEBUFFER DRIVER
M:	Antonino Daplas <adaplas@gmail.com>
L:	linux-fbdev@vger.kernel.org
S:	Maintained
F:	drivers/video/i810/

INTEL MENLOW THERMAL DRIVER
M:	Sujith Thomas <sujith.thomas@intel.com>
L:	platform-driver-x86@vger.kernel.org
W:	http://www.lesswatts.org/projects/acpi/
S:	Supported
F:	drivers/platform/x86/intel_menlow.c

INTEL IA32 MICROCODE UPDATE SUPPORT
M:	Tigran Aivazian <tigran@aivazian.fsnet.co.uk>
S:	Maintained
F:	arch/x86/kernel/microcode_core.c
F:	arch/x86/kernel/microcode_intel.c

INTEL I/OAT DMA DRIVER
M:	Dan Williams <djbw@fb.com>
S:	Maintained
F:	drivers/dma/ioat*

INTEL IOMMU (VT-d)
M:	David Woodhouse <dwmw2@infradead.org>
L:	iommu@lists.linux-foundation.org
T:	git git://git.infradead.org/iommu-2.6.git
S:	Supported
F:	drivers/iommu/intel-iommu.c
F:	include/linux/intel-iommu.h

INTEL IOP-ADMA DMA DRIVER
M:	Dan Williams <djbw@fb.com>
S:	Odd fixes
F:	drivers/dma/iop-adma.c

INTEL IXP4XX QMGR, NPE, ETHERNET and HSS SUPPORT
M:	Krzysztof Halasa <khc@pm.waw.pl>
S:	Maintained
F:	arch/arm/mach-ixp4xx/include/mach/qmgr.h
F:	arch/arm/mach-ixp4xx/include/mach/npe.h
F:	arch/arm/mach-ixp4xx/ixp4xx_qmgr.c
F:	arch/arm/mach-ixp4xx/ixp4xx_npe.c
F:	drivers/net/ethernet/xscale/ixp4xx_eth.c
F:	drivers/net/wan/ixp4xx_hss.c

INTEL IXP4XX RANDOM NUMBER GENERATOR SUPPORT
M:	Deepak Saxena <dsaxena@plexity.net>
S:	Maintained
F:	drivers/char/hw_random/ixp4xx-rng.c

INTEL ETHERNET DRIVERS (e100/e1000/e1000e/igb/igbvf/ixgb/ixgbe/ixgbevf)
M:	Jeff Kirsher <jeffrey.t.kirsher@intel.com>
M:	Jesse Brandeburg <jesse.brandeburg@intel.com>
M:	Bruce Allan <bruce.w.allan@intel.com>
M:	Carolyn Wyborny <carolyn.wyborny@intel.com>
M:	Don Skidmore <donald.c.skidmore@intel.com>
M:	Greg Rose <gregory.v.rose@intel.com>
M:	Peter P Waskiewicz Jr <peter.p.waskiewicz.jr@intel.com>
M:	Alex Duyck <alexander.h.duyck@intel.com>
M:	John Ronciak <john.ronciak@intel.com>
M:	Tushar Dave <tushar.n.dave@intel.com>
L:	e1000-devel@lists.sourceforge.net
W:	http://www.intel.com/support/feedback.htm
W:	http://e1000.sourceforge.net/
T:	git git://git.kernel.org/pub/scm/linux/kernel/git/jkirsher/net.git
T:	git git://git.kernel.org/pub/scm/linux/kernel/git/jkirsher/net-next.git
S:	Supported
F:	Documentation/networking/e100.txt
F:	Documentation/networking/e1000.txt
F:	Documentation/networking/e1000e.txt
F:	Documentation/networking/igb.txt
F:	Documentation/networking/igbvf.txt
F:	Documentation/networking/ixgb.txt
F:	Documentation/networking/ixgbe.txt
F:	Documentation/networking/ixgbevf.txt
F:	drivers/net/ethernet/intel/

INTEL MRST PMU DRIVER
M:	Len Brown <len.brown@intel.com>
L:	linux-pm@vger.kernel.org
S:	Supported
F:	arch/x86/platform/mrst/pmu.*

INTEL PRO/WIRELESS 2100, 2200BG, 2915ABG NETWORK CONNECTION SUPPORT
M:	Stanislav Yakovlev <stas.yakovlev@gmail.com>
L:	linux-wireless@vger.kernel.org
S:	Maintained
F:	Documentation/networking/README.ipw2100
F:	Documentation/networking/README.ipw2200
F:	drivers/net/wireless/ipw2x00/

INTEL(R) TRUSTED EXECUTION TECHNOLOGY (TXT)
M:	Richard L Maliszewski <richard.l.maliszewski@intel.com>
M:	Gang Wei <gang.wei@intel.com>
M:	Shane Wang <shane.wang@intel.com>
L:	tboot-devel@lists.sourceforge.net
W:	http://tboot.sourceforge.net
T:	hg http://tboot.hg.sourceforge.net:8000/hgroot/tboot/tboot
S:	Supported
F:	Documentation/intel_txt.txt
F:	include/linux/tboot.h
F:	arch/x86/kernel/tboot.c

INTEL WIRELESS WIMAX CONNECTION 2400
M:	Inaky Perez-Gonzalez <inaky.perez-gonzalez@intel.com>
M:	linux-wimax@intel.com
L:	wimax@linuxwimax.org
S:	Supported
W:	http://linuxwimax.org
F:	Documentation/wimax/README.i2400m
F:	drivers/net/wimax/i2400m/
F:	include/linux/wimax/i2400m.h

INTEL WIRELESS 3945ABG/BG, 4965AGN (iwlegacy)
M:	Stanislaw Gruszka <sgruszka@redhat.com>
L:	linux-wireless@vger.kernel.org
S:	Supported
F:	drivers/net/wireless/iwlegacy/

INTEL WIRELESS WIFI LINK (iwlwifi)
M:	Johannes Berg <johannes.berg@intel.com>
M:	Wey-Yi Guy <wey-yi.w.guy@intel.com>
M:	Intel Linux Wireless <ilw@linux.intel.com>
L:	linux-wireless@vger.kernel.org
W:	http://intellinuxwireless.org
T:	git git://git.kernel.org/pub/scm/linux/kernel/git/iwlwifi/iwlwifi.git
S:	Supported
F:	drivers/net/wireless/iwlwifi/

INTEL MANAGEMENT ENGINE (mei)
M:	Tomas Winkler <tomas.winkler@intel.com>
L:	linux-kernel@vger.kernel.org
S:	Supported
F:	include/linux/mei.h
F:	drivers/misc/mei/*
F:	Documentation/mei/*

IOC3 ETHERNET DRIVER
M:	Ralf Baechle <ralf@linux-mips.org>
L:	linux-mips@linux-mips.org
S:	Maintained
F:	drivers/net/ethernet/sgi/ioc3-eth.c

IOC3 SERIAL DRIVER
M:	Pat Gefre <pfg@sgi.com>
L:	linux-serial@vger.kernel.org
S:	Maintained
F:	drivers/tty/serial/ioc3_serial.c

IP MASQUERADING
M:	Juanjo Ciarlante <jjciarla@raiz.uncu.edu.ar>
S:	Maintained
F:	net/ipv4/netfilter/ipt_MASQUERADE.c

IP1000A 10/100/1000 GIGABIT ETHERNET DRIVER
M:	Francois Romieu <romieu@fr.zoreil.com>
M:	Sorbica Shieh <sorbica@icplus.com.tw>
L:	netdev@vger.kernel.org
S:	Maintained
F:	drivers/net/ethernet/icplus/ipg.*

IPATH DRIVER
M:	Mike Marciniszyn <infinipath@intel.com>
L:	linux-rdma@vger.kernel.org
S:	Maintained
F:	drivers/infiniband/hw/ipath/

IPMI SUBSYSTEM
M:	Corey Minyard <minyard@acm.org>
L:	openipmi-developer@lists.sourceforge.net (moderated for non-subscribers)
W:	http://openipmi.sourceforge.net/
S:	Supported
F:	Documentation/IPMI.txt
F:	drivers/char/ipmi/
F:	include/linux/ipmi*

IPS SCSI RAID DRIVER
M:	Adaptec OEM Raid Solutions <aacraid@adaptec.com>
L:	linux-scsi@vger.kernel.org
W:	http://www.adaptec.com/
S:	Maintained
F:	drivers/scsi/ips*

IPVS
M:	Wensong Zhang <wensong@linux-vs.org>
M:	Simon Horman <horms@verge.net.au>
M:	Julian Anastasov <ja@ssi.bg>
L:	netdev@vger.kernel.org
L:	lvs-devel@vger.kernel.org
S:	Maintained
F:	Documentation/networking/ipvs-sysctl.txt
F:	include/net/ip_vs.h
F:	include/linux/ip_vs.h
F:	net/netfilter/ipvs/

IPWIRELESS DRIVER
M:	Jiri Kosina <jkosina@suse.cz>
M:	David Sterba <dsterba@suse.cz>
S:	Odd Fixes
F:	drivers/tty/ipwireless/

IPX NETWORK LAYER
M:	Arnaldo Carvalho de Melo <acme@ghostprotocols.net>
L:	netdev@vger.kernel.org
S:	Maintained
F:	include/linux/ipx.h
F:	include/net/ipx.h
F:	net/ipx/

IRDA SUBSYSTEM
M:	Samuel Ortiz <samuel@sortiz.org>
L:	irda-users@lists.sourceforge.net (subscribers-only)
L:	netdev@vger.kernel.org
W:	http://irda.sourceforge.net/
S:	Maintained
T:	git git://git.kernel.org/pub/scm/linux/kernel/git/sameo/irda-2.6.git
F:	Documentation/networking/irda.txt
F:	drivers/net/irda/
F:	include/net/irda/
F:	net/irda/

IRQ SUBSYSTEM
M:	Thomas Gleixner <tglx@linutronix.de>
S:	Maintained
T:	git git://git.kernel.org/pub/scm/linux/kernel/git/tip/tip.git irq/core
F:	kernel/irq/

IRQ DOMAINS (IRQ NUMBER MAPPING LIBRARY)
M:	Benjamin Herrenschmidt <benh@kernel.crashing.org>
M:	Grant Likely <grant.likely@secretlab.ca>
T:	git git://git.secretlab.ca/git/linux-2.6.git irqdomain/next
S:	Maintained
F:	Documentation/IRQ-domain.txt
F:	include/linux/irqdomain.h
F:	kernel/irq/irqdomain.c

ISAPNP
M:	Jaroslav Kysela <perex@perex.cz>
S:	Maintained
F:	Documentation/isapnp.txt
F:	drivers/pnp/isapnp/
F:	include/linux/isapnp.h

ISA RADIO MODULE
M:	Hans Verkuil <hverkuil@xs4all.nl>
L:	linux-media@vger.kernel.org
T:	git git://linuxtv.org/media_tree.git
W:	http://linuxtv.org
S:	Maintained
F:	drivers/media/radio/radio-isa*

iSCSI BOOT FIRMWARE TABLE (iBFT) DRIVER
M:	Peter Jones <pjones@redhat.com>
M:	Konrad Rzeszutek Wilk <konrad@kernel.org>
S:	Maintained
F:	drivers/firmware/iscsi_ibft*

ISCSI
M:	Mike Christie <michaelc@cs.wisc.edu>
L:	open-iscsi@googlegroups.com
W:	www.open-iscsi.org
T:	git git://git.kernel.org/pub/scm/linux/kernel/git/mnc/linux-2.6-iscsi.git
S:	Maintained
F:	drivers/scsi/*iscsi*
F:	include/scsi/*iscsi*

ISDN SUBSYSTEM
M:	Karsten Keil <isdn@linux-pingi.de>
L:	isdn4linux@listserv.isdn4linux.de (subscribers-only)
L:	netdev@vger.kernel.org
W:	http://www.isdn4linux.de
T:	git git://git.kernel.org/pub/scm/linux/kernel/git/kkeil/isdn-2.6.git
S:	Maintained
F:	Documentation/isdn/
F:	drivers/isdn/
F:	include/linux/isdn.h
F:	include/linux/isdn/

ISDN SUBSYSTEM (Eicon active card driver)
M:	Armin Schindler <mac@melware.de>
L:	isdn4linux@listserv.isdn4linux.de (subscribers-only)
W:	http://www.melware.de
S:	Maintained
F:	drivers/isdn/hardware/eicon/

IT87 HARDWARE MONITORING DRIVER
M:	Jean Delvare <khali@linux-fr.org>
L:	lm-sensors@lm-sensors.org
S:	Maintained
F:	Documentation/hwmon/it87
F:	drivers/hwmon/it87.c

IT913X MEDIA DRIVER
M:	Malcolm Priestley <tvboxspy@gmail.com>
L:	linux-media@vger.kernel.org
W:	http://linuxtv.org/
Q:	http://patchwork.linuxtv.org/project/linux-media/list/
S:	Maintained
F:	drivers/media/usb/dvb-usb-v2/it913x*

IT913X FE MEDIA DRIVER
M:	Malcolm Priestley <tvboxspy@gmail.com>
L:	linux-media@vger.kernel.org
W:	http://linuxtv.org/
Q:	http://patchwork.linuxtv.org/project/linux-media/list/
S:	Maintained
F:	drivers/media/dvb-frontends/it913x-fe*

IVTV VIDEO4LINUX DRIVER
M:	Andy Walls <awalls@md.metrocast.net>
L:	ivtv-devel@ivtvdriver.org (moderated for non-subscribers)
L:	linux-media@vger.kernel.org
T:	git git://linuxtv.org/media_tree.git
W:	http://www.ivtvdriver.org
S:	Maintained
F:	Documentation/video4linux/*.ivtv
F:	drivers/media/pci/ivtv/
F:	include/linux/ivtv*

IX2505V MEDIA DRIVER
M:	Malcolm Priestley <tvboxspy@gmail.com>
L:	linux-media@vger.kernel.org
W:	http://linuxtv.org/
Q:	http://patchwork.linuxtv.org/project/linux-media/list/
S:	Maintained
F:	drivers/media/dvb-frontends/ix2505v*

JC42.4 TEMPERATURE SENSOR DRIVER
M:	Guenter Roeck <linux@roeck-us.net>
L:	lm-sensors@lm-sensors.org
S:	Maintained
F:	drivers/hwmon/jc42.c
F:	Documentation/hwmon/jc42

JFS FILESYSTEM
M:	Dave Kleikamp <shaggy@kernel.org>
L:	jfs-discussion@lists.sourceforge.net
W:	http://jfs.sourceforge.net/
T:	git git://git.kernel.org/pub/scm/linux/kernel/git/shaggy/jfs-2.6.git
S:	Maintained
F:	Documentation/filesystems/jfs.txt
F:	fs/jfs/

JME NETWORK DRIVER
M:	Guo-Fu Tseng <cooldavid@cooldavid.org>
L:	netdev@vger.kernel.org
S:	Maintained
F:	drivers/net/ethernet/jme.*

JOURNALLING FLASH FILE SYSTEM V2 (JFFS2)
M:	David Woodhouse <dwmw2@infradead.org>
L:	linux-mtd@lists.infradead.org
W:	http://www.linux-mtd.infradead.org/doc/jffs2.html
S:	Maintained
F:	fs/jffs2/
F:	include/linux/jffs2.h

JOURNALLING LAYER FOR BLOCK DEVICES (JBD)
M:	Andrew Morton <akpm@linux-foundation.org>
M:	Jan Kara <jack@suse.cz>
L:	linux-ext4@vger.kernel.org
S:	Maintained
F:	fs/jbd/
F:	include/linux/jbd.h

JOURNALLING LAYER FOR BLOCK DEVICES (JBD2)
M:	"Theodore Ts'o" <tytso@mit.edu>
L:	linux-ext4@vger.kernel.org
S:	Maintained
F:	fs/jbd2/
F:	include/linux/jbd2.h

JSM Neo PCI based serial card
M:	Lucas Tavares <lucaskt@linux.vnet.ibm.com>
L:	linux-serial@vger.kernel.org
S:	Maintained
F:	drivers/tty/serial/jsm/

K10TEMP HARDWARE MONITORING DRIVER
M:	Clemens Ladisch <clemens@ladisch.de>
L:	lm-sensors@lm-sensors.org
S:	Maintained
F:	Documentation/hwmon/k10temp
F:	drivers/hwmon/k10temp.c

K8TEMP HARDWARE MONITORING DRIVER
M:	Rudolf Marek <r.marek@assembler.cz>
L:	lm-sensors@lm-sensors.org
S:	Maintained
F:	Documentation/hwmon/k8temp
F:	drivers/hwmon/k8temp.c

KCONFIG
M:	Michal Marek <mmarek@suse.cz>
L:	linux-kbuild@vger.kernel.org
S:	Odd Fixes
F:	Documentation/kbuild/kconfig-language.txt
F:	scripts/kconfig/

KDUMP
M:	Vivek Goyal <vgoyal@redhat.com>
M:	Haren Myneni <hbabu@us.ibm.com>
L:	kexec@lists.infradead.org
W:	http://lse.sourceforge.net/kdump/
S:	Maintained
F:	Documentation/kdump/

KEENE FM RADIO TRANSMITTER DRIVER
M:	Hans Verkuil <hverkuil@xs4all.nl>
L:	linux-media@vger.kernel.org
T:	git git://linuxtv.org/media_tree.git
W:	http://linuxtv.org
S:	Maintained
F:	drivers/media/radio/radio-keene*

KERNEL AUTOMOUNTER v4 (AUTOFS4)
M:	Ian Kent <raven@themaw.net>
L:	autofs@vger.kernel.org
S:	Maintained
F:	fs/autofs4/

KERNEL BUILD + files below scripts/ (unless maintained elsewhere)
M:	Michal Marek <mmarek@suse.cz>
T:	git git://git.kernel.org/pub/scm/linux/kernel/git/mmarek/kbuild.git for-next
T:	git git://git.kernel.org/pub/scm/linux/kernel/git/mmarek/kbuild.git rc-fixes
L:	linux-kbuild@vger.kernel.org
S:	Maintained
F:	Documentation/kbuild/
F:	Makefile
F:	scripts/Makefile.*
F:	scripts/basic/
F:	scripts/mk*
F:	scripts/package/

KERNEL JANITORS
L:	kernel-janitors@vger.kernel.org
W:	http://kernelnewbies.org/KernelJanitors
S:	Odd Fixes

KERNEL NFSD, SUNRPC, AND LOCKD SERVERS
M:	"J. Bruce Fields" <bfields@fieldses.org>
L:	linux-nfs@vger.kernel.org
W:	http://nfs.sourceforge.net/
S:	Supported
F:	fs/nfsd/
F:	include/linux/nfsd/
F:	fs/lockd/
F:	fs/nfs_common/
F:	net/sunrpc/
F:	include/linux/lockd/
F:	include/linux/sunrpc/

KERNEL VIRTUAL MACHINE (KVM)
M:	Marcelo Tosatti <mtosatti@redhat.com>
M:	Gleb Natapov <gleb@redhat.com>
L:	kvm@vger.kernel.org
W:	http://kvm.qumranet.com
S:	Supported
F:	Documentation/*/kvm.txt
F:	arch/*/kvm/
F:	arch/*/include/asm/kvm*
F:	include/linux/kvm*
F:	virt/kvm/

KERNEL VIRTUAL MACHINE (KVM) FOR AMD-V
M:	Joerg Roedel <joro@8bytes.org>
L:	kvm@vger.kernel.org
W:	http://kvm.qumranet.com
S:	Maintained
F:	arch/x86/include/asm/svm.h
F:	arch/x86/kvm/svm.c

KERNEL VIRTUAL MACHINE (KVM) FOR POWERPC
M:	Alexander Graf <agraf@suse.de>
L:	kvm-ppc@vger.kernel.org
W:	http://kvm.qumranet.com
T:	git git://github.com/agraf/linux-2.6.git
S:	Supported
F:	arch/powerpc/include/asm/kvm*
F:	arch/powerpc/kvm/

KERNEL VIRTUAL MACHINE For Itanium (KVM/IA64)
M:	Xiantao Zhang <xiantao.zhang@intel.com>
L:	kvm-ia64@vger.kernel.org
W:	http://kvm.qumranet.com
S:	Supported
F:	Documentation/ia64/kvm.txt
F:	arch/ia64/include/asm/kvm*
F:	arch/ia64/kvm/

KERNEL VIRTUAL MACHINE for s390 (KVM/s390)
M:	Christian Borntraeger <borntraeger@de.ibm.com>
M:	Cornelia Huck <cornelia.huck@de.ibm.com>
M:	linux390@de.ibm.com
L:	linux-s390@vger.kernel.org
W:	http://www.ibm.com/developerworks/linux/linux390/
S:	Supported
F:	Documentation/s390/kvm.txt
F:	arch/s390/include/asm/kvm*
F:	arch/s390/kvm/
F:	drivers/s390/kvm/

KEXEC
M:	Eric Biederman <ebiederm@xmission.com>
W:	http://kernel.org/pub/linux/utils/kernel/kexec/
L:	kexec@lists.infradead.org
S:	Maintained
F:	include/linux/kexec.h
F:	kernel/kexec.c

KEYS/KEYRINGS:
M:	David Howells <dhowells@redhat.com>
L:	keyrings@linux-nfs.org
S:	Maintained
F:	Documentation/security/keys.txt
F:	include/linux/key.h
F:	include/linux/key-type.h
F:	include/keys/
F:	security/keys/

KEYS-TRUSTED
M:	David Safford <safford@watson.ibm.com>
M:	Mimi Zohar <zohar@us.ibm.com>
L:	linux-security-module@vger.kernel.org
L:	keyrings@linux-nfs.org
S:	Supported
F:	Documentation/security/keys-trusted-encrypted.txt
F:	include/keys/trusted-type.h
F:	security/keys/trusted.c
F:	security/keys/trusted.h

KEYS-ENCRYPTED
M:	Mimi Zohar <zohar@us.ibm.com>
M:	David Safford <safford@watson.ibm.com>
L:	linux-security-module@vger.kernel.org
L:	keyrings@linux-nfs.org
S:	Supported
F:	Documentation/security/keys-trusted-encrypted.txt
F:	include/keys/encrypted-type.h
F:	security/keys/encrypted-keys/

KGDB / KDB /debug_core
M:	Jason Wessel <jason.wessel@windriver.com>
W:	http://kgdb.wiki.kernel.org/
L:	kgdb-bugreport@lists.sourceforge.net
S:	Maintained
F:	Documentation/DocBook/kgdb.tmpl
F:	drivers/misc/kgdbts.c
F:	drivers/tty/serial/kgdboc.c
F:	include/linux/kdb.h
F:	include/linux/kgdb.h
F:	kernel/debug/

KMEMCHECK
M:	Vegard Nossum <vegardno@ifi.uio.no>
M:	Pekka Enberg <penberg@kernel.org>
S:	Maintained
F:	Documentation/kmemcheck.txt
F:	arch/x86/include/asm/kmemcheck.h
F:	arch/x86/mm/kmemcheck/
F:	include/linux/kmemcheck.h
F:	mm/kmemcheck.c

KMEMLEAK
M:	Catalin Marinas <catalin.marinas@arm.com>
S:	Maintained
F:	Documentation/kmemleak.txt
F:	include/linux/kmemleak.h
F:	mm/kmemleak.c
F:	mm/kmemleak-test.c

KPROBES
M:	Ananth N Mavinakayanahalli <ananth@in.ibm.com>
M:	Anil S Keshavamurthy <anil.s.keshavamurthy@intel.com>
M:	"David S. Miller" <davem@davemloft.net>
M:	Masami Hiramatsu <masami.hiramatsu.pt@hitachi.com>
S:	Maintained
F:	Documentation/kprobes.txt
F:	include/linux/kprobes.h
F:	kernel/kprobes.c

KS0108 LCD CONTROLLER DRIVER
M:	Miguel Ojeda Sandonis <miguel.ojeda.sandonis@gmail.com>
W:	http://miguelojeda.es/auxdisplay.htm
W:	http://jair.lab.fi.uva.es/~migojed/auxdisplay.htm
S:	Maintained
F:	Documentation/auxdisplay/ks0108
F:	drivers/auxdisplay/ks0108.c
F:	include/linux/ks0108.h

LAPB module
L:	linux-x25@vger.kernel.org
S:	Orphan
F:	Documentation/networking/lapb-module.txt
F:	include/*/lapb.h
F:	net/lapb/

LASI 53c700 driver for PARISC
M:	"James E.J. Bottomley" <James.Bottomley@HansenPartnership.com>
L:	linux-scsi@vger.kernel.org
S:	Maintained
F:	Documentation/scsi/53c700.txt
F:	drivers/scsi/53c700*

LED SUBSYSTEM
M:	Bryan Wu <cooloney@gmail.com>
M:	Richard Purdie <rpurdie@rpsys.net>
L:	linux-leds@vger.kernel.org
T:	git git://git.kernel.org/pub/scm/linux/kernel/git/cooloney/linux-leds.git
S:	Maintained
F:	drivers/leds/
F:	include/linux/leds.h

LEGACY EEPROM DRIVER
M:	Jean Delvare <khali@linux-fr.org>
S:	Maintained
F:	Documentation/misc-devices/eeprom
F:	drivers/misc/eeprom/eeprom.c

LEGO USB Tower driver
M:	Juergen Stuber <starblue@users.sourceforge.net>
L:	legousb-devel@lists.sourceforge.net
W:	http://legousb.sourceforge.net/
S:	Maintained
F:	drivers/usb/misc/legousbtower.c

LG2160 MEDIA DRIVER
M:	Michael Krufky <mkrufky@linuxtv.org>
L:	linux-media@vger.kernel.org
W:	http://linuxtv.org/
W:	http://github.com/mkrufky
Q:	http://patchwork.linuxtv.org/project/linux-media/list/
T:	git git://linuxtv.org/mkrufky/tuners.git
S:	Maintained
F:	drivers/media/dvb-frontends/lg2160.*

LGDT3305 MEDIA DRIVER
M:	Michael Krufky <mkrufky@linuxtv.org>
L:	linux-media@vger.kernel.org
W:	http://linuxtv.org/
W:	http://github.com/mkrufky
Q:	http://patchwork.linuxtv.org/project/linux-media/list/
T:	git git://linuxtv.org/mkrufky/tuners.git
S:	Maintained
F:	drivers/media/dvb-frontends/lgdt3305.*

LGUEST
M:	Rusty Russell <rusty@rustcorp.com.au>
L:	lguest@lists.ozlabs.org
W:	http://lguest.ozlabs.org/
S:	Odd Fixes
F:	arch/x86/include/asm/lguest*.h
F:	arch/x86/lguest/
F:	drivers/lguest/
F:	include/linux/lguest*.h
F:	tools/lguest/

LINUX FOR IBM pSERIES (RS/6000)
M:	Paul Mackerras <paulus@au.ibm.com>
W:	http://www.ibm.com/linux/ltc/projects/ppc
S:	Supported
F:	arch/powerpc/boot/rs6000.h

LINUX FOR POWERPC (32-BIT AND 64-BIT)
M:	Benjamin Herrenschmidt <benh@kernel.crashing.org>
M:	Paul Mackerras <paulus@samba.org>
W:	http://www.penguinppc.org/
L:	linuxppc-dev@lists.ozlabs.org
Q:	http://patchwork.ozlabs.org/project/linuxppc-dev/list/
T:	git git://git.kernel.org/pub/scm/linux/kernel/git/benh/powerpc.git
S:	Supported
F:	Documentation/powerpc/
F:	arch/powerpc/

LINUX FOR POWER MACINTOSH
M:	Benjamin Herrenschmidt <benh@kernel.crashing.org>
W:	http://www.penguinppc.org/
L:	linuxppc-dev@lists.ozlabs.org
S:	Maintained
F:	arch/powerpc/platforms/powermac/
F:	drivers/macintosh/

LINUX FOR POWERPC EMBEDDED MPC5XXX
M:	Anatolij Gustschin <agust@denx.de>
L:	linuxppc-dev@lists.ozlabs.org
T:	git git://git.denx.de/linux-2.6-agust.git
S:	Maintained
F:	arch/powerpc/platforms/512x/
F:	arch/powerpc/platforms/52xx/

LINUX FOR POWERPC EMBEDDED PPC4XX
M:	Josh Boyer <jwboyer@gmail.com>
M:	Matt Porter <mporter@kernel.crashing.org>
W:	http://www.penguinppc.org/
L:	linuxppc-dev@lists.ozlabs.org
T:	git git://git.kernel.org/pub/scm/linux/kernel/git/jwboyer/powerpc-4xx.git
S:	Maintained
F:	arch/powerpc/platforms/40x/
F:	arch/powerpc/platforms/44x/

LINUX FOR POWERPC EMBEDDED XILINX VIRTEX
M:	Grant Likely <grant.likely@secretlab.ca>
W:	http://wiki.secretlab.ca/index.php/Linux_on_Xilinx_Virtex
L:	linuxppc-dev@lists.ozlabs.org
T:	git git://git.secretlab.ca/git/linux-2.6.git
S:	Maintained
F:	arch/powerpc/*/*virtex*
F:	arch/powerpc/*/*/*virtex*

LINUX FOR POWERPC EMBEDDED PPC8XX
M:	Vitaly Bordug <vitb@kernel.crashing.org>
M:	Marcelo Tosatti <marcelo@kvack.org>
W:	http://www.penguinppc.org/
L:	linuxppc-dev@lists.ozlabs.org
S:	Maintained
F:	arch/powerpc/platforms/8xx/

LINUX FOR POWERPC EMBEDDED PPC83XX AND PPC85XX
M:	Kumar Gala <galak@kernel.crashing.org>
W:	http://www.penguinppc.org/
L:	linuxppc-dev@lists.ozlabs.org
S:	Maintained
F:	arch/powerpc/platforms/83xx/
F:	arch/powerpc/platforms/85xx/

LINUX FOR POWERPC PA SEMI PWRFICIENT
M:	Olof Johansson <olof@lixom.net>
L:	linuxppc-dev@lists.ozlabs.org
S:	Maintained
F:	arch/powerpc/platforms/pasemi/
F:	drivers/*/*pasemi*
F:	drivers/*/*/*pasemi*

LINUX SECURITY MODULE (LSM) FRAMEWORK
M:	Chris Wright <chrisw@sous-sol.org>
L:	linux-security-module@vger.kernel.org
S:	Supported

LIS3LV02D ACCELEROMETER DRIVER
M:	Eric Piel <eric.piel@tremplin-utc.net>
S:	Maintained
F:	Documentation/misc-devices/lis3lv02d
F:	drivers/misc/lis3lv02d/
F:	drivers/platform/x86/hp_accel.c

LLC (802.2)
M:	Arnaldo Carvalho de Melo <acme@ghostprotocols.net>
S:	Maintained
F:	include/linux/llc.h
F:	include/net/llc*
F:	net/llc/

LM73 HARDWARE MONITOR DRIVER
M:	Guillaume Ligneul <guillaume.ligneul@gmail.com>
L:	lm-sensors@lm-sensors.org
S:	Maintained
F:	drivers/hwmon/lm73.c

LM78 HARDWARE MONITOR DRIVER
M:	Jean Delvare <khali@linux-fr.org>
L:	lm-sensors@lm-sensors.org
S:	Maintained
F:	Documentation/hwmon/lm78
F:	drivers/hwmon/lm78.c

LM83 HARDWARE MONITOR DRIVER
M:	Jean Delvare <khali@linux-fr.org>
L:	lm-sensors@lm-sensors.org
S:	Maintained
F:	Documentation/hwmon/lm83
F:	drivers/hwmon/lm83.c

LM90 HARDWARE MONITOR DRIVER
M:	Jean Delvare <khali@linux-fr.org>
L:	lm-sensors@lm-sensors.org
S:	Maintained
F:	Documentation/hwmon/lm90
F:	drivers/hwmon/lm90.c

LME2510 MEDIA DRIVER
M:	Malcolm Priestley <tvboxspy@gmail.com>
L:	linux-media@vger.kernel.org
W:	http://linuxtv.org/
Q:	http://patchwork.linuxtv.org/project/linux-media/list/
S:	Maintained
F:	drivers/media/usb/dvb-usb-v2/lmedm04*

LOCKDEP AND LOCKSTAT
M:	Peter Zijlstra <peterz@infradead.org>
M:	Ingo Molnar <mingo@redhat.com>
T:	git git://git.kernel.org/pub/scm/linux/kernel/git/tip/tip.git core/locking
S:	Maintained
F:	Documentation/lockdep*.txt
F:	Documentation/lockstat.txt
F:	include/linux/lockdep.h
F:	kernel/lockdep*

LOGICAL DISK MANAGER SUPPORT (LDM, Windows 2000/XP/Vista Dynamic Disks)
M:	"Richard Russon (FlatCap)" <ldm@flatcap.org>
L:	linux-ntfs-dev@lists.sourceforge.net
W:	http://www.linux-ntfs.org/content/view/19/37/
S:	Maintained
F:	Documentation/ldm.txt
F:	block/partitions/ldm.*

LogFS
M:	Joern Engel <joern@logfs.org>
M:	Prasad Joshi <prasadjoshi.linux@gmail.com>
L:	logfs@logfs.org
W:	logfs.org
S:	Maintained
F:	fs/logfs/

LSILOGIC MPT FUSION DRIVERS (FC/SAS/SPI)
M:	Nagalakshmi Nandigama <Nagalakshmi.Nandigama@lsi.com>
M:	Sreekanth Reddy <Sreekanth.Reddy@lsi.com>
M:	support@lsi.com
L:	DL-MPTFusionLinux@lsi.com
L:	linux-scsi@vger.kernel.org
W:	http://www.lsilogic.com/support
S:	Supported
F:	drivers/message/fusion/
F:	drivers/scsi/mpt2sas/
F:	drivers/scsi/mpt3sas/

LSILOGIC/SYMBIOS/NCR 53C8XX and 53C1010 PCI-SCSI drivers
M:	Matthew Wilcox <matthew@wil.cx>
L:	linux-scsi@vger.kernel.org
S:	Maintained
F:	drivers/scsi/sym53c8xx_2/

LTC4261 HARDWARE MONITOR DRIVER
M:	Guenter Roeck <linux@roeck-us.net>
L:	lm-sensors@lm-sensors.org
S:	Maintained
F:	Documentation/hwmon/ltc4261
F:	drivers/hwmon/ltc4261.c

LTP (Linux Test Project)
M:	Shubham Goyal <shubham@linux.vnet.ibm.com>
M:	Mike Frysinger <vapier@gentoo.org>
M:	Cyril Hrubis <chrubis@suse.cz>
M:	Caspar Zhang <caspar@casparzhang.com>
M:	Wanlong Gao <gaowanlong@cn.fujitsu.com>
L:	ltp-list@lists.sourceforge.net (subscribers-only)
W:	http://ltp.sourceforge.net/
T:	git git://github.com/linux-test-project/ltp.git
T:	git git://ltp.git.sourceforge.net/gitroot/ltp/ltp-dev
S:	Maintained

M32R ARCHITECTURE
M:	Hirokazu Takata <takata@linux-m32r.org>
L:	linux-m32r@ml.linux-m32r.org (moderated for non-subscribers)
L:	linux-m32r-ja@ml.linux-m32r.org (in Japanese)
W:	http://www.linux-m32r.org/
S:	Maintained
F:	arch/m32r/

M68K ARCHITECTURE
M:	Geert Uytterhoeven <geert@linux-m68k.org>
L:	linux-m68k@lists.linux-m68k.org
W:	http://www.linux-m68k.org/
T:	git git://git.kernel.org/pub/scm/linux/kernel/git/geert/linux-m68k.git
S:	Maintained
F:	arch/m68k/
F:	drivers/zorro/

M68K ON APPLE MACINTOSH
M:	Joshua Thompson <funaho@jurai.org>
W:	http://www.mac.linux-m68k.org/
L:	linux-m68k@lists.linux-m68k.org
S:	Maintained
F:	arch/m68k/mac/

M68K ON HP9000/300
M:	Philip Blundell <philb@gnu.org>
W:	http://www.tazenda.demon.co.uk/phil/linux-hp
S:	Maintained
F:	arch/m68k/hp300/

M88RS2000 MEDIA DRIVER
M:	Malcolm Priestley <tvboxspy@gmail.com>
L:	linux-media@vger.kernel.org
W:	http://linuxtv.org/
Q:	http://patchwork.linuxtv.org/project/linux-media/list/
S:	Maintained
F:	drivers/media/dvb-frontends/m88rs2000*

<<<<<<< HEAD
MA901 MASTERKIT USB FM RADIO DRIVER
M:      Alexey Klimov <klimov.linux@gmail.com>
L:      linux-media@vger.kernel.org
T:      git git://linuxtv.org/media_tree.git
S:      Maintained
F:      drivers/media/radio/radio-ma901.c

=======
>>>>>>> a49f0d1e
MAC80211
M:	Johannes Berg <johannes@sipsolutions.net>
L:	linux-wireless@vger.kernel.org
W:	http://wireless.kernel.org/
T:	git git://git.kernel.org/pub/scm/linux/kernel/git/jberg/mac80211.git
T:	git git://git.kernel.org/pub/scm/linux/kernel/git/jberg/mac80211-next.git
S:	Maintained
F:	Documentation/networking/mac80211-injection.txt
F:	include/net/mac80211.h
F:	net/mac80211/

MAC80211 PID RATE CONTROL
M:	Stefano Brivio <stefano.brivio@polimi.it>
M:	Mattias Nissler <mattias.nissler@gmx.de>
L:	linux-wireless@vger.kernel.org
W:	http://wireless.kernel.org/en/developers/Documentation/mac80211/RateControl/PID
T:	git git://git.kernel.org/pub/scm/linux/kernel/git/jberg/mac80211.git
T:	git git://git.kernel.org/pub/scm/linux/kernel/git/jberg/mac80211-next.git
S:	Maintained
F:	net/mac80211/rc80211_pid*

MACVLAN DRIVER
M:	Patrick McHardy <kaber@trash.net>
L:	netdev@vger.kernel.org
S:	Maintained
F:	drivers/net/macvlan.c
F:	include/linux/if_macvlan.h

MAN-PAGES: MANUAL PAGES FOR LINUX -- Sections 2, 3, 4, 5, and 7
M:	Michael Kerrisk <mtk.manpages@gmail.com>
W:	http://www.kernel.org/doc/man-pages
L:	linux-man@vger.kernel.org
S:	Maintained

MARVELL GIGABIT ETHERNET DRIVERS (skge/sky2)
M:	Mirko Lindner <mlindner@marvell.com>
M:	Stephen Hemminger <shemminger@vyatta.com>
L:	netdev@vger.kernel.org
S:	Maintained
F:	drivers/net/ethernet/marvell/sk*

MARVELL LIBERTAS WIRELESS DRIVER
M:	Dan Williams <dcbw@redhat.com>
L:	libertas-dev@lists.infradead.org
S:	Maintained
F:	drivers/net/wireless/libertas/

MARVELL MV643XX ETHERNET DRIVER
M:	Lennert Buytenhek <buytenh@wantstofly.org>
L:	netdev@vger.kernel.org
S:	Maintained
F:	drivers/net/ethernet/marvell/mv643xx_eth.*
F:	include/linux/mv643xx.h

MARVELL MVNETA ETHERNET DRIVER
M:	Thomas Petazzoni <thomas.petazzoni@free-electrons.com>
L:	netdev@vger.kernel.org
S:	Maintained
F:	drivers/net/ethernet/marvell/mvneta.*

MARVELL MWIFIEX WIRELESS DRIVER
M:	Bing Zhao <bzhao@marvell.com>
L:	linux-wireless@vger.kernel.org
S:	Maintained
F:	drivers/net/wireless/mwifiex/

MARVELL MWL8K WIRELESS DRIVER
M:	Lennert Buytenhek <buytenh@wantstofly.org>
L:	linux-wireless@vger.kernel.org
S:	Odd Fixes
F:	drivers/net/wireless/mwl8k.c

MARVELL SOC MMC/SD/SDIO CONTROLLER DRIVER
M:	Nicolas Pitre <nico@fluxnic.net>
S:	Odd Fixes
F:	drivers/mmc/host/mvsdio.*

MATROX FRAMEBUFFER DRIVER
L:	linux-fbdev@vger.kernel.org
S:	Orphan
F:	drivers/video/matrox/matroxfb_*
F:	include/linux/matroxfb.h

MAX16065 HARDWARE MONITOR DRIVER
M:	Guenter Roeck <linux@roeck-us.net>
L:	lm-sensors@lm-sensors.org
S:	Maintained
F:	Documentation/hwmon/max16065
F:	drivers/hwmon/max16065.c

MAX6650 HARDWARE MONITOR AND FAN CONTROLLER DRIVER
M:	"Hans J. Koch" <hjk@hansjkoch.de>
L:	lm-sensors@lm-sensors.org
S:	Maintained
F:	Documentation/hwmon/max6650
F:	drivers/hwmon/max6650.c

MAXIRADIO FM RADIO RECEIVER DRIVER
M:	Hans Verkuil <hverkuil@xs4all.nl>
L:	linux-media@vger.kernel.org
T:	git git://linuxtv.org/media_tree.git
W:	http://linuxtv.org
S:	Maintained
F:	drivers/media/radio/radio-maxiradio*

MEDIA INPUT INFRASTRUCTURE (V4L/DVB)
M:	Mauro Carvalho Chehab <mchehab@redhat.com>
P:	LinuxTV.org Project
L:	linux-media@vger.kernel.org
W:	http://linuxtv.org
Q:	http://patchwork.kernel.org/project/linux-media/list/
T:	git git://linuxtv.org/media_tree.git
S:	Maintained
F:	Documentation/dvb/
F:	Documentation/video4linux/
F:	Documentation/DocBook/media/
F:	drivers/media/
F:	drivers/staging/media/
F:	include/media/
F:	include/uapi/linux/dvb/
F:	include/uapi/linux/videodev2.h
F:	include/uapi/linux/media.h
F:	include/uapi/linux/v4l2-*
F:	include/uapi/linux/meye.h
F:	include/uapi/linux/ivtv*
F:	include/uapi/linux/uvcvideo.h
<<<<<<< HEAD

MEDIAVISION PRO MOVIE STUDIO DRIVER
M:	Hans Verkuil <hverkuil@xs4all.nl>
L:	linux-media@vger.kernel.org
T:	git git://linuxtv.org/media_tree.git
W:	http://linuxtv.org
S:	Odd Fixes
F:	drivers/media/parport/pms*
=======
>>>>>>> a49f0d1e

MEGARAID SCSI DRIVERS
M:	Neela Syam Kolli <megaraidlinux@lsi.com>
L:	linux-scsi@vger.kernel.org
W:	http://megaraid.lsilogic.com
S:	Maintained
F:	Documentation/scsi/megaraid.txt
F:	drivers/scsi/megaraid.*
F:	drivers/scsi/megaraid/

MELLANOX ETHERNET DRIVER (mlx4_en)
M:	Amir Vadai <amirv@mellanox.com>
L: 	netdev@vger.kernel.org
S:	Supported
W:	http://www.mellanox.com
Q:	http://patchwork.ozlabs.org/project/netdev/list/
F:	drivers/net/ethernet/mellanox/mlx4/en_*

MEMORY MANAGEMENT
L:	linux-mm@kvack.org
W:	http://www.linux-mm.org
S:	Maintained
F:	include/linux/mm.h
F:	mm/

MEMORY RESOURCE CONTROLLER
M:	Johannes Weiner <hannes@cmpxchg.org>
M:	Michal Hocko <mhocko@suse.cz>
M:	Balbir Singh <bsingharora@gmail.com>
M:	KAMEZAWA Hiroyuki <kamezawa.hiroyu@jp.fujitsu.com>
L:	cgroups@vger.kernel.org
L:	linux-mm@kvack.org
S:	Maintained
F:	mm/memcontrol.c
F:	mm/page_cgroup.c

MEMORY TECHNOLOGY DEVICES (MTD)
M:	David Woodhouse <dwmw2@infradead.org>
L:	linux-mtd@lists.infradead.org
W:	http://www.linux-mtd.infradead.org/
Q:	http://patchwork.ozlabs.org/project/linux-mtd/list/
T:	git git://git.infradead.org/mtd-2.6.git
S:	Maintained
F:	drivers/mtd/
F:	include/linux/mtd/
F:	include/mtd/

MICROBLAZE ARCHITECTURE
M:	Michal Simek <monstr@monstr.eu>
L:	microblaze-uclinux@itee.uq.edu.au (moderated for non-subscribers)
W:	http://www.monstr.eu/fdt/
T:	git git://git.monstr.eu/linux-2.6-microblaze.git
S:	Supported
F:	arch/microblaze/

MICROTEK X6 SCANNER
M:	Oliver Neukum <oliver@neukum.org>
S:	Maintained
F:	drivers/usb/image/microtek.*

MIPS
M:	Ralf Baechle <ralf@linux-mips.org>
L:	linux-mips@linux-mips.org
W:	http://www.linux-mips.org/
T:	git git://git.linux-mips.org/pub/scm/ralf/linux.git
Q:	http://patchwork.linux-mips.org/project/linux-mips/list/
S:	Supported
F:	Documentation/mips/
F:	arch/mips/

MIROSOUND PCM20 FM RADIO RECEIVER DRIVER
M:	Hans Verkuil <hverkuil@xs4all.nl>
L:	linux-media@vger.kernel.org
T:	git git://linuxtv.org/media_tree.git
W:	http://linuxtv.org
S:	Odd Fixes
F:	drivers/media/radio/radio-miropcm20*

MODULE SUPPORT
M:	Rusty Russell <rusty@rustcorp.com.au>
S:	Maintained
F:	include/linux/module.h
F:	kernel/module.c

MOTION EYE VAIO PICTUREBOOK CAMERA DRIVER
W:	http://popies.net/meye/
S:	Orphan
F:	Documentation/video4linux/meye.txt
F:	drivers/media/pci/meye/
F:	include/uapi/linux/meye.h

MOTOROLA IMX MMC/SD HOST CONTROLLER INTERFACE DRIVER
M:	Pavel Pisa <ppisa@pikron.com>
L:	linux-arm-kernel@lists.infradead.org (moderated for non-subscribers)
S:	Maintained
F:	drivers/mmc/host/imxmmc.*

MOXA SMARTIO/INDUSTIO/INTELLIO SERIAL CARD
M:	Jiri Slaby <jirislaby@gmail.com>
S:	Maintained
F:	Documentation/serial/moxa-smartio
F:	drivers/tty/mxser.*

MR800 AVERMEDIA USB FM RADIO DRIVER
M:	Alexey Klimov <klimov.linux@gmail.com>
L:	linux-media@vger.kernel.org
T:	git git://linuxtv.org/media_tree.git
S:	Maintained
F:	drivers/media/radio/radio-mr800.c

MSI LAPTOP SUPPORT
M:	"Lee, Chun-Yi" <jlee@novell.com>
L:	platform-driver-x86@vger.kernel.org
S:	Maintained
F:	drivers/platform/x86/msi-laptop.c

MSI WMI SUPPORT
M:	Anisse Astier <anisse@astier.eu>
L:	platform-driver-x86@vger.kernel.org
S:	Supported
F:	drivers/platform/x86/msi-wmi.c

MULTIFUNCTION DEVICES (MFD)
M:	Samuel Ortiz <sameo@linux.intel.com>
T:	git git://git.kernel.org/pub/scm/linux/kernel/git/sameo/mfd-2.6.git
S:	Supported
F:	drivers/mfd/

MULTIMEDIA CARD (MMC), SECURE DIGITAL (SD) AND SDIO SUBSYSTEM
M:	Chris Ball <cjb@laptop.org>
L:	linux-mmc@vger.kernel.org
T:	git git://git.kernel.org/pub/scm/linux/kernel/git/cjb/mmc.git
S:	Maintained
F:	drivers/mmc/
F:	include/linux/mmc/

MULTIMEDIA CARD (MMC) ETC. OVER SPI
S:	Orphan
F:	drivers/mmc/host/mmc_spi.c
F:	include/linux/spi/mmc_spi.h

MULTISOUND SOUND DRIVER
M:	Andrew Veliath <andrewtv@usa.net>
S:	Maintained
F:	Documentation/sound/oss/MultiSound
F:	sound/oss/msnd*

MULTITECH MULTIPORT CARD (ISICOM)
S:	Orphan
F:	drivers/tty/isicom.c
F:	include/linux/isicom.h

MUSB MULTIPOINT HIGH SPEED DUAL-ROLE CONTROLLER
M:	Felipe Balbi <balbi@ti.com>
L:	linux-usb@vger.kernel.org
T:	git git://git.kernel.org/pub/scm/linux/kernel/git/balbi/usb.git
S:	Maintained
F:	drivers/usb/musb/

MXL5007T MEDIA DRIVER
M:	Michael Krufky <mkrufky@linuxtv.org>
L:	linux-media@vger.kernel.org
W:	http://linuxtv.org/
W:	http://github.com/mkrufky
Q:	http://patchwork.linuxtv.org/project/linux-media/list/
T:	git git://linuxtv.org/mkrufky/tuners.git
S:	Maintained
F:	drivers/media/tuners/mxl5007t.*

MYRICOM MYRI-10G 10GbE DRIVER (MYRI10GE)
M:	Andrew Gallatin <gallatin@myri.com>
L:	netdev@vger.kernel.org
W:	http://www.myri.com/scs/download-Myri10GE.html
S:	Supported
F:	drivers/net/ethernet/myricom/myri10ge/

NATSEMI ETHERNET DRIVER (DP8381x)
S:	Orphan
F:	drivers/net/ethernet/natsemi/natsemi.c

NATIVE INSTRUMENTS USB SOUND INTERFACE DRIVER
M:	Daniel Mack <zonque@gmail.com>
S:	Maintained
L:	alsa-devel@alsa-project.org
W:	http://www.native-instruments.com
F:	sound/usb/caiaq/

NCP FILESYSTEM
M:	Petr Vandrovec <petr@vandrovec.name>
S:	Odd Fixes
F:	fs/ncpfs/

NCR DUAL 700 SCSI DRIVER (MICROCHANNEL)
M:	"James E.J. Bottomley" <James.Bottomley@HansenPartnership.com>
L:	linux-scsi@vger.kernel.org
S:	Maintained
F:	drivers/scsi/NCR_D700.*

NETEFFECT IWARP RNIC DRIVER (IW_NES)
M:	Faisal Latif <faisal.latif@intel.com>
L:	linux-rdma@vger.kernel.org
W:	http://www.intel.com/Products/Server/Adapters/Server-Cluster/Server-Cluster-overview.htm
S:	Supported
F:	drivers/infiniband/hw/nes/

NETEM NETWORK EMULATOR
M:	Stephen Hemminger <shemminger@vyatta.com>
L:	netem@lists.linux-foundation.org
S:	Maintained
F:	net/sched/sch_netem.c

NETERION 10GbE DRIVERS (s2io/vxge)
M:	Jon Mason <jdmason@kudzu.us>
L:	netdev@vger.kernel.org
S:	Supported
F:	Documentation/networking/s2io.txt
F:	Documentation/networking/vxge.txt
F:	drivers/net/ethernet/neterion/

NETFILTER/IPTABLES/IPCHAINS
P:	Harald Welte
P:	Jozsef Kadlecsik
M:	Pablo Neira Ayuso <pablo@netfilter.org>
M:	Patrick McHardy <kaber@trash.net>
L:	netfilter-devel@vger.kernel.org
L:	netfilter@vger.kernel.org
L:	coreteam@netfilter.org
W:	http://www.netfilter.org/
W:	http://www.iptables.org/
T:	git git://1984.lsi.us.es/nf
T:	git git://1984.lsi.us.es/nf-next
S:	Supported
F:	include/linux/netfilter*
F:	include/linux/netfilter/
F:	include/net/netfilter/
F:	net/*/netfilter.c
F:	net/*/netfilter/
F:	net/netfilter/

NETLABEL
M:	Paul Moore <paul@paul-moore.com>
W:	http://netlabel.sf.net
L:	netdev@vger.kernel.org
S:	Maintained
F:	Documentation/netlabel/
F:	include/net/netlabel.h
F:	net/netlabel/

NETROM NETWORK LAYER
M:	Ralf Baechle <ralf@linux-mips.org>
L:	linux-hams@vger.kernel.org
W:	http://www.linux-ax25.org/
S:	Maintained
F:	include/linux/netrom.h
F:	include/net/netrom.h
F:	net/netrom/

NETWORK BLOCK DEVICE (NBD)
M:	Paul Clements <Paul.Clements@steeleye.com>
S:	Maintained
F:	Documentation/blockdev/nbd.txt
F:	drivers/block/nbd.c
F:	include/linux/nbd.h

NETWORK DROP MONITOR
M:	Neil Horman <nhorman@tuxdriver.com>
L:	netdev@vger.kernel.org
S:	Maintained
W:	https://fedorahosted.org/dropwatch/
F:	net/core/drop_monitor.c

NETWORKING [GENERAL]
M:	"David S. Miller" <davem@davemloft.net>
L:	netdev@vger.kernel.org
W:	http://www.linuxfoundation.org/en/Net
Q:	http://patchwork.ozlabs.org/project/netdev/list/
T:	git git://git.kernel.org/pub/scm/linux/kernel/git/davem/net.git
T:	git git://git.kernel.org/pub/scm/linux/kernel/git/davem/net-next.git
S:	Maintained
F:	net/
F:	include/net/
F:	include/linux/in.h
F:	include/linux/net.h
F:	include/linux/netdevice.h

NETWORKING [IPv4/IPv6]
M:	"David S. Miller" <davem@davemloft.net>
M:	Alexey Kuznetsov <kuznet@ms2.inr.ac.ru>
M:	James Morris <jmorris@namei.org>
M:	Hideaki YOSHIFUJI <yoshfuji@linux-ipv6.org>
M:	Patrick McHardy <kaber@trash.net>
L:	netdev@vger.kernel.org
T:	git git://git.kernel.org/pub/scm/linux/kernel/git/davem/net.git
S:	Maintained
F:	net/ipv4/
F:	net/ipv6/
F:	include/net/ip*
F:	arch/x86/net/*

NETWORKING [IPSEC]
M:	Steffen Klassert <steffen.klassert@secunet.com>
M:	Herbert Xu <herbert@gondor.apana.org.au>
M:	"David S. Miller" <davem@davemloft.net>
L:	netdev@vger.kernel.org
T:	git git://git.kernel.org/pub/scm/linux/kernel/git/davem/net.git
S:	Maintained
F:	net/xfrm/
F:	net/key/
F:	net/ipv4/xfrm*
F:	net/ipv6/xfrm*
F:	include/uapi/linux/xfrm.h
F:	include/net/xfrm.h

NETWORKING [LABELED] (NetLabel, CIPSO, Labeled IPsec, SECMARK)
M:	Paul Moore <paul@paul-moore.com>
L:	netdev@vger.kernel.org
S:	Maintained

NETWORKING [WIRELESS]
M:	"John W. Linville" <linville@tuxdriver.com>
L:	linux-wireless@vger.kernel.org
Q:	http://patchwork.kernel.org/project/linux-wireless/list/
T:	git git://git.kernel.org/pub/scm/linux/kernel/git/linville/wireless.git
S:	Maintained
F:	net/mac80211/
F:	net/rfkill/
F:	net/wireless/
F:	include/net/ieee80211*
F:	include/linux/wireless.h
F:	include/net/iw_handler.h
F:	drivers/net/wireless/

NETWORKING DRIVERS
L:	netdev@vger.kernel.org
W:	http://www.linuxfoundation.org/en/Net
Q:	http://patchwork.ozlabs.org/project/netdev/list/
T:	git git://git.kernel.org/pub/scm/linux/kernel/git/davem/net.git
T:	git git://git.kernel.org/pub/scm/linux/kernel/git/davem/net-next.git
S:	Odd Fixes
F:	drivers/net/
F:	include/linux/if_*
F:	include/linux/netdevice.h
F:	include/linux/arcdevice.h
F:	include/linux/etherdevice.h
F:	include/linux/fcdevice.h
F:	include/linux/fddidevice.h
F:	include/linux/hippidevice.h
F:	include/linux/inetdevice.h

NETXEN (1/10) GbE SUPPORT
M:	Sony Chacko <sony.chacko@qlogic.com>
M:	Rajesh Borundia <rajesh.borundia@qlogic.com>
L:	netdev@vger.kernel.org
W:	http://www.qlogic.com
S:	Supported
F:	drivers/net/ethernet/qlogic/netxen/

NFC SUBSYSTEM
M:	Lauro Ramos Venancio <lauro.venancio@openbossa.org>
M:	Aloisio Almeida Jr <aloisio.almeida@openbossa.org>
M:	Samuel Ortiz <sameo@linux.intel.com>
L:	linux-wireless@vger.kernel.org
L:	linux-nfc@lists.01.org (moderated for non-subscribers)
S:	Maintained
F:	net/nfc/
F:	include/linux/nfc.h
F:	include/net/nfc/
F:	drivers/nfc/
F:	include/linux/platform_data/pn544.h

NFS, SUNRPC, AND LOCKD CLIENTS
M:	Trond Myklebust <Trond.Myklebust@netapp.com>
L:	linux-nfs@vger.kernel.org
W:	http://client.linux-nfs.org
T:	git git://git.linux-nfs.org/pub/linux/nfs-2.6.git
S:	Maintained
F:	fs/lockd/
F:	fs/nfs/
F:	fs/nfs_common/
F:	net/sunrpc/
F:	include/linux/lockd/
F:	include/linux/nfs*
F:	include/linux/sunrpc/

NI5010 NETWORK DRIVER
M:	Jan-Pascal van Best <janpascal@vanbest.org>
M:	Andreas Mohr <andi@lisas.de>
L:	netdev@vger.kernel.org
S:	Maintained
F:	drivers/net/ethernet/racal/ni5010.*

NILFS2 FILESYSTEM
M:	KONISHI Ryusuke <konishi.ryusuke@lab.ntt.co.jp>
L:	linux-nilfs@vger.kernel.org
W:	http://www.nilfs.org/en/
T:	git git://git.kernel.org/pub/scm/linux/kernel/git/ryusuke/nilfs2.git
S:	Supported
F:	Documentation/filesystems/nilfs2.txt
F:	fs/nilfs2/
F:	include/linux/nilfs2_fs.h

NINJA SCSI-3 / NINJA SCSI-32Bi (16bit/CardBus) PCMCIA SCSI HOST ADAPTER DRIVER
M:	YOKOTA Hiroshi <yokota@netlab.is.tsukuba.ac.jp>
W:	http://www.netlab.is.tsukuba.ac.jp/~yokota/izumi/ninja/
S:	Maintained
F:	Documentation/scsi/NinjaSCSI.txt
F:	drivers/scsi/pcmcia/nsp_*

NINJA SCSI-32Bi/UDE PCI/CARDBUS SCSI HOST ADAPTER DRIVER
M:	GOTO Masanori <gotom@debian.or.jp>
M:	YOKOTA Hiroshi <yokota@netlab.is.tsukuba.ac.jp>
W:	http://www.netlab.is.tsukuba.ac.jp/~yokota/izumi/ninja/
S:	Maintained
F:	Documentation/scsi/NinjaSCSI.txt
F:	drivers/scsi/nsp32*

NTFS FILESYSTEM
M:	Anton Altaparmakov <anton@tuxera.com>
L:	linux-ntfs-dev@lists.sourceforge.net
W:	http://www.tuxera.com/
T:	git git://git.kernel.org/pub/scm/linux/kernel/git/aia21/ntfs.git
S:	Supported
F:	Documentation/filesystems/ntfs.txt
F:	fs/ntfs/

NVIDIA (rivafb and nvidiafb) FRAMEBUFFER DRIVER
M:	Antonino Daplas <adaplas@gmail.com>
L:	linux-fbdev@vger.kernel.org
S:	Maintained
F:	drivers/video/riva/
F:	drivers/video/nvidia/

OMAP SUPPORT
M:	Tony Lindgren <tony@atomide.com>
L:	linux-omap@vger.kernel.org
W:	http://www.muru.com/linux/omap/
W:	http://linux.omap.com/
Q:	http://patchwork.kernel.org/project/linux-omap/list/
T:	git git://git.kernel.org/pub/scm/linux/kernel/git/tmlind/linux-omap.git
S:	Maintained
F:	arch/arm/*omap*/
F:	drivers/i2c/busses/i2c-omap.c
F:	include/linux/i2c-omap.h

OMAP CLOCK FRAMEWORK SUPPORT
M:	Paul Walmsley <paul@pwsan.com>
L:	linux-omap@vger.kernel.org
S:	Maintained
F:	arch/arm/*omap*/*clock*

OMAP POWER MANAGEMENT SUPPORT
M:	Kevin Hilman <khilman@ti.com>
L:	linux-omap@vger.kernel.org
S:	Maintained
F:	arch/arm/*omap*/*pm*
F:	drivers/cpufreq/omap-cpufreq.c

OMAP POWERDOMAIN/CLOCKDOMAIN SOC ADAPTATION LAYER SUPPORT
M:	Rajendra Nayak <rnayak@ti.com>
M:	Paul Walmsley <paul@pwsan.com>
L:	linux-omap@vger.kernel.org
S:	Maintained
F:	arch/arm/mach-omap2/powerdomain2xxx_3xxx.c
F:	arch/arm/mach-omap2/powerdomain44xx.c
F:	arch/arm/mach-omap2/clockdomain2xxx_3xxx.c
F:	arch/arm/mach-omap2/clockdomain44xx.c

OMAP AUDIO SUPPORT
M:	Peter Ujfalusi <peter.ujfalusi@ti.com>
M:	Jarkko Nikula <jarkko.nikula@bitmer.com>
L:	alsa-devel@alsa-project.org (subscribers-only)
L:	linux-omap@vger.kernel.org
S:	Maintained
F:	sound/soc/omap/

OMAP FRAMEBUFFER SUPPORT
M:	Tomi Valkeinen <tomi.valkeinen@ti.com>
L:	linux-fbdev@vger.kernel.org
L:	linux-omap@vger.kernel.org
S:	Maintained
F:	drivers/video/omap/

OMAP DISPLAY SUBSYSTEM and FRAMEBUFFER SUPPORT (DSS2)
M:	Tomi Valkeinen <tomi.valkeinen@ti.com>
L:	linux-omap@vger.kernel.org
L:	linux-fbdev@vger.kernel.org
S:	Maintained
F:	drivers/video/omap2/
F:	Documentation/arm/OMAP/DSS

OMAP HARDWARE SPINLOCK SUPPORT
M:	Ohad Ben-Cohen <ohad@wizery.com>
L:	linux-omap@vger.kernel.org
S:	Maintained
F:	drivers/hwspinlock/omap_hwspinlock.c
F:	arch/arm/mach-omap2/hwspinlock.c

OMAP MMC SUPPORT
M:	Jarkko Lavinen <jarkko.lavinen@nokia.com>
L:	linux-omap@vger.kernel.org
S:	Maintained
F:	drivers/mmc/host/omap.c

OMAP HS MMC SUPPORT
M:	Venkatraman S <svenkatr@ti.com>
L:	linux-mmc@vger.kernel.org
L:	linux-omap@vger.kernel.org
S:	Maintained
F:	drivers/mmc/host/omap_hsmmc.c

OMAP RANDOM NUMBER GENERATOR SUPPORT
M:	Deepak Saxena <dsaxena@plexity.net>
S:	Maintained
F:	drivers/char/hw_random/omap-rng.c

OMAP HWMOD SUPPORT
M:	Benoît Cousson <b-cousson@ti.com>
M:	Paul Walmsley <paul@pwsan.com>
L:	linux-omap@vger.kernel.org
S:	Maintained
F:	arch/arm/mach-omap2/omap_hwmod.c
F:	arch/arm/plat-omap/include/plat/omap_hwmod.h

OMAP HWMOD DATA FOR OMAP4-BASED DEVICES
M:	Benoît Cousson <b-cousson@ti.com>
L:	linux-omap@vger.kernel.org
S:	Maintained
F:	arch/arm/mach-omap2/omap_hwmod_44xx_data.c

OMAP IMAGE SIGNAL PROCESSOR (ISP)
M:	Laurent Pinchart <laurent.pinchart@ideasonboard.com>
L:	linux-media@vger.kernel.org
S:	Maintained
F:	drivers/media/platform/omap3isp/

OMAP USB SUPPORT
M:	Felipe Balbi <balbi@ti.com>
L:	linux-usb@vger.kernel.org
L:	linux-omap@vger.kernel.org
T:	git git://git.kernel.org/pub/scm/linux/kernel/git/balbi/usb.git
S:	Maintained
F:	drivers/usb/*/*omap*
F:	arch/arm/*omap*/usb*

OMAP GPIO DRIVER
M:	Santosh Shilimkar <santosh.shilimkar@ti.com>
M:	Kevin Hilman <khilman@ti.com>
L:	linux-omap@vger.kernel.org
S:	Maintained
F:	drivers/gpio/gpio-omap.c

OMFS FILESYSTEM
M:	Bob Copeland <me@bobcopeland.com>
L:	linux-karma-devel@lists.sourceforge.net
S:	Maintained
F:	Documentation/filesystems/omfs.txt
F:	fs/omfs/

OMNIKEY CARDMAN 4000 DRIVER
M:	Harald Welte <laforge@gnumonks.org>
S:	Maintained
F:	drivers/char/pcmcia/cm4000_cs.c
F:	include/linux/cm4000_cs.h

OMNIKEY CARDMAN 4040 DRIVER
M:	Harald Welte <laforge@gnumonks.org>
S:	Maintained
F:	drivers/char/pcmcia/cm4040_cs.*

OMNIVISION OV7670 SENSOR DRIVER
M:	Jonathan Corbet <corbet@lwn.net>
L:	linux-media@vger.kernel.org
T:	git git://linuxtv.org/media_tree.git
S:	Maintained
F:	drivers/media/i2c/ov7670.c

ONENAND FLASH DRIVER
M:	Kyungmin Park <kyungmin.park@samsung.com>
L:	linux-mtd@lists.infradead.org
S:	Maintained
F:	drivers/mtd/onenand/
F:	include/linux/mtd/onenand*.h

ONSTREAM SCSI TAPE DRIVER
M:	Willem Riede <osst@riede.org>
L:	osst-users@lists.sourceforge.net
L:	linux-scsi@vger.kernel.org
S:	Maintained
F:	drivers/scsi/osst*
F:	drivers/scsi/st*

OPENCORES I2C BUS DRIVER
M:	Peter Korsgaard <jacmet@sunsite.dk>
L:	linux-i2c@vger.kernel.org
S:	Maintained
F:	Documentation/i2c/busses/i2c-ocores
F:	drivers/i2c/busses/i2c-ocores.c

OPEN FIRMWARE AND FLATTENED DEVICE TREE
M:	Grant Likely <grant.likely@secretlab.ca>
M:	Rob Herring <rob.herring@calxeda.com>
L:	devicetree-discuss@lists.ozlabs.org (moderated for non-subscribers)
W:	http://fdt.secretlab.ca
T:	git git://git.secretlab.ca/git/linux-2.6.git
S:	Maintained
F:	Documentation/devicetree
F:	drivers/of
F:	include/linux/of*.h
F:	scripts/dtc
K:	of_get_property
K:	of_match_table

OPENRISC ARCHITECTURE
M:	Jonas Bonn <jonas@southpole.se>
W:	http://openrisc.net
L:	linux@lists.openrisc.net (moderated for non-subscribers)
S:	Maintained
T:	git git://openrisc.net/~jonas/linux
F:	arch/openrisc

OPENVSWITCH
M:	Jesse Gross <jesse@nicira.com>
L:	dev@openvswitch.org
W:	http://openvswitch.org
T:	git git://git.kernel.org/pub/scm/linux/kernel/git/jesse/openvswitch.git
S:	Maintained
F:	net/openvswitch/

OPL4 DRIVER
M:	Clemens Ladisch <clemens@ladisch.de>
L:	alsa-devel@alsa-project.org (moderated for non-subscribers)
T:	git git://git.alsa-project.org/alsa-kernel.git
S:	Maintained
F:	sound/drivers/opl4/

OPROFILE
M:	Robert Richter <rric@kernel.org>
L:	oprofile-list@lists.sf.net
S:	Maintained
F:	arch/*/include/asm/oprofile*.h
F:	arch/*/oprofile/
F:	drivers/oprofile/
F:	include/linux/oprofile.h

ORACLE CLUSTER FILESYSTEM 2 (OCFS2)
M:	Mark Fasheh <mfasheh@suse.com>
M:	Joel Becker <jlbec@evilplan.org>
L:	ocfs2-devel@oss.oracle.com (moderated for non-subscribers)
W:	http://oss.oracle.com/projects/ocfs2/
T:	git git://git.kernel.org/pub/scm/linux/kernel/git/jlbec/ocfs2.git
S:	Supported
F:	Documentation/filesystems/ocfs2.txt
F:	Documentation/filesystems/dlmfs.txt
F:	fs/ocfs2/

ORINOCO DRIVER
L:	linux-wireless@vger.kernel.org
W:	http://wireless.kernel.org/en/users/Drivers/orinoco
W:	http://www.nongnu.org/orinoco/
S:	Orphan
F:	drivers/net/wireless/orinoco/

OSD LIBRARY and FILESYSTEM
M:	Boaz Harrosh <bharrosh@panasas.com>
M:	Benny Halevy <bhalevy@tonian.com>
L:	osd-dev@open-osd.org
W:	http://open-osd.org
T:	git git://git.open-osd.org/open-osd.git
S:	Maintained
F:	drivers/scsi/osd/
F:	include/scsi/osd_*
F:	fs/exofs/

P54 WIRELESS DRIVER
M:	Christian Lamparter <chunkeey@googlemail.com>
L:	linux-wireless@vger.kernel.org
W:	http://wireless.kernel.org/en/users/Drivers/p54
S:	Maintained
F:	drivers/net/wireless/p54/

PA SEMI ETHERNET DRIVER
M:	Olof Johansson <olof@lixom.net>
L:	netdev@vger.kernel.org
S:	Maintained
F:	drivers/net/ethernet/pasemi/*

PA SEMI SMBUS DRIVER
M:	Olof Johansson <olof@lixom.net>
L:	linux-i2c@vger.kernel.org
S:	Maintained
F:	drivers/i2c/busses/i2c-pasemi.c

PADATA PARALLEL EXECUTION MECHANISM
M:	Steffen Klassert <steffen.klassert@secunet.com>
L:	linux-crypto@vger.kernel.org
S:	Maintained
F:	kernel/padata.c
F:	include/linux/padata.h
F:	Documentation/padata.txt

PANASONIC LAPTOP ACPI EXTRAS DRIVER
M:	Harald Welte <laforge@gnumonks.org>
L:	platform-driver-x86@vger.kernel.org
S:	Maintained
F:	drivers/platform/x86/panasonic-laptop.c

PANASONIC MN10300/AM33/AM34 PORT
M:	David Howells <dhowells@redhat.com>
M:	Koichi Yasutake <yasutake.koichi@jp.panasonic.com>
L:	linux-am33-list@redhat.com (moderated for non-subscribers)
W:	ftp://ftp.redhat.com/pub/redhat/gnupro/AM33/
S:	Maintained
F:	Documentation/mn10300/
F:	arch/mn10300/

PARALLEL PORT SUPPORT
L:	linux-parport@lists.infradead.org (subscribers-only)
S:	Orphan
F:	drivers/parport/
F:	include/linux/parport*.h
F:	drivers/char/ppdev.c
F:	include/linux/ppdev.h

PARAVIRT_OPS INTERFACE
M:	Jeremy Fitzhardinge <jeremy@goop.org>
M:	Chris Wright <chrisw@sous-sol.org>
M:	Alok Kataria <akataria@vmware.com>
M:	Rusty Russell <rusty@rustcorp.com.au>
L:	virtualization@lists.linux-foundation.org
S:	Supported
F:	Documentation/ia64/paravirt_ops.txt
F:	arch/*/kernel/paravirt*
F:	arch/*/include/asm/paravirt.h

PARIDE DRIVERS FOR PARALLEL PORT IDE DEVICES
M:	Tim Waugh <tim@cyberelk.net>
L:	linux-parport@lists.infradead.org (subscribers-only)
W:	http://www.torque.net/linux-pp.html
S:	Maintained
F:	Documentation/blockdev/paride.txt
F:	drivers/block/paride/

PARISC ARCHITECTURE
M:	"James E.J. Bottomley" <jejb@parisc-linux.org>
M:	Helge Deller <deller@gmx.de>
L:	linux-parisc@vger.kernel.org
W:	http://www.parisc-linux.org/
Q:	http://patchwork.kernel.org/project/linux-parisc/list/
T:	git git://git.kernel.org/pub/scm/linux/kernel/git/jejb/parisc-2.6.git
S:	Maintained
F:	arch/parisc/
F:	drivers/parisc/

PC87360 HARDWARE MONITORING DRIVER
M:	Jim Cromie <jim.cromie@gmail.com>
L:	lm-sensors@lm-sensors.org
S:	Maintained
F:	Documentation/hwmon/pc87360
F:	drivers/hwmon/pc87360.c

PC8736x GPIO DRIVER
M:	Jim Cromie <jim.cromie@gmail.com>
S:	Maintained
F:	drivers/char/pc8736x_gpio.c

PC87427 HARDWARE MONITORING DRIVER
M:	Jean Delvare <khali@linux-fr.org>
L:	lm-sensors@lm-sensors.org
S:	Maintained
F:	Documentation/hwmon/pc87427
F:	drivers/hwmon/pc87427.c

PCA9532 LED DRIVER
M:	Riku Voipio <riku.voipio@iki.fi>
S:	Maintained
F:	drivers/leds/leds-pca9532.c
F:	include/linux/leds-pca9532.h

PCA9541 I2C BUS MASTER SELECTOR DRIVER
M:	Guenter Roeck <linux@roeck-us.net>
L:	linux-i2c@vger.kernel.org
S:	Maintained
F:	drivers/i2c/muxes/i2c-mux-pca9541.c

PCA9564/PCA9665 I2C BUS DRIVER
M:	Wolfram Sang <w.sang@pengutronix.de>
L:	linux-i2c@vger.kernel.org
S:	Maintained
F:	drivers/i2c/algos/i2c-algo-pca.c
F:	drivers/i2c/busses/i2c-pca-*
F:	include/linux/i2c-algo-pca.h
F:	include/linux/i2c-pca-platform.h

PCDP - PRIMARY CONSOLE AND DEBUG PORT
M:	Khalid Aziz <khalid@gonehiking.org>
S:	Maintained
F:	drivers/firmware/pcdp.*

PCI ERROR RECOVERY
M:	Linas Vepstas <linasvepstas@gmail.com>
L:	linux-pci@vger.kernel.org
S:	Supported
F:	Documentation/PCI/pci-error-recovery.txt
F:	Documentation/powerpc/eeh-pci-error-recovery.txt

PCI SUBSYSTEM
M:	Bjorn Helgaas <bhelgaas@google.com>
L:	linux-pci@vger.kernel.org
Q:	http://patchwork.ozlabs.org/project/linux-pci/list/
T:	git git://git.kernel.org/pub/scm/linux/kernel/git/helgaas/pci.git
S:	Supported
F:	Documentation/PCI/
F:	drivers/pci/
F:	include/linux/pci*

PCMCIA SUBSYSTEM
P:	Linux PCMCIA Team
L:	linux-pcmcia@lists.infradead.org
W:	http://lists.infradead.org/mailman/listinfo/linux-pcmcia
T:	git git://git.kernel.org/pub/scm/linux/kernel/git/brodo/pcmcia-2.6.git
S:	Maintained
F:	Documentation/pcmcia/
F:	drivers/pcmcia/
F:	include/pcmcia/

PCNET32 NETWORK DRIVER
M:	Don Fry <pcnet32@frontier.com>
L:	netdev@vger.kernel.org
S:	Maintained
F:	drivers/net/ethernet/amd/pcnet32.c

PCRYPT PARALLEL CRYPTO ENGINE
M:	Steffen Klassert <steffen.klassert@secunet.com>
L:	linux-crypto@vger.kernel.org
S:	Maintained
F:	crypto/pcrypt.c
F:	include/crypto/pcrypt.h

PER-CPU MEMORY ALLOCATOR
M:	Tejun Heo <tj@kernel.org>
M:	Christoph Lameter <cl@linux-foundation.org>
T:	git git://git.kernel.org/pub/scm/linux/kernel/git/tj/percpu.git
S:	Maintained
F:	include/linux/percpu*.h
F:	mm/percpu*.c
F:	arch/*/include/asm/percpu.h

PER-TASK DELAY ACCOUNTING
M:	Balbir Singh <bsingharora@gmail.com>
S:	Maintained
F:	include/linux/delayacct.h
F:	kernel/delayacct.c

PERFORMANCE EVENTS SUBSYSTEM
M:	Peter Zijlstra <a.p.zijlstra@chello.nl>
M:	Paul Mackerras <paulus@samba.org>
M:	Ingo Molnar <mingo@redhat.com>
M:	Arnaldo Carvalho de Melo <acme@ghostprotocols.net>
T:	git git://git.kernel.org/pub/scm/linux/kernel/git/tip/tip.git perf/core
S:	Supported
F:	kernel/events/*
F:	include/linux/perf_event.h
F:	arch/*/kernel/perf_event*.c
F:	arch/*/kernel/*/perf_event*.c
F:	arch/*/kernel/*/*/perf_event*.c
F:	arch/*/include/asm/perf_event.h
F:	arch/*/lib/perf_event*.c
F:	arch/*/kernel/perf_callchain.c
F:	tools/perf/

PERSONALITY HANDLING
M:	Christoph Hellwig <hch@infradead.org>
L:	linux-abi-devel@lists.sourceforge.net
S:	Maintained
F:	include/linux/personality.h

PHONET PROTOCOL
M:	Remi Denis-Courmont <courmisch@gmail.com>
S:	Supported
F:	Documentation/networking/phonet.txt
F:	include/linux/phonet.h
F:	include/net/phonet/
F:	net/phonet/

PHRAM MTD DRIVER
M:	Joern Engel <joern@lazybastard.org>
L:	linux-mtd@lists.infradead.org
S:	Maintained
F:	drivers/mtd/devices/phram.c

PICOLCD HID DRIVER
M:	Bruno Prémont <bonbons@linux-vserver.org>
L:	linux-input@vger.kernel.org
S:	Maintained
F:	drivers/hid/hid-picolcd*

PICOXCELL SUPPORT
M:	Jamie Iles <jamie@jamieiles.com>
L:	linux-arm-kernel@lists.infradead.org (moderated for non-subscribers)
T:	git git://github.com/jamieiles/linux-2.6-ji.git
S:	Supported
F:	arch/arm/mach-picoxcell
F:	drivers/*/picoxcell*
F:	drivers/*/*/picoxcell*

PIN CONTROL SUBSYSTEM
M:	Linus Walleij <linus.walleij@linaro.org>
S:	Maintained
F:	drivers/pinctrl/
F:	include/linux/pinctrl/

PIN CONTROLLER - ATMEL AT91
M:	Jean-Christophe Plagniol-Villard <plagnioj@jcrosoft.com>
L:	linux-arm-kernel@lists.infradead.org (moderated for non-subscribers)
S:	Maintained
F:	drivers/pinctrl/pinctrl-at91.c

PIN CONTROLLER - ST SPEAR
M:	Viresh Kumar <viresh.linux@gmail.com>
L:	spear-devel@list.st.com
L:	linux-arm-kernel@lists.infradead.org (moderated for non-subscribers)
W:	http://www.st.com/spear
S:	Maintained
F:	drivers/pinctrl/spear/

PKTCDVD DRIVER
M:	Jiri Kosina <jkosina@suse.cz>
S:	Maintained
F:	drivers/block/pktcdvd.c
F:	include/linux/pktcdvd.h

PKUNITY SOC DRIVERS
M:	Guan Xuetao <gxt@mprc.pku.edu.cn>
W:	http://mprc.pku.edu.cn/~guanxuetao/linux
S:	Maintained
T:	git git://git.kernel.org/pub/scm/linux/kernel/git/epip/linux-2.6-unicore32.git
F:	drivers/input/serio/i8042-unicore32io.h
F:	drivers/i2c/busses/i2c-puv3.c
F:	drivers/video/fb-puv3.c
F:	drivers/rtc/rtc-puv3.c

PMBUS HARDWARE MONITORING DRIVERS
M:	Guenter Roeck <linux@roeck-us.net>
L:	lm-sensors@lm-sensors.org
W:	http://www.lm-sensors.org/
W:	http://www.roeck-us.net/linux/drivers/
T:	git git://git.kernel.org/pub/scm/linux/kernel/git/groeck/linux-staging.git
S:	Maintained
F:	Documentation/hwmon/pmbus
F:	drivers/hwmon/pmbus/
F:	include/linux/i2c/pmbus.h

PMC SIERRA MaxRAID DRIVER
M:	Anil Ravindranath <anil_ravindranath@pmc-sierra.com>
L:	linux-scsi@vger.kernel.org
W:	http://www.pmc-sierra.com/
S:	Supported
F:	drivers/scsi/pmcraid.*

PMC SIERRA PM8001 DRIVER
M:	jack_wang@usish.com
M:	lindar_liu@usish.com
L:	linux-scsi@vger.kernel.org
S:	Supported
F:	drivers/scsi/pm8001/

POSIX CLOCKS and TIMERS
M:	Thomas Gleixner <tglx@linutronix.de>
T:	git git://git.kernel.org/pub/scm/linux/kernel/git/tip/tip.git timers/core
S:	Supported
F:	fs/timerfd.c
F:	include/linux/timer*
F:	kernel/*timer*

POWER SUPPLY CLASS/SUBSYSTEM and DRIVERS
M:	Anton Vorontsov <cbou@mail.ru>
M:	David Woodhouse <dwmw2@infradead.org>
T:	git git://git.infradead.org/battery-2.6.git
S:	Maintained
F:	include/linux/power_supply.h
F:	drivers/power/

PNP SUPPORT
M:	Adam Belay <abelay@mit.edu>
M:	Bjorn Helgaas <bhelgaas@google.com>
S:	Maintained
F:	drivers/pnp/

PNXxxxx I2C DRIVER
M:	Vitaly Wool <vitalywool@gmail.com>
L:	linux-i2c@vger.kernel.org
S:	Maintained
F:	drivers/i2c/busses/i2c-pnx.c

PPP PROTOCOL DRIVERS AND COMPRESSORS
M:	Paul Mackerras <paulus@samba.org>
L:	linux-ppp@vger.kernel.org
S:	Maintained
F:	drivers/net/ppp/ppp_*

PPP OVER ATM (RFC 2364)
M:	Mitchell Blank Jr <mitch@sfgoth.com>
S:	Maintained
F:	net/atm/pppoatm.c
F:	include/linux/atmppp.h

PPP OVER ETHERNET
M:	Michal Ostrowski <mostrows@earthlink.net>
S:	Maintained
F:	drivers/net/ppp/pppoe.c
F:	drivers/net/ppp/pppox.c

PPP OVER L2TP
M:	James Chapman <jchapman@katalix.com>
S:	Maintained
F:	net/l2tp/l2tp_ppp.c
F:	include/linux/if_pppol2tp.h

PPS SUPPORT
M:	Rodolfo Giometti <giometti@enneenne.com>
W:	http://wiki.enneenne.com/index.php/LinuxPPS_support
L:	linuxpps@ml.enneenne.com (subscribers-only)
S:	Maintained
F:	Documentation/pps/
F:	drivers/pps/
F:	include/linux/pps*.h

PPTP DRIVER
M:	Dmitry Kozlov <xeb@mail.ru>
L:	netdev@vger.kernel.org
S:	Maintained
F:	drivers/net/ppp/pptp.c
W:	http://sourceforge.net/projects/accel-pptp

PREEMPTIBLE KERNEL
M:	Robert Love <rml@tech9.net>
L:	kpreempt-tech@lists.sourceforge.net
W:	ftp://ftp.kernel.org/pub/linux/kernel/people/rml/preempt-kernel
S:	Supported
F:	Documentation/preempt-locking.txt
F:	include/linux/preempt.h

PRISM54 WIRELESS DRIVER
M:	"Luis R. Rodriguez" <mcgrof@gmail.com>
L:	linux-wireless@vger.kernel.org
W:	http://wireless.kernel.org/en/users/Drivers/p54
S:	Obsolete
F:	drivers/net/wireless/prism54/

PROMISE SATA TX2/TX4 CONTROLLER LIBATA DRIVER
M:	Mikael Pettersson <mikpe@it.uu.se>
L:	linux-ide@vger.kernel.org
S:	Maintained
F:	drivers/ata/sata_promise.*

PS3 NETWORK SUPPORT
M:	Geoff Levand <geoff@infradead.org>
L:	netdev@vger.kernel.org
L:	cbe-oss-dev@lists.ozlabs.org
S:	Maintained
F:	drivers/net/ethernet/toshiba/ps3_gelic_net.*

PS3 PLATFORM SUPPORT
M:	Geoff Levand <geoff@infradead.org>
L:	linuxppc-dev@lists.ozlabs.org
L:	cbe-oss-dev@lists.ozlabs.org
S:	Maintained
F:	arch/powerpc/boot/ps3*
F:	arch/powerpc/include/asm/lv1call.h
F:	arch/powerpc/include/asm/ps3*.h
F:	arch/powerpc/platforms/ps3/
F:	drivers/*/ps3*
F:	drivers/ps3/
F:	drivers/rtc/rtc-ps3.c
F:	drivers/usb/host/*ps3.c
F:	sound/ppc/snd_ps3*

PS3VRAM DRIVER
M:	Jim Paris <jim@jtan.com>
L:	cbe-oss-dev@lists.ozlabs.org
S:	Maintained
F:	drivers/block/ps3vram.c

PSTORE FILESYSTEM
M:	Anton Vorontsov <cbouatmailru@gmail.com>
M:	Colin Cross <ccross@android.com>
M:	Kees Cook <keescook@chromium.org>
M:	Tony Luck <tony.luck@intel.com>
S:	Maintained
T:	git git://git.infradead.org/users/cbou/linux-pstore.git
F:	fs/pstore/
F:	include/linux/pstore*
F:	drivers/firmware/efivars.c
F:	drivers/acpi/apei/erst.c

PTP HARDWARE CLOCK SUPPORT
M:	Richard Cochran <richardcochran@gmail.com>
S:	Maintained
W:	http://linuxptp.sourceforge.net/
F:	Documentation/ABI/testing/sysfs-ptp
F:	Documentation/ptp/*
F:	drivers/net/ethernet/freescale/gianfar_ptp.c
F:	drivers/net/phy/dp83640*
F:	drivers/ptp/*
F:	include/linux/ptp_cl*

PTRACE SUPPORT
M:	Roland McGrath <roland@redhat.com>
M:	Oleg Nesterov <oleg@redhat.com>
S:	Maintained
F:	include/asm-generic/syscall.h
F:	include/linux/ptrace.h
F:	include/linux/regset.h
F:	include/linux/tracehook.h
F:	kernel/ptrace.c

PVRUSB2 VIDEO4LINUX DRIVER
M:	Mike Isely <isely@pobox.com>
L:	pvrusb2@isely.net	(subscribers-only)
L:	linux-media@vger.kernel.org
W:	http://www.isely.net/pvrusb2/
T:	git git://linuxtv.org/media_tree.git
S:	Maintained
F:	Documentation/video4linux/README.pvrusb2
F:	drivers/media/usb/pvrusb2/

PWC WEBCAM DRIVER
M:	Hans de Goede <hdegoede@redhat.com>
L:	linux-media@vger.kernel.org
T:	git git://linuxtv.org/media_tree.git
S:	Maintained
F:	drivers/media/usb/pwc/*

PWM SUBSYSTEM
M:	Thierry Reding <thierry.reding@avionic-design.de>
L:	linux-kernel@vger.kernel.org
S:	Maintained
W:	http://gitorious.org/linux-pwm
T:	git git://gitorious.org/linux-pwm/linux-pwm.git
F:	Documentation/pwm.txt
F:	Documentation/devicetree/bindings/pwm/
F:	include/linux/pwm.h
F:	include/linux/of_pwm.h
F:	drivers/pwm/
F:	drivers/video/backlight/pwm_bl.c
F:	include/linux/pwm_backlight.h

PXA2xx/PXA3xx SUPPORT
M:	Eric Miao <eric.y.miao@gmail.com>
M:	Russell King <linux@arm.linux.org.uk>
M:	Haojian Zhuang <haojian.zhuang@gmail.com>
L:	linux-arm-kernel@lists.infradead.org (moderated for non-subscribers)
T:	git git://github.com/hzhuang1/linux.git
T:	git git://git.linaro.org/people/ycmiao/pxa-linux.git
S:	Maintained
F:	arch/arm/mach-pxa/
F:	drivers/pcmcia/pxa2xx*
F:	drivers/spi/spi-pxa2xx*
F:	drivers/usb/gadget/pxa2*
F:	include/sound/pxa2xx-lib.h
F:	sound/arm/pxa*
F:	sound/soc/pxa

MMP SUPPORT
M:	Eric Miao <eric.y.miao@gmail.com>
M:	Haojian Zhuang <haojian.zhuang@gmail.com>
L:	linux-arm-kernel@lists.infradead.org (moderated for non-subscribers)
T:	git git://github.com/hzhuang1/linux.git
T:	git git://git.linaro.org/people/ycmiao/pxa-linux.git
S:	Maintained
F:	arch/arm/mach-mmp/

PXA MMCI DRIVER
S:	Orphan

PXA RTC DRIVER
M:	Robert Jarzmik <robert.jarzmik@free.fr>
L:	rtc-linux@googlegroups.com
S:	Maintained

QIB DRIVER
M:	Mike Marciniszyn <infinipath@intel.com>
L:	linux-rdma@vger.kernel.org
S:	Supported
F:	drivers/infiniband/hw/qib/

QLOGIC QLA1280 SCSI DRIVER
M:	Michael Reed <mdr@sgi.com>
L:	linux-scsi@vger.kernel.org
S:	Maintained
F:	drivers/scsi/qla1280.[ch]

QLOGIC QLA2XXX FC-SCSI DRIVER
M:	Andrew Vasquez <andrew.vasquez@qlogic.com>
M:	linux-driver@qlogic.com
L:	linux-scsi@vger.kernel.org
S:	Supported
F:	Documentation/scsi/LICENSE.qla2xxx
F:	drivers/scsi/qla2xxx/

QLOGIC QLA4XXX iSCSI DRIVER
M:	Ravi Anand <ravi.anand@qlogic.com>
M:	Vikas Chaudhary <vikas.chaudhary@qlogic.com>
M:	iscsi-driver@qlogic.com
L:	linux-scsi@vger.kernel.org
S:	Supported
F:	drivers/scsi/qla4xxx/

QLOGIC QLA3XXX NETWORK DRIVER
M:	Jitendra Kalsaria <jitendra.kalsaria@qlogic.com>
M:	Ron Mercer <ron.mercer@qlogic.com>
M:	linux-driver@qlogic.com
L:	netdev@vger.kernel.org
S:	Supported
F:	Documentation/networking/LICENSE.qla3xxx
F:	drivers/net/ethernet/qlogic/qla3xxx.*

QLOGIC QLCNIC (1/10)Gb ETHERNET DRIVER
M:	Jitendra Kalsaria <jitendra.kalsaria@qlogic.com>
M:	Sony Chacko <sony.chacko@qlogic.com>
M:	linux-driver@qlogic.com
L:	netdev@vger.kernel.org
S:	Supported
F:	drivers/net/ethernet/qlogic/qlcnic/

QLOGIC QLGE 10Gb ETHERNET DRIVER
M:	Jitendra Kalsaria <jitendra.kalsaria@qlogic.com>
M:	Ron Mercer <ron.mercer@qlogic.com>
M:	linux-driver@qlogic.com
L:	netdev@vger.kernel.org
S:	Supported
F:	drivers/net/ethernet/qlogic/qlge/

QNX4 FILESYSTEM
M:	Anders Larsen <al@alarsen.net>
W:	http://www.alarsen.net/linux/qnx4fs/
S:	Maintained
F:	fs/qnx4/
F:	include/linux/qnx4_fs.h
F:	include/linux/qnxtypes.h

QT1010 MEDIA DRIVER
M:	Antti Palosaari <crope@iki.fi>
L:	linux-media@vger.kernel.org
W:	http://linuxtv.org/
W:	http://palosaari.fi/linux/
Q:	http://patchwork.linuxtv.org/project/linux-media/list/
T:	git git://linuxtv.org/anttip/media_tree.git
S:	Maintained
F:	drivers/media/tuners/qt1010*

QUALCOMM HEXAGON ARCHITECTURE
M:	Richard Kuo <rkuo@codeaurora.org>
L:	linux-hexagon@vger.kernel.org
S:	Supported
F:	arch/hexagon/

QUICKCAM PARALLEL PORT WEBCAMS
M:	Hans Verkuil <hverkuil@xs4all.nl>
L:	linux-media@vger.kernel.org
T:	git git://linuxtv.org/media_tree.git
W:	http://linuxtv.org
S:	Odd Fixes
F:	drivers/media/parport/*-qcam*

RADOS BLOCK DEVICE (RBD)
M:	Yehuda Sadeh <yehuda@inktank.com>
M:	Sage Weil <sage@inktank.com>
M:	Alex Elder <elder@inktank.com>
M:	ceph-devel@vger.kernel.org
W:	http://ceph.com/
T:	git git://git.kernel.org/pub/scm/linux/kernel/git/sage/ceph-client.git
S:	Supported
F:	drivers/block/rbd.c
F:	drivers/block/rbd_types.h

RADEON FRAMEBUFFER DISPLAY DRIVER
M:	Benjamin Herrenschmidt <benh@kernel.crashing.org>
L:	linux-fbdev@vger.kernel.org
S:	Maintained
F:	drivers/video/aty/radeon*
F:	include/linux/radeonfb.h

RADIOSHARK RADIO DRIVER
M:	Hans de Goede <hdegoede@redhat.com>
L:	linux-media@vger.kernel.org
T:	git git://linuxtv.org/media_tree.git
S:	Maintained
F:	drivers/media/radio/radio-shark.c

RADIOSHARK2 RADIO DRIVER
M:	Hans de Goede <hdegoede@redhat.com>
L:	linux-media@vger.kernel.org
T:	git git://linuxtv.org/media_tree.git
S:	Maintained
F:	drivers/media/radio/radio-shark2.c
F:	drivers/media/radio/radio-tea5777.c

RAGE128 FRAMEBUFFER DISPLAY DRIVER
M:	Paul Mackerras <paulus@samba.org>
L:	linux-fbdev@vger.kernel.org
S:	Maintained
F:	drivers/video/aty/aty128fb.c

RALINK RT2X00 WIRELESS LAN DRIVER
P:	rt2x00 project
M:	Ivo van Doorn <IvDoorn@gmail.com>
M:	Gertjan van Wingerde <gwingerde@gmail.com>
M:	Helmut Schaa <helmut.schaa@googlemail.com>
L:	linux-wireless@vger.kernel.org
L:	users@rt2x00.serialmonkey.com (moderated for non-subscribers)
W:	http://rt2x00.serialmonkey.com/
S:	Maintained
T:	git git://git.kernel.org/pub/scm/linux/kernel/git/ivd/rt2x00.git
F:	drivers/net/wireless/rt2x00/

RAMDISK RAM BLOCK DEVICE DRIVER
M:	Nick Piggin <npiggin@kernel.dk>
S:	Maintained
F:	Documentation/blockdev/ramdisk.txt
F:	drivers/block/brd.c

RANDOM NUMBER DRIVER
M:	Theodore Ts'o" <tytso@mit.edu>
S:	Maintained
F:	drivers/char/random.c

RAPIDIO SUBSYSTEM
M:	Matt Porter <mporter@kernel.crashing.org>
M:	Alexandre Bounine <alexandre.bounine@idt.com>
S:	Maintained
F:	drivers/rapidio/

RAYLINK/WEBGEAR 802.11 WIRELESS LAN DRIVER
L:	linux-wireless@vger.kernel.org
S:	Orphan
F:	drivers/net/wireless/ray*

RCUTORTURE MODULE
M:	Josh Triplett <josh@freedesktop.org>
M:	"Paul E. McKenney" <paulmck@linux.vnet.ibm.com>
S:	Supported
T:	git git://git.kernel.org/pub/scm/linux/kernel/git/paulmck/linux-rcu.git
F:	Documentation/RCU/torture.txt
F:	kernel/rcutorture.c

RDC R-321X SoC
M:	Florian Fainelli <florian@openwrt.org>
S:	Maintained

RDC R6040 FAST ETHERNET DRIVER
M:	Florian Fainelli <florian@openwrt.org>
L:	netdev@vger.kernel.org
S:	Maintained
F:	drivers/net/ethernet/rdc/r6040.c

RDS - RELIABLE DATAGRAM SOCKETS
M:	Venkat Venkatsubra <venkat.x.venkatsubra@oracle.com>
L:	rds-devel@oss.oracle.com (moderated for non-subscribers)
S:	Supported
F:	net/rds/

READ-COPY UPDATE (RCU)
M:	Dipankar Sarma <dipankar@in.ibm.com>
M:	"Paul E. McKenney" <paulmck@linux.vnet.ibm.com>
W:	http://www.rdrop.com/users/paulmck/RCU/
S:	Supported
T:	git git://git.kernel.org/pub/scm/linux/kernel/git/paulmck/linux-rcu.git
F:	Documentation/RCU/
X:	Documentation/RCU/torture.txt
F:	include/linux/rcu*
F:	kernel/rcu*
X:	kernel/rcutorture.c

REAL TIME CLOCK (RTC) SUBSYSTEM
M:	Alessandro Zummo <a.zummo@towertech.it>
L:	rtc-linux@googlegroups.com
Q:	http://patchwork.ozlabs.org/project/rtc-linux/list/
S:	Maintained
F:	Documentation/rtc.txt
F:	drivers/rtc/
F:	include/linux/rtc.h

REISERFS FILE SYSTEM
L:	reiserfs-devel@vger.kernel.org
S:	Supported
F:	fs/reiserfs/

REGISTER MAP ABSTRACTION
M:	Mark Brown <broonie@opensource.wolfsonmicro.com>
T:	git git://git.kernel.org/pub/scm/linux/kernel/git/broonie/regmap.git
S:	Supported
F:	drivers/base/regmap/
F:	include/linux/regmap.h

REMOTE PROCESSOR (REMOTEPROC) SUBSYSTEM
M:	Ohad Ben-Cohen <ohad@wizery.com>
T:	git git://git.kernel.org/pub/scm/linux/kernel/git/ohad/remoteproc.git
S:	Maintained
F:	drivers/remoteproc/
F:	Documentation/remoteproc.txt
F:	include/linux/remoteproc.h

RFKILL
M:	Johannes Berg <johannes@sipsolutions.net>
L:	linux-wireless@vger.kernel.org
W:	http://wireless.kernel.org/
T:	git git://git.kernel.org/pub/scm/linux/kernel/git/jberg/mac80211.git
T:	git git://git.kernel.org/pub/scm/linux/kernel/git/jberg/mac80211-next.git
S:	Maintained
F:	Documentation/rfkill.txt
F:	net/rfkill/

RICOH SMARTMEDIA/XD DRIVER
M:	Maxim Levitsky <maximlevitsky@gmail.com>
S:	Maintained
F:	drivers/mtd/nand/r852.c
F:	drivers/mtd/nand/r852.h

RICOH R5C592 MEMORYSTICK DRIVER
M:	Maxim Levitsky <maximlevitsky@gmail.com>
S:	Maintained
F:	drivers/memstick/host/r592.*

ROCKETPORT DRIVER
P:	Comtrol Corp.
W:	http://www.comtrol.com
S:	Maintained
F:	Documentation/serial/rocket.txt
F:	drivers/tty/rocket*

ROSE NETWORK LAYER
M:	Ralf Baechle <ralf@linux-mips.org>
L:	linux-hams@vger.kernel.org
W:	http://www.linux-ax25.org/
S:	Maintained
F:	include/linux/rose.h
F:	include/net/rose.h
F:	net/rose/

RTL2830 MEDIA DRIVER
M:	Antti Palosaari <crope@iki.fi>
L:	linux-media@vger.kernel.org
W:	http://linuxtv.org/
W:	http://palosaari.fi/linux/
Q:	http://patchwork.linuxtv.org/project/linux-media/list/
T:	git git://linuxtv.org/anttip/media_tree.git
S:	Maintained
F:	drivers/media/dvb-frontends/rtl2830*

RTL8180 WIRELESS DRIVER
M:	"John W. Linville" <linville@tuxdriver.com>
L:	linux-wireless@vger.kernel.org
W:	http://wireless.kernel.org/
T:	git git://git.kernel.org/pub/scm/linux/kernel/git/linville/wireless-testing.git
S:	Maintained
F:	drivers/net/wireless/rtl818x/rtl8180/

RTL8187 WIRELESS DRIVER
M:	Herton Ronaldo Krzesinski <herton@canonical.com>
M:	Hin-Tak Leung <htl10@users.sourceforge.net>
M:	Larry Finger <Larry.Finger@lwfinger.net>
L:	linux-wireless@vger.kernel.org
W:	http://wireless.kernel.org/
T:	git git://git.kernel.org/pub/scm/linux/kernel/git/linville/wireless-testing.git
S:	Maintained
F:	drivers/net/wireless/rtl818x/rtl8187/

RTL8192CE WIRELESS DRIVER
M:	Larry Finger <Larry.Finger@lwfinger.net>
M:	Chaoming Li <chaoming_li@realsil.com.cn>
L:	linux-wireless@vger.kernel.org
W:	http://wireless.kernel.org/
T:	git git://git.kernel.org/pub/scm/linux/kernel/git/linville/wireless-testing.git
S:	Maintained
F:	drivers/net/wireless/rtlwifi/
F:	drivers/net/wireless/rtlwifi/rtl8192ce/

S3 SAVAGE FRAMEBUFFER DRIVER
M:	Antonino Daplas <adaplas@gmail.com>
L:	linux-fbdev@vger.kernel.org
S:	Maintained
F:	drivers/video/savage/

S390
M:	Martin Schwidefsky <schwidefsky@de.ibm.com>
M:	Heiko Carstens <heiko.carstens@de.ibm.com>
M:	linux390@de.ibm.com
L:	linux-s390@vger.kernel.org
W:	http://www.ibm.com/developerworks/linux/linux390/
S:	Supported
F:	arch/s390/
F:	drivers/s390/
F:	block/partitions/ibm.c
F:	Documentation/s390/
F:	Documentation/DocBook/s390*

S390 NETWORK DRIVERS
M:	Ursula Braun <ursula.braun@de.ibm.com>
M:	Frank Blaschka <blaschka@linux.vnet.ibm.com>
M:	linux390@de.ibm.com
L:	linux-s390@vger.kernel.org
W:	http://www.ibm.com/developerworks/linux/linux390/
S:	Supported
F:	drivers/s390/net/

S390 ZCRYPT DRIVER
M:	Holger Dengler <hd@linux.vnet.ibm.com>
M:	linux390@de.ibm.com
L:	linux-s390@vger.kernel.org
W:	http://www.ibm.com/developerworks/linux/linux390/
S:	Supported
F:	drivers/s390/crypto/

S390 ZFCP DRIVER
M:	Steffen Maier <maier@linux.vnet.ibm.com>
M:	linux390@de.ibm.com
L:	linux-s390@vger.kernel.org
W:	http://www.ibm.com/developerworks/linux/linux390/
S:	Supported
F:	drivers/s390/scsi/zfcp_*

S390 IUCV NETWORK LAYER
M:	Ursula Braun <ursula.braun@de.ibm.com>
M:	linux390@de.ibm.com
L:	linux-s390@vger.kernel.org
W:	http://www.ibm.com/developerworks/linux/linux390/
S:	Supported
F:	drivers/s390/net/*iucv*
F:	include/net/iucv/
F:	net/iucv/

S3C24XX SD/MMC Driver
M:	Ben Dooks <ben-linux@fluff.org>
L:	linux-arm-kernel@lists.infradead.org (moderated for non-subscribers)
S:	Supported
F:	drivers/mmc/host/s3cmci.*

<<<<<<< HEAD
SAA6588 RDS RECEIVER DRIVER
M:	Hans Verkuil <hverkuil@xs4all.nl>
L:	linux-media@vger.kernel.org
T:	git git://linuxtv.org/media_tree.git
W:	http://linuxtv.org
S:	Odd Fixes
F:	drivers/media/i2c/saa6588*

=======
>>>>>>> a49f0d1e
SAA7134 VIDEO4LINUX DRIVER
M:	Mauro Carvalho Chehab <mchehab@redhat.com>
L:	linux-media@vger.kernel.org
W:	http://linuxtv.org
T:	git git://linuxtv.org/media_tree.git
S:	Odd fixes
F:	Documentation/video4linux/saa7134/
F:	drivers/media/pci/saa7134/

SAA7146 VIDEO4LINUX-2 DRIVER
M:	Hans Verkuil <hverkuil@xs4all.nl>
L:	linux-media@vger.kernel.org
T:	git git://linuxtv.org/media_tree.git
<<<<<<< HEAD
=======
W:	http://www.mihu.de/linux/saa7146
>>>>>>> a49f0d1e
S:	Maintained
F:	drivers/media/common/saa7146/
F:	drivers/media/pci/saa7146/
F:	include/media/saa7146*

SAMSUNG LAPTOP DRIVER
M:	Corentin Chary <corentin.chary@gmail.com>
L:	platform-driver-x86@vger.kernel.org
S:	Maintained
F:	drivers/platform/x86/samsung-laptop.c

SAMSUNG AUDIO (ASoC) DRIVERS
M:	Sangbeom Kim <sbkim73@samsung.com>
L:	alsa-devel@alsa-project.org (moderated for non-subscribers)
S:	Supported
F:	sound/soc/samsung

SAMSUNG FRAMEBUFFER DRIVER
M:	Jingoo Han <jg1.han@samsung.com>
L:	linux-fbdev@vger.kernel.org
S:	Maintained
F:	drivers/video/s3c-fb.c

SAMSUNG MULTIFUNCTION DEVICE DRIVERS
M:	Sangbeom Kim <sbkim73@samsung.com>
L:	linux-kernel@vger.kernel.org
S:	Supported
F:	drivers/mfd/sec*.c
F:	drivers/regulator/s2m*.c
F:	drivers/regulator/s5m*.c
F:	drivers/rtc/rtc-sec.c
F:	include/linux/mfd/samsung/

SAMSUNG S3C24XX/S3C64XX SOC SERIES CAMIF DRIVER
M:	Sylwester Nawrocki <sylvester.nawrocki@gmail.com>
L:	linux-media@vger.kernel.org
L:	linux-samsung-soc@vger.kernel.org (moderated for non-subscribers)
S:	Maintained
F:	drivers/media/platform/s3c-camif/
F:	include/media/s3c_camif.h

SERIAL DRIVERS
M:	Alan Cox <alan@linux.intel.com>
L:	linux-serial@vger.kernel.org
S:	Maintained
F:	drivers/tty/serial

SYNOPSYS DESIGNWARE DMAC DRIVER
M:	Viresh Kumar <viresh.linux@gmail.com>
S:	Maintained
F:	include/linux/dw_dmac.h
F:	drivers/dma/dw_dmac_regs.h
F:	drivers/dma/dw_dmac.c

TIMEKEEPING, NTP
M:	John Stultz <johnstul@us.ibm.com>
M:	Thomas Gleixner <tglx@linutronix.de>
T:	git git://git.kernel.org/pub/scm/linux/kernel/git/tip/tip.git timers/core
S:	Supported
F:	include/linux/clocksource.h
F:	include/linux/time.h
F:	include/linux/timex.h
F:	kernel/time/clocksource.c
F:	kernel/time/time*.c
F:	kernel/time/ntp.c
F:	drivers/clocksource

TLG2300 VIDEO4LINUX-2 DRIVER
M:	Huang Shijie <shijie8@gmail.com>
M:	Kang Yong <kangyong@telegent.com>
M:	Zhang Xiaobing <xbzhang@telegent.com>
S:	Supported
F:	drivers/media/usb/tlg2300

SC1200 WDT DRIVER
M:	Zwane Mwaikambo <zwane@arm.linux.org.uk>
S:	Maintained
F:	drivers/watchdog/sc1200wdt.c

SCHEDULER
M:	Ingo Molnar <mingo@redhat.com>
M:	Peter Zijlstra <peterz@infradead.org>
T:	git git://git.kernel.org/pub/scm/linux/kernel/git/tip/tip.git sched/core
S:	Maintained
F:	kernel/sched/
F:	include/linux/sched.h

SCORE ARCHITECTURE
M:	Chen Liqin <liqin.chen@sunplusct.com>
M:	Lennox Wu <lennox.wu@gmail.com>
W:	http://www.sunplusct.com
S:	Supported
F:	arch/score/

SCSI CDROM DRIVER
M:	Jens Axboe <axboe@kernel.dk>
L:	linux-scsi@vger.kernel.org
W:	http://www.kernel.dk
S:	Maintained
F:	drivers/scsi/sr*

SCSI RDMA PROTOCOL (SRP) INITIATOR
M:	David Dillow <dillowda@ornl.gov>
L:	linux-rdma@vger.kernel.org
S:	Supported
W:	http://www.openfabrics.org
Q:	http://patchwork.kernel.org/project/linux-rdma/list/
T:	git git://git.kernel.org/pub/scm/linux/kernel/git/dad/srp-initiator.git
F:	drivers/infiniband/ulp/srp/
F:	include/scsi/srp.h

SCSI SG DRIVER
M:	Doug Gilbert <dgilbert@interlog.com>
L:	linux-scsi@vger.kernel.org
W:	http://www.torque.net/sg
S:	Maintained
F:	drivers/scsi/sg.c
F:	include/scsi/sg.h

SCSI SUBSYSTEM
M:	"James E.J. Bottomley" <JBottomley@parallels.com>
L:	linux-scsi@vger.kernel.org
T:	git git://git.kernel.org/pub/scm/linux/kernel/git/jejb/scsi-misc-2.6.git
T:	git git://git.kernel.org/pub/scm/linux/kernel/git/jejb/scsi-rc-fixes-2.6.git
T:	git git://git.kernel.org/pub/scm/linux/kernel/git/jejb/scsi-pending-2.6.git
S:	Maintained
F:	drivers/scsi/
F:	include/scsi/

SCSI TAPE DRIVER
M:	Kai Mäkisara <Kai.Makisara@kolumbus.fi>
L:	linux-scsi@vger.kernel.org
S:	Maintained
F:	Documentation/scsi/st.txt
F:	drivers/scsi/st*

SCTP PROTOCOL
M:	Vlad Yasevich <vyasevich@gmail.com>
M:	Sridhar Samudrala <sri@us.ibm.com>
M:	Neil Horman <nhorman@tuxdriver.com>
L:	linux-sctp@vger.kernel.org
W:	http://lksctp.sourceforge.net
S:	Maintained
F:	Documentation/networking/sctp.txt
F:	include/linux/sctp.h
F:	include/net/sctp/
F:	net/sctp/

SCx200 CPU SUPPORT
M:	Jim Cromie <jim.cromie@gmail.com>
S:	Odd Fixes
F:	Documentation/i2c/busses/scx200_acb
F:	arch/x86/platform/scx200/
F:	drivers/watchdog/scx200_wdt.c
F:	drivers/i2c/busses/scx200*
F:	drivers/mtd/maps/scx200_docflash.c
F:	include/linux/scx200.h

SCx200 GPIO DRIVER
M:	Jim Cromie <jim.cromie@gmail.com>
S:	Maintained
F:	drivers/char/scx200_gpio.c
F:	include/linux/scx200_gpio.h

SCx200 HRT CLOCKSOURCE DRIVER
M:	Jim Cromie <jim.cromie@gmail.com>
S:	Maintained
F:	drivers/clocksource/scx200_hrt.c

SDRICOH_CS MMC/SD HOST CONTROLLER INTERFACE DRIVER
M:	Sascha Sommer <saschasommer@freenet.de>
L:	sdricohcs-devel@lists.sourceforge.net (subscribers-only)
S:	Maintained
F:	drivers/mmc/host/sdricoh_cs.c

SECURE DIGITAL HOST CONTROLLER INTERFACE (SDHCI) DRIVER
M:	Chris Ball <cjb@laptop.org>
L:	linux-mmc@vger.kernel.org
T:	git git://git.kernel.org/pub/scm/linux/kernel/git/cjb/mmc.git
S:	Maintained
F:	drivers/mmc/host/sdhci.*
F:	drivers/mmc/host/sdhci-pltfm.[ch]

SECURE DIGITAL HOST CONTROLLER INTERFACE, OPEN FIRMWARE BINDINGS (SDHCI-OF)
M:	Anton Vorontsov <avorontsov@ru.mvista.com>
L:	linuxppc-dev@lists.ozlabs.org
L:	linux-mmc@vger.kernel.org
S:	Maintained
F:	drivers/mmc/host/sdhci-pltfm.[ch]

SECURE DIGITAL HOST CONTROLLER INTERFACE (SDHCI) SAMSUNG DRIVER
M:	Ben Dooks <ben-linux@fluff.org>
L:	linux-mmc@vger.kernel.org
S:	Maintained
F:	drivers/mmc/host/sdhci-s3c.c

SECURE DIGITAL HOST CONTROLLER INTERFACE (SDHCI) ST SPEAR DRIVER
M:	Viresh Kumar <viresh.linux@gmail.com>
L:	spear-devel@list.st.com
L:	linux-mmc@vger.kernel.org
S:	Maintained
F:	drivers/mmc/host/sdhci-spear.c

SECURITY SUBSYSTEM
M:	James Morris <james.l.morris@oracle.com>
L:	linux-security-module@vger.kernel.org (suggested Cc:)
T:	git git://git.kernel.org/pub/scm/linux/kernel/git/jmorris/linux-security.git
W:	http://kernsec.org/
S:	Supported
F:	security/

SECURITY CONTACT
M:	Security Officers <security@kernel.org>
S:	Supported

SELINUX SECURITY MODULE
M:	Stephen Smalley <sds@tycho.nsa.gov>
M:	James Morris <james.l.morris@oracle.com>
M:	Eric Paris <eparis@parisplace.org>
L:	selinux@tycho.nsa.gov (subscribers-only, general discussion)
W:	http://selinuxproject.org
T:	git git://git.infradead.org/users/eparis/selinux.git
S:	Supported
F:	include/linux/selinux*
F:	security/selinux/
F:	scripts/selinux/

APPARMOR SECURITY MODULE
M:	John Johansen <john.johansen@canonical.com>
L:	apparmor@lists.ubuntu.com (subscribers-only, general discussion)
W:	apparmor.wiki.kernel.org
T:	git git://git.kernel.org/pub/scm/linux/kernel/git/jj/apparmor-dev.git
S:	Supported
F:	security/apparmor/

SENSABLE PHANTOM
M:	Jiri Slaby <jirislaby@gmail.com>
S:	Maintained
F:	drivers/misc/phantom.c
F:	include/linux/phantom.h

SERIAL ATA (SATA) SUBSYSTEM
M:	Jeff Garzik <jgarzik@pobox.com>
L:	linux-ide@vger.kernel.org
T:	git git://git.kernel.org/pub/scm/linux/kernel/git/jgarzik/libata-dev.git
S:	Supported
F:	drivers/ata/
F:	include/linux/ata.h
F:	include/linux/libata.h

SERVER ENGINES 10Gbps iSCSI - BladeEngine 2 DRIVER
M:	Jayamohan Kallickal <jayamohan.kallickal@emulex.com>
L:	linux-scsi@vger.kernel.org
W:	http://www.emulex.com
S:	Supported
F:	drivers/scsi/be2iscsi/

SERVER ENGINES 10Gbps NIC - BladeEngine 2 DRIVER
M:	Sathya Perla <sathya.perla@emulex.com>
M:	Subbu Seetharaman <subbu.seetharaman@emulex.com>
M:	Ajit Khaparde <ajit.khaparde@emulex.com>
L:	netdev@vger.kernel.org
W:	http://www.emulex.com
S:	Supported
F:	drivers/net/ethernet/emulex/benet/

SFC NETWORK DRIVER
M:	Solarflare linux maintainers <linux-net-drivers@solarflare.com>
M:	Ben Hutchings <bhutchings@solarflare.com>
L:	netdev@vger.kernel.org
S:	Supported
F:	drivers/net/ethernet/sfc/

SGI GRU DRIVER
M:	Jack Steiner <steiner@sgi.com>
S:	Maintained
F:	drivers/misc/sgi-gru/

SGI SN-IA64 (Altix) SERIAL CONSOLE DRIVER
M:	Pat Gefre <pfg@sgi.com>
L:	linux-ia64@vger.kernel.org
S:	Supported
F:	Documentation/ia64/serial.txt
F:	drivers/tty/serial/ioc?_serial.c
F:	include/linux/ioc?.h

SGI VISUAL WORKSTATION 320 AND 540
M:	Andrey Panin <pazke@donpac.ru>
L:	linux-visws-devel@lists.sf.net
W:	http://linux-visws.sf.net
S:	Maintained for 2.6.
F:	Documentation/sgi-visws.txt

SGI XP/XPC/XPNET DRIVER
M:	Robin Holt <holt@sgi.com>
S:	Maintained
F:	drivers/misc/sgi-xp/

SI470X FM RADIO RECEIVER I2C DRIVER
M:	Hans Verkuil <hverkuil@xs4all.nl>
L:	linux-media@vger.kernel.org
T:	git git://linuxtv.org/media_tree.git
W:	http://linuxtv.org
S:	Odd Fixes
F:	drivers/media/radio/si470x/radio-si470x-i2c.c

SI470X FM RADIO RECEIVER USB DRIVER
M:	Hans Verkuil <hverkuil@xs4all.nl>
L:	linux-media@vger.kernel.org
T:	git git://linuxtv.org/media_tree.git
W:	http://linuxtv.org
S:	Maintained
F:	drivers/media/radio/si470x/radio-si470x-common.c
F:	drivers/media/radio/si470x/radio-si470x.h
F:	drivers/media/radio/si470x/radio-si470x-usb.c

SH_VEU V4L2 MEM2MEM DRIVER
M:	Guennadi Liakhovetski <g.liakhovetski@gmx.de>
L:	linux-media@vger.kernel.org
S:	Maintained
F:	drivers/media/platform/sh_veu.c
F:	include/media/sh_veu.h

SH_VOU V4L2 OUTPUT DRIVER
M:	Guennadi Liakhovetski <g.liakhovetski@gmx.de>
L:	linux-media@vger.kernel.org
S:	Maintained
F:	drivers/media/platform/sh_vou.c
F:	include/media/sh_vou.h

SIMPLE FIRMWARE INTERFACE (SFI)
M:	Len Brown <lenb@kernel.org>
L:	sfi-devel@simplefirmware.org
W:	http://simplefirmware.org/
T:	git git://git.kernel.org/pub/scm/linux/kernel/git/lenb/linux-sfi-2.6.git
S:	Supported
F:	arch/x86/platform/sfi/
F:	drivers/sfi/
F:	include/linux/sfi*.h

SIMTEC EB110ATX (Chalice CATS)
P:	Ben Dooks
P:	Vincent Sanders <vince@simtec.co.uk>
M:	Simtec Linux Team <linux@simtec.co.uk>
W:	http://www.simtec.co.uk/products/EB110ATX/
S:	Supported

SIMTEC EB2410ITX (BAST)
P:	Ben Dooks
P:	Vincent Sanders <vince@simtec.co.uk>
M:	Simtec Linux Team <linux@simtec.co.uk>
W:	http://www.simtec.co.uk/products/EB2410ITX/
S:	Supported
F:	arch/arm/mach-s3c2410/mach-bast.c
F:	arch/arm/mach-s3c2410/bast-ide.c
F:	arch/arm/mach-s3c2410/bast-irq.c

TI DAVINCI MACHINE SUPPORT
M:	Sekhar Nori <nsekhar@ti.com>
M:	Kevin Hilman <khilman@ti.com>
L:	davinci-linux-open-source@linux.davincidsp.com (moderated for non-subscribers)
T:	git git://gitorious.org/linux-davinci/linux-davinci.git
Q:	http://patchwork.kernel.org/project/linux-davinci/list/
S:	Supported
F:	arch/arm/mach-davinci
F:	drivers/i2c/busses/i2c-davinci.c

TI DAVINCI SERIES MEDIA DRIVER
M:	Manjunath Hadli <manjunath.hadli@ti.com>
M:	Prabhakar Lad <prabhakar.lad@ti.com>
L:	linux-media@vger.kernel.org
L:	davinci-linux-open-source@linux.davincidsp.com (moderated for non-subscribers)
W:	http://linuxtv.org/
Q:	http://patchwork.linuxtv.org/project/linux-media/list/
T:	git git://linuxtv.org/mhadli/v4l-dvb-davinci_devices.git
S:	Supported
F:	drivers/media/platform/davinci/
F:	include/media/davinci/

SIS 190 ETHERNET DRIVER
M:	Francois Romieu <romieu@fr.zoreil.com>
L:	netdev@vger.kernel.org
S:	Maintained
F:	drivers/net/ethernet/sis/sis190.c

SIS 900/7016 FAST ETHERNET DRIVER
M:	Daniele Venzano <venza@brownhat.org>
W:	http://www.brownhat.org/sis900.html
L:	netdev@vger.kernel.org
S:	Maintained
F:	drivers/net/ethernet/sis/sis900.*

SIS 96X I2C/SMBUS DRIVER
M:	"Mark M. Hoffman" <mhoffman@lightlink.com>
L:	linux-i2c@vger.kernel.org
S:	Maintained
F:	Documentation/i2c/busses/i2c-sis96x
F:	drivers/i2c/busses/i2c-sis96x.c

SIS FRAMEBUFFER DRIVER
M:	Thomas Winischhofer <thomas@winischhofer.net>
W:	http://www.winischhofer.net/linuxsisvga.shtml
S:	Maintained
F:	Documentation/fb/sisfb.txt
F:	drivers/video/sis/
F:	include/video/sisfb.h

SIS USB2VGA DRIVER
M:	Thomas Winischhofer <thomas@winischhofer.net>
W:	http://www.winischhofer.at/linuxsisusbvga.shtml
S:	Maintained
F:	drivers/usb/misc/sisusbvga/

SLAB ALLOCATOR
M:	Christoph Lameter <cl@linux-foundation.org>
M:	Pekka Enberg <penberg@kernel.org>
M:	Matt Mackall <mpm@selenic.com>
L:	linux-mm@kvack.org
S:	Maintained
F:	include/linux/sl?b*.h
F:	mm/sl?b.c

SLEEPABLE READ-COPY UPDATE (SRCU)
M:	Lai Jiangshan <laijs@cn.fujitsu.com>
M:	"Paul E. McKenney" <paulmck@linux.vnet.ibm.com>
W:	http://www.rdrop.com/users/paulmck/RCU/
S:	Supported
T:	git git://git.kernel.org/pub/scm/linux/kernel/git/paulmck/linux-rcu.git
F:	include/linux/srcu*
F:	kernel/srcu*

SMACK SECURITY MODULE
M:	Casey Schaufler <casey@schaufler-ca.com>
L:	linux-security-module@vger.kernel.org
W:	http://schaufler-ca.com
T:	git git://git.gitorious.org/smack-next/kernel.git
S:	Maintained
F:	Documentation/security/Smack.txt
F:	security/smack/

SMC91x ETHERNET DRIVER
M:	Nicolas Pitre <nico@fluxnic.net>
S:	Odd Fixes
F:	drivers/net/ethernet/smsc/smc91x.*

SMIA AND SMIA++ IMAGE SENSOR DRIVER
M:	Sakari Ailus <sakari.ailus@iki.fi>
L:	linux-media@vger.kernel.org
S:	Maintained
F:	drivers/media/i2c/smiapp
F:	include/media/smiapp.h
F:	drivers/media/i2c/smiapp-pll.c
F:	drivers/media/i2c/smiapp-pll.h

SMM665 HARDWARE MONITOR DRIVER
M:	Guenter Roeck <linux@roeck-us.net>
L:	lm-sensors@lm-sensors.org
S:	Maintained
F:	Documentation/hwmon/smm665
F:	drivers/hwmon/smm665.c

SMSC EMC2103 HARDWARE MONITOR DRIVER
M:	Steve Glendinning <steve.glendinning@shawell.net>
L:	lm-sensors@lm-sensors.org
S:	Maintained
F:	Documentation/hwmon/emc2103
F:	drivers/hwmon/emc2103.c

SMSC SCH5627 HARDWARE MONITOR DRIVER
M:	Hans de Goede <hdegoede@redhat.com>
L:	lm-sensors@lm-sensors.org
S:	Supported
F:	Documentation/hwmon/sch5627
F:	drivers/hwmon/sch5627.c

SMSC47B397 HARDWARE MONITOR DRIVER
M:	"Mark M. Hoffman" <mhoffman@lightlink.com>
L:	lm-sensors@lm-sensors.org
S:	Maintained
F:	Documentation/hwmon/smsc47b397
F:	drivers/hwmon/smsc47b397.c

SMSC911x ETHERNET DRIVER
M:	Steve Glendinning <steve.glendinning@shawell.net>
L:	netdev@vger.kernel.org
S:	Maintained
F:	include/linux/smsc911x.h
F:	drivers/net/ethernet/smsc/smsc911x.*

SMSC9420 PCI ETHERNET DRIVER
M:	Steve Glendinning <steve.glendinning@shawell.net>
L:	netdev@vger.kernel.org
S:	Maintained
F:	drivers/net/ethernet/smsc/smsc9420.*

SMSC UFX6000 and UFX7000 USB to VGA DRIVER
M:	Steve Glendinning <steve.glendinning@shawell.net>
L:	linux-fbdev@vger.kernel.org
S:	Maintained
F:	drivers/video/smscufx.c

SN-IA64 (Itanium) SUB-PLATFORM
M:	Jes Sorensen <jes@sgi.com>
L:	linux-altix@sgi.com
L:	linux-ia64@vger.kernel.org
W:	http://www.sgi.com/altix
S:	Maintained
F:	arch/ia64/sn/

SOC-CAMERA V4L2 SUBSYSTEM
M:	Guennadi Liakhovetski <g.liakhovetski@gmx.de>
L:	linux-media@vger.kernel.org
T:	git git://linuxtv.org/media_tree.git
S:	Maintained
F:	include/media/soc*
F:	drivers/media/i2c/soc_camera/
F:	drivers/media/platform/soc_camera/

SOEKRIS NET48XX LED SUPPORT
M:	Chris Boot <bootc@bootc.net>
S:	Maintained
F:	drivers/leds/leds-net48xx.c

SOFTWARE RAID (Multiple Disks) SUPPORT
M:	Neil Brown <neilb@suse.de>
L:	linux-raid@vger.kernel.org
S:	Supported
F:	drivers/md/
F:	include/linux/raid/

SONIC NETWORK DRIVER
M:	Thomas Bogendoerfer <tsbogend@alpha.franken.de>
L:	netdev@vger.kernel.org
S:	Maintained
F:	drivers/net/ethernet/natsemi/sonic.*

SONICS SILICON BACKPLANE DRIVER (SSB)
M:	Michael Buesch <m@bues.ch>
L:	netdev@vger.kernel.org
S:	Maintained
F:	drivers/ssb/
F:	include/linux/ssb/

SONY VAIO CONTROL DEVICE DRIVER
M:	Mattia Dongili <malattia@linux.it>
L:	platform-driver-x86@vger.kernel.org
W:	http://www.linux.it/~malattia/wiki/index.php/Sony_drivers
S:	Maintained
F:	Documentation/laptops/sony-laptop.txt
F:	drivers/char/sonypi.c
F:	drivers/platform/x86/sony-laptop.c
F:	include/linux/sony-laptop.h

SONY MEMORYSTICK CARD SUPPORT
M:	Alex Dubov <oakad@yahoo.com>
W:	http://tifmxx.berlios.de/
S:	Maintained
F:	drivers/memstick/host/tifm_ms.c

SOUND
M:	Jaroslav Kysela <perex@perex.cz>
M:	Takashi Iwai <tiwai@suse.de>
L:	alsa-devel@alsa-project.org (moderated for non-subscribers)
W:	http://www.alsa-project.org/
T:	git git://git.kernel.org/pub/scm/linux/kernel/git/tiwai/sound.git
T:	git git://git.alsa-project.org/alsa-kernel.git
S:	Maintained
F:	Documentation/sound/
F:	include/sound/
F:	sound/

SOUND - SOC LAYER / DYNAMIC AUDIO POWER MANAGEMENT (ASoC)
M:	Liam Girdwood <lrg@ti.com>
M:	Mark Brown <broonie@opensource.wolfsonmicro.com>
T:	git git://git.kernel.org/pub/scm/linux/kernel/git/broonie/sound.git
L:	alsa-devel@alsa-project.org (moderated for non-subscribers)
W:	http://alsa-project.org/main/index.php/ASoC
S:	Supported
F:	sound/soc/
F:	include/sound/soc*

SPARC + UltraSPARC (sparc/sparc64)
M:	"David S. Miller" <davem@davemloft.net>
L:	sparclinux@vger.kernel.org
Q:	http://patchwork.ozlabs.org/project/sparclinux/list/
T:	git git://git.kernel.org/pub/scm/linux/kernel/git/davem/sparc.git
T:	git git://git.kernel.org/pub/scm/linux/kernel/git/davem/sparc-next.git
S:	Maintained
F:	arch/sparc/
F:	drivers/sbus/

SPARC SERIAL DRIVERS
M:	"David S. Miller" <davem@davemloft.net>
L:	sparclinux@vger.kernel.org
T:	git git://git.kernel.org/pub/scm/linux/kernel/git/davem/sparc.git
T:	git git://git.kernel.org/pub/scm/linux/kernel/git/davem/sparc-next.git
S:	Maintained
F:	include/linux/sunserialcore.h
F:	drivers/tty/serial/suncore.c
F:	drivers/tty/serial/sunhv.c
F:	drivers/tty/serial/sunsab.c
F:	drivers/tty/serial/sunsab.h
F:	drivers/tty/serial/sunsu.c
F:	drivers/tty/serial/sunzilog.c
F:	drivers/tty/serial/sunzilog.h

SPARSE CHECKER
M:	"Christopher Li" <sparse@chrisli.org>
L:	linux-sparse@vger.kernel.org
W:	https://sparse.wiki.kernel.org/
T:	git git://git.kernel.org/pub/scm/devel/sparse/sparse.git
T:	git git://git.kernel.org/pub/scm/devel/sparse/chrisl/sparse.git
S:	Maintained
F:	include/linux/compiler.h

SPEAR PLATFORM SUPPORT
M:	Viresh Kumar <viresh.linux@gmail.com>
M:	Shiraz Hashim <shiraz.hashim@st.com>
L:	spear-devel@list.st.com
L:	linux-arm-kernel@lists.infradead.org (moderated for non-subscribers)
W:	http://www.st.com/spear
S:	Maintained
F:	arch/arm/plat-spear/

SPEAR13XX MACHINE SUPPORT
M:	Viresh Kumar <viresh.linux@gmail.com>
M:	Shiraz Hashim <shiraz.hashim@st.com>
L:	spear-devel@list.st.com
L:	linux-arm-kernel@lists.infradead.org (moderated for non-subscribers)
W:	http://www.st.com/spear
S:	Maintained
F:	arch/arm/mach-spear13xx/

SPEAR3XX MACHINE SUPPORT
M:	Viresh Kumar <viresh.linux@gmail.com>
M:	Shiraz Hashim <shiraz.hashim@st.com>
L:	spear-devel@list.st.com
L:	linux-arm-kernel@lists.infradead.org (moderated for non-subscribers)
W:	http://www.st.com/spear
S:	Maintained
F:	arch/arm/mach-spear3xx/

SPEAR6XX MACHINE SUPPORT
M:	Rajeev Kumar <rajeev-dlh.kumar@st.com>
M:	Shiraz Hashim <shiraz.hashim@st.com>
M:	Viresh Kumar <viresh.linux@gmail.com>
L:	spear-devel@list.st.com
L:	linux-arm-kernel@lists.infradead.org (moderated for non-subscribers)
W:	http://www.st.com/spear
S:	Maintained
F:	arch/arm/mach-spear6xx/

SPEAR CLOCK FRAMEWORK SUPPORT
M:	Viresh Kumar <viresh.linux@gmail.com>
L:	spear-devel@list.st.com
L:	linux-arm-kernel@lists.infradead.org (moderated for non-subscribers)
W:	http://www.st.com/spear
S:	Maintained
F:	drivers/clk/spear/

SPI SUBSYSTEM
M:	Grant Likely <grant.likely@secretlab.ca>
L:	spi-devel-general@lists.sourceforge.net
Q:	http://patchwork.kernel.org/project/spi-devel-general/list/
T:	git git://git.secretlab.ca/git/linux-2.6.git
S:	Maintained
F:	Documentation/spi/
F:	drivers/spi/
F:	include/linux/spi/

SPIDERNET NETWORK DRIVER for CELL
M:	Ishizaki Kou <kou.ishizaki@toshiba.co.jp>
M:	Jens Osterkamp <jens@de.ibm.com>
L:	netdev@vger.kernel.org
S:	Supported
F:	Documentation/networking/spider_net.txt
F:	drivers/net/ethernet/toshiba/spider_net*

SPU FILE SYSTEM
M:	Jeremy Kerr <jk@ozlabs.org>
L:	linuxppc-dev@lists.ozlabs.org
L:	cbe-oss-dev@lists.ozlabs.org
W:	http://www.ibm.com/developerworks/power/cell/
S:	Supported
F:	Documentation/filesystems/spufs.txt
F:	arch/powerpc/platforms/cell/spufs/

SQUASHFS FILE SYSTEM
M:	Phillip Lougher <phillip@squashfs.org.uk>
L:	squashfs-devel@lists.sourceforge.net (subscribers-only)
W:	http://squashfs.org.uk
S:	Maintained
F:	Documentation/filesystems/squashfs.txt
F:	fs/squashfs/

SRM (Alpha) environment access
M:	Jan-Benedict Glaw <jbglaw@lug-owl.de>
S:	Maintained
F:	arch/alpha/kernel/srm_env.c

STABLE BRANCH
M:	Greg Kroah-Hartman <gregkh@linuxfoundation.org>
L:	stable@vger.kernel.org
S:	Supported

STAGING SUBSYSTEM
M:	Greg Kroah-Hartman <gregkh@linuxfoundation.org>
T:	git git://git.kernel.org/pub/scm/linux/kernel/git/gregkh/staging.git
L:	devel@driverdev.osuosl.org
S:	Supported
F:	drivers/staging/

STAGING - AGERE HERMES II and II.5 WIRELESS DRIVERS
M:	Henk de Groot <pe1dnn@amsat.org>
S:	Odd Fixes
F:	drivers/staging/wlags49_h2/
F:	drivers/staging/wlags49_h25/

STAGING - ASUS OLED
M:	Jakub Schmidtke <sjakub@gmail.com>
S:	Odd Fixes
F:	drivers/staging/asus_oled/

STAGING - COMEDI
M:	Ian Abbott <abbotti@mev.co.uk>
M:	Mori Hess <fmhess@users.sourceforge.net>
S:	Odd Fixes
F:	drivers/staging/comedi/

STAGING - CRYSTAL HD VIDEO DECODER
M:	Naren Sankar <nsankar@broadcom.com>
M:	Jarod Wilson <jarod@wilsonet.com>
M:	Scott Davilla <davilla@4pi.com>
M:	Manu Abraham <abraham.manu@gmail.com>
S:	Odd Fixes
F:	drivers/staging/crystalhd/

STAGING - ECHO CANCELLER
M:	Steve Underwood <steveu@coppice.org>
M:	David Rowe <david@rowetel.com>
S:	Odd Fixes
F:	drivers/staging/echo/

STAGING - ET131X NETWORK DRIVER
M:	Mark Einon <mark.einon@gmail.com>
S:	Odd Fixes
F:	drivers/staging/et131x/

STAGING - FLARION FT1000 DRIVERS
M:	Marek Belisko <marek.belisko@gmail.com>
S:	Odd Fixes
F:	drivers/staging/ft1000/

STAGING - FRONTIER TRANZPORT AND ALPHATRACK
M:	David Täht <d@teklibre.com>
S:	Odd Fixes
F:	drivers/staging/frontier/

STAGING - INDUSTRIAL IO
M:	Jonathan Cameron <jic23@cam.ac.uk>
L:	linux-iio@vger.kernel.org
S:	Odd Fixes
F:	drivers/staging/iio/

STAGING - LIRC (LINUX INFRARED REMOTE CONTROL) DRIVERS
M:	Jarod Wilson <jarod@wilsonet.com>
W:	http://www.lirc.org/
S:	Odd Fixes
F:	drivers/staging/media/lirc/

STAGING - NVIDIA COMPLIANT EMBEDDED CONTROLLER INTERFACE (nvec)
M:	Julian Andres Klode <jak@jak-linux.org>
M:	Marc Dietrich <marvin24@gmx.de>
L:	ac100@lists.launchpad.net (moderated for non-subscribers)
S:	Maintained
F:	drivers/staging/nvec/

STAGING - OLPC SECONDARY DISPLAY CONTROLLER (DCON)
M:	Andres Salomon <dilinger@queued.net>
M:	Chris Ball <cjb@laptop.org>
M:	Jon Nettleton <jon.nettleton@gmail.com>
W:	http://wiki.laptop.org/go/DCON
S:	Odd Fixes
F:	drivers/staging/olpc_dcon/

STAGING - OZMO DEVICES USB OVER WIFI DRIVER
M:	Rupesh Gujare <rgujare@ozmodevices.com>
M:	Chris Kelly <ckelly@ozmodevices.com>
S:	Maintained
F:	drivers/staging/ozwpan/

STAGING - PARALLEL LCD/KEYPAD PANEL DRIVER
M:	Willy Tarreau <willy@meta-x.org>
S:	Odd Fixes
F:	drivers/staging/panel/

STAGING - REALTEK RTL8712U DRIVERS
M:	Larry Finger <Larry.Finger@lwfinger.net>
M:	Florian Schilhabel <florian.c.schilhabel@googlemail.com>.
S:	Odd Fixes
F:	drivers/staging/rtl8712/

STAGING - SILICON MOTION SM7XX FRAME BUFFER DRIVER
M:	Teddy Wang <teddy.wang@siliconmotion.com.cn>
S:	Odd Fixes
F:	drivers/staging/sm7xx/

STAGING - SOFTLOGIC 6x10 MPEG CODEC
M:	Ben Collins <bcollins@bluecherry.net>
S:	Odd Fixes
F:	drivers/staging/media/solo6x10/

STAGING - SPEAKUP CONSOLE SPEECH DRIVER
M:	William Hubbs <w.d.hubbs@gmail.com>
M:	Chris Brannon <chris@the-brannons.com>
M:	Kirk Reiser <kirk@braille.uwo.ca>
M:	Samuel Thibault <samuel.thibault@ens-lyon.org>
L:	speakup@braille.uwo.ca
W:	http://www.linux-speakup.org/
S:	Odd Fixes
F:	drivers/staging/speakup/

STAGING - TI DSP BRIDGE DRIVERS
M:	Omar Ramirez Luna <omar.ramirez@ti.com>
S:	Odd Fixes
F:	drivers/staging/tidspbridge/

STAGING - USB ENE SM/MS CARD READER DRIVER
M:	Al Cho <acho@novell.com>
S:	Odd Fixes
F:	drivers/staging/keucr/

STAGING - VIA VT665X DRIVERS
M:	Forest Bond <forest@alittletooquiet.net>
S:	Odd Fixes
F:	drivers/staging/vt665?/

STAGING - WINBOND IS89C35 WLAN USB DRIVER
M:	Pavel Machek <pavel@ucw.cz>
S:	Odd Fixes
F:	drivers/staging/winbond/

STAGING - XGI Z7,Z9,Z11 PCI DISPLAY DRIVER
M:	Arnaud Patard <arnaud.patard@rtp-net.org>
S:	Odd Fixes
F:	drivers/staging/xgifb/

STARFIRE/DURALAN NETWORK DRIVER
M:	Ion Badulescu <ionut@badula.org>
S:	Odd Fixes
F:	drivers/net/ethernet/adaptec/starfire*

SUN3/3X
M:	Sam Creasey <sammy@sammy.net>
W:	http://sammy.net/sun3/
S:	Maintained
F:	arch/m68k/kernel/*sun3*
F:	arch/m68k/sun3*/
F:	arch/m68k/include/asm/sun3*
F:	drivers/net/ethernet/i825xx/sun3*

SUPERH
M:	Paul Mundt <lethal@linux-sh.org>
L:	linux-sh@vger.kernel.org
W:	http://www.linux-sh.org
Q:	http://patchwork.kernel.org/project/linux-sh/list/
T:	git git://github.com/pmundt/linux-sh.git sh-latest
S:	Supported
F:	Documentation/sh/
F:	arch/sh/
F:	drivers/sh/

SUSPEND TO RAM
M:	Len Brown <len.brown@intel.com>
M:	Pavel Machek <pavel@ucw.cz>
M:	"Rafael J. Wysocki" <rjw@sisk.pl>
L:	linux-pm@vger.kernel.org
S:	Supported
F:	Documentation/power/
F:	arch/x86/kernel/acpi/
F:	drivers/base/power/
F:	kernel/power/
F:	include/linux/suspend.h
F:	include/linux/freezer.h
F:	include/linux/pm.h

SVGA HANDLING
M:	Martin Mares <mj@ucw.cz>
L:	linux-video@atrey.karlin.mff.cuni.cz
S:	Maintained
F:	Documentation/svga.txt
F:	arch/x86/boot/video*

SWIOTLB SUBSYSTEM
M:	Konrad Rzeszutek Wilk <konrad.wilk@oracle.com>
L:	linux-kernel@vger.kernel.org
S:	Supported
F:	lib/swiotlb.c
F:	arch/*/kernel/pci-swiotlb.c
F:	include/linux/swiotlb.h

SYSV FILESYSTEM
M:	Christoph Hellwig <hch@infradead.org>
S:	Maintained
F:	Documentation/filesystems/sysv-fs.txt
F:	fs/sysv/
F:	include/linux/sysv_fs.h

TARGET SUBSYSTEM
M:	Nicholas A. Bellinger <nab@linux-iscsi.org>
L:	linux-scsi@vger.kernel.org
L:	target-devel@vger.kernel.org
L:	http://groups.google.com/group/linux-iscsi-target-dev
W:	http://www.linux-iscsi.org
T:	git git://git.kernel.org/pub/scm/linux/kernel/git/nab/lio-core.git master
S:	Supported
F:	drivers/target/
F:	include/target/
F:	Documentation/target/

TASKSTATS STATISTICS INTERFACE
M:	Balbir Singh <bsingharora@gmail.com>
S:	Maintained
F:	Documentation/accounting/taskstats*
F:	include/linux/taskstats*
F:	kernel/taskstats.c

TC CLASSIFIER
M:	Jamal Hadi Salim <jhs@mojatatu.com>
L:	netdev@vger.kernel.org
S:	Maintained
F:	include/linux/pkt_cls.h
F:	include/net/pkt_cls.h
F:	net/sched/

TCP LOW PRIORITY MODULE
M:	"Wong Hoi Sing, Edison" <hswong3i@gmail.com>
M:	"Hung Hing Lun, Mike" <hlhung3i@gmail.com>
W:	http://tcp-lp-mod.sourceforge.net/
S:	Maintained
F:	net/ipv4/tcp_lp.c

TDA10071 MEDIA DRIVER
M:	Antti Palosaari <crope@iki.fi>
L:	linux-media@vger.kernel.org
W:	http://linuxtv.org/
W:	http://palosaari.fi/linux/
Q:	http://patchwork.linuxtv.org/project/linux-media/list/
T:	git git://linuxtv.org/anttip/media_tree.git
S:	Maintained
F:	drivers/media/dvb-frontends/tda10071*

TDA18212 MEDIA DRIVER
M:	Antti Palosaari <crope@iki.fi>
L:	linux-media@vger.kernel.org
W:	http://linuxtv.org/
W:	http://palosaari.fi/linux/
Q:	http://patchwork.linuxtv.org/project/linux-media/list/
T:	git git://linuxtv.org/anttip/media_tree.git
S:	Maintained
F:	drivers/media/tuners/tda18212*

TDA18218 MEDIA DRIVER
M:	Antti Palosaari <crope@iki.fi>
L:	linux-media@vger.kernel.org
W:	http://linuxtv.org/
W:	http://palosaari.fi/linux/
Q:	http://patchwork.linuxtv.org/project/linux-media/list/
T:	git git://linuxtv.org/anttip/media_tree.git
S:	Maintained
F:	drivers/media/tuners/tda18218*

TDA18271 MEDIA DRIVER
M:	Michael Krufky <mkrufky@linuxtv.org>
L:	linux-media@vger.kernel.org
W:	http://linuxtv.org/
W:	http://github.com/mkrufky
Q:	http://patchwork.linuxtv.org/project/linux-media/list/
T:	git git://linuxtv.org/mkrufky/tuners.git
S:	Maintained
F:	drivers/media/tuners/tda18271*

TDA827x MEDIA DRIVER
M:	Michael Krufky <mkrufky@linuxtv.org>
L:	linux-media@vger.kernel.org
W:	http://linuxtv.org/
W:	http://github.com/mkrufky
Q:	http://patchwork.linuxtv.org/project/linux-media/list/
T:	git git://linuxtv.org/mkrufky/tuners.git
S:	Maintained
F:	drivers/media/tuners/tda8290.*

TDA8290 MEDIA DRIVER
M:	Michael Krufky <mkrufky@linuxtv.org>
L:	linux-media@vger.kernel.org
W:	http://linuxtv.org/
W:	http://github.com/mkrufky
Q:	http://patchwork.linuxtv.org/project/linux-media/list/
T:	git git://linuxtv.org/mkrufky/tuners.git
S:	Maintained
F:	drivers/media/tuners/tda8290.*

<<<<<<< HEAD
TDA9840 MEDIA DRIVER
M:	Hans Verkuil <hverkuil@xs4all.nl>
L:	linux-media@vger.kernel.org
T:	git git://linuxtv.org/media_tree.git
W:	http://linuxtv.org
S:	Maintained
F:	drivers/media/i2c/tda9840*

=======
>>>>>>> a49f0d1e
TEA5761 TUNER DRIVER
M:	Mauro Carvalho Chehab <mchehab@redhat.com>
L:	linux-media@vger.kernel.org
W:	http://linuxtv.org
T:	git git://linuxtv.org/media_tree.git
S:	Odd fixes
F:	drivers/media/tuners/tea5761.*

TEA5767 TUNER DRIVER
M:	Mauro Carvalho Chehab <mchehab@redhat.com>
L:	linux-media@vger.kernel.org
W:	http://linuxtv.org
T:	git git://linuxtv.org/media_tree.git
S:	Maintained
F:	drivers/media/tuners/tea5767.*

<<<<<<< HEAD
TEA6415C MEDIA DRIVER
M:	Hans Verkuil <hverkuil@xs4all.nl>
L:	linux-media@vger.kernel.org
T:	git git://linuxtv.org/media_tree.git
W:	http://linuxtv.org
S:	Maintained
F:	drivers/media/i2c/tea6415c*

TEA6420 MEDIA DRIVER
M:	Hans Verkuil <hverkuil@xs4all.nl>
L:	linux-media@vger.kernel.org
T:	git git://linuxtv.org/media_tree.git
W:	http://linuxtv.org
S:	Maintained
F:	drivers/media/i2c/tea6420*

=======
>>>>>>> a49f0d1e
TEAM DRIVER
M:	Jiri Pirko <jpirko@redhat.com>
L:	netdev@vger.kernel.org
S:	Supported
F:	drivers/net/team/
F:	include/linux/if_team.h

TECHNOTREND USB IR RECEIVER
M:	Sean Young <sean@mess.org>
L:	linux-media@vger.kernel.org
S:	Maintained
F:	drivers/media/rc/ttusbir.c

TEGRA SUPPORT
M:	Stephen Warren <swarren@wwwdotorg.org>
L:	linux-tegra@vger.kernel.org
Q:	http://patchwork.ozlabs.org/project/linux-tegra/list/
T:	git git://git.kernel.org/pub/scm/linux/kernel/git/swarren/linux-tegra.git
S:	Supported
F:	arch/arm/mach-tegra
F:	arch/arm/boot/dts/tegra*
F:	arch/arm/configs/tegra_defconfig

TEHUTI ETHERNET DRIVER
M:	Andy Gospodarek <andy@greyhouse.net>
L:	netdev@vger.kernel.org
S:	Supported
F:	drivers/net/ethernet/tehuti/*

Telecom Clock Driver for MCPL0010
M:	Mark Gross <mark.gross@intel.com>
S:	Supported
F:	drivers/char/tlclk.c

TENSILICA XTENSA PORT (xtensa)
M:	Chris Zankel <chris@zankel.net>
M:	Max Filippov <jcmvbkbc@gmail.com>
L:	linux-xtensa@linux-xtensa.org
S:	Maintained
F:	arch/xtensa/

THERMAL
M:      Zhang Rui <rui.zhang@intel.com>
L:      linux-pm@vger.kernel.org
T:      git git://git.kernel.org/pub/scm/linux/kernel/git/rzhang/linux.git
S:      Supported
F:      drivers/thermal/
F:      include/linux/thermal.h

THINKPAD ACPI EXTRAS DRIVER
M:	Henrique de Moraes Holschuh <ibm-acpi@hmh.eng.br>
L:	ibm-acpi-devel@lists.sourceforge.net
L:	platform-driver-x86@vger.kernel.org
W:	http://ibm-acpi.sourceforge.net
W:	http://thinkwiki.org/wiki/Ibm-acpi
T:	git git://repo.or.cz/linux-2.6/linux-acpi-2.6/ibm-acpi-2.6.git
S:	Maintained
F:	drivers/platform/x86/thinkpad_acpi.c

TI FLASH MEDIA INTERFACE DRIVER
M:	Alex Dubov <oakad@yahoo.com>
S:	Maintained
F:	drivers/misc/tifm*
F:	drivers/mmc/host/tifm_sd.c
F:	include/linux/tifm.h

TI LM49xxx FAMILY ASoC CODEC DRIVERS
M:	M R Swami Reddy <mr.swami.reddy@ti.com>
M:	Vishwas A Deshpande <vishwas.a.deshpande@ti.com>
L:	alsa-devel@alsa-project.org (moderated for non-subscribers)
S:	Maintained
F:	sound/soc/codecs/lm49453*
F:	sound/soc/codecs/isabelle*

TI LP855x BACKLIGHT DRIVER
M:	Milo Kim <milo.kim@ti.com>
S:	Maintained
F:	Documentation/backlight/lp855x-driver.txt
F:	drivers/video/backlight/lp855x_bl.c
F:	include/linux/platform_data/lp855x.h

TI TWL4030 SERIES SOC CODEC DRIVER
M:	Peter Ujfalusi <peter.ujfalusi@ti.com>
L:	alsa-devel@alsa-project.org (moderated for non-subscribers)
S:	Maintained
F:	sound/soc/codecs/twl4030*

TI WILINK WIRELESS DRIVERS
M:	Luciano Coelho <coelho@ti.com>
L:	linux-wireless@vger.kernel.org
W:	http://wireless.kernel.org/en/users/Drivers/wl12xx
W:	http://wireless.kernel.org/en/users/Drivers/wl1251
T:	git git://git.kernel.org/pub/scm/linux/kernel/git/luca/wl12xx.git
S:	Maintained
F:	drivers/net/wireless/ti/
F:	include/linux/wl12xx.h

TIPC NETWORK LAYER
M:	Jon Maloy <jon.maloy@ericsson.com>
M:	Allan Stephens <allan.stephens@windriver.com>
L:	netdev@vger.kernel.org (core kernel code)
L:	tipc-discussion@lists.sourceforge.net (user apps, general discussion)
W:	http://tipc.sourceforge.net/
S:	Maintained
F:	include/linux/tipc*.h
F:	net/tipc/

TILE ARCHITECTURE
M:	Chris Metcalf <cmetcalf@tilera.com>
W:	http://www.tilera.com/scm/
S:	Supported
F:	arch/tile/
F:	drivers/tty/hvc/hvc_tile.c
F:	drivers/net/ethernet/tile/
F:	drivers/edac/tile_edac.c

TLAN NETWORK DRIVER
M:	Samuel Chessman <chessman@tux.org>
L:	tlan-devel@lists.sourceforge.net (subscribers-only)
W:	http://sourceforge.net/projects/tlan/
S:	Maintained
F:	Documentation/networking/tlan.txt
F:	drivers/net/ethernet/ti/tlan.*

TOMOYO SECURITY MODULE
M:	Kentaro Takeda <takedakn@nttdata.co.jp>
M:	Tetsuo Handa <penguin-kernel@I-love.SAKURA.ne.jp>
L:	tomoyo-dev-en@lists.sourceforge.jp (subscribers-only, for developers in English)
L:	tomoyo-users-en@lists.sourceforge.jp (subscribers-only, for users in English)
L:	tomoyo-dev@lists.sourceforge.jp (subscribers-only, for developers in Japanese)
L:	tomoyo-users@lists.sourceforge.jp (subscribers-only, for users in Japanese)
W:	http://tomoyo.sourceforge.jp/
T:	quilt http://svn.sourceforge.jp/svnroot/tomoyo/trunk/2.5.x/tomoyo-lsm/patches/
S:	Maintained
F:	security/tomoyo/

TOPSTAR LAPTOP EXTRAS DRIVER
M:	Herton Ronaldo Krzesinski <herton@canonical.com>
L:	platform-driver-x86@vger.kernel.org
S:	Maintained
F:	drivers/platform/x86/topstar-laptop.c

TOSHIBA ACPI EXTRAS DRIVER
L:	platform-driver-x86@vger.kernel.org
S:	Orphan
F:	drivers/platform/x86/toshiba_acpi.c

TOSHIBA SMM DRIVER
M:	Jonathan Buzzard <jonathan@buzzard.org.uk>
L:	tlinux-users@tce.toshiba-dme.co.jp
W:	http://www.buzzard.org.uk/toshiba/
S:	Maintained
F:	drivers/char/toshiba.c
F:	include/linux/toshiba.h

TMIO MMC DRIVER
M:	Guennadi Liakhovetski <g.liakhovetski@gmx.de>
M:	Ian Molton <ian@mnementh.co.uk>
L:	linux-mmc@vger.kernel.org
S:	Maintained
F:	drivers/mmc/host/tmio_mmc*
F:	drivers/mmc/host/sh_mobile_sdhi.c
F:	include/linux/mmc/tmio.h
F:	include/linux/mmc/sh_mobile_sdhi.h

TMPFS (SHMEM FILESYSTEM)
M:	Hugh Dickins <hughd@google.com>
L:	linux-mm@kvack.org
S:	Maintained
F:	include/linux/shmem_fs.h
F:	mm/shmem.c

TM6000 VIDEO4LINUX DRIVER
M:	Mauro Carvalho Chehab <mchehab@redhat.com>
L:	linux-media@vger.kernel.org
W:	http://linuxtv.org
T:	git git://linuxtv.org/media_tree.git
S:	Odd fixes
F:	drivers/media/usb/tm6000/

TPM DEVICE DRIVER
M:	Kent Yoder <key@linux.vnet.ibm.com>
M:	Rajiv Andrade <mail@srajiv.net>
W:	http://tpmdd.sourceforge.net
M:	Marcel Selhorst <tpmdd@selhorst.net>
M:	Sirrix AG <tpmdd@sirrix.com>
W:	http://www.sirrix.com
L:	tpmdd-devel@lists.sourceforge.net (moderated for non-subscribers)
S:	Maintained
F:	drivers/char/tpm/

TRACING
M:	Steven Rostedt <rostedt@goodmis.org>
M:	Frederic Weisbecker <fweisbec@gmail.com>
M:	Ingo Molnar <mingo@redhat.com>
T:	git git://git.kernel.org/pub/scm/linux/kernel/git/tip/tip.git perf/core
S:	Maintained
F:	Documentation/trace/ftrace.txt
F:	arch/*/*/*/ftrace.h
F:	arch/*/kernel/ftrace.c
F:	include/*/ftrace.h
F:	include/linux/trace*.h
F:	include/trace/
F:	kernel/trace/

TRIVIAL PATCHES
M:	Jiri Kosina <trivial@kernel.org>
T:	git git://git.kernel.org/pub/scm/linux/kernel/git/jikos/trivial.git
S:	Maintained
K:	^Subject:.*(?i)trivial

TTY LAYER
M:	Greg Kroah-Hartman <gregkh@linuxfoundation.org>
M:	Jiri Slaby <jslaby@suse.cz>
S:	Supported
T:	git git://git.kernel.org/pub/scm/linux/kernel/git/gregkh/tty.git
F:	drivers/tty/
F:	drivers/tty/serial/serial_core.c
F:	include/linux/serial_core.h
F:	include/linux/serial.h
F:	include/linux/tty.h

TUA9001 MEDIA DRIVER
M:	Antti Palosaari <crope@iki.fi>
L:	linux-media@vger.kernel.org
W:	http://linuxtv.org/
W:	http://palosaari.fi/linux/
Q:	http://patchwork.linuxtv.org/project/linux-media/list/
T:	git git://linuxtv.org/anttip/media_tree.git
S:	Maintained
F:	drivers/media/tuners/tua9001*

TULIP NETWORK DRIVERS
M:	Grant Grundler <grundler@parisc-linux.org>
L:	netdev@vger.kernel.org
S:	Maintained
F:	drivers/net/ethernet/dec/tulip/

TUN/TAP driver
M:	Maxim Krasnyansky <maxk@qti.qualcomm.com>
W:	http://vtun.sourceforge.net/tun
S:	Maintained
F:	Documentation/networking/tuntap.txt
F:	arch/um/os-Linux/drivers/

TURBOCHANNEL SUBSYSTEM
M:	"Maciej W. Rozycki" <macro@linux-mips.org>
S:	Maintained
F:	drivers/tc/
F:	include/linux/tc.h

U14-34F SCSI DRIVER
M:	Dario Ballabio <ballabio_dario@emc.com>
L:	linux-scsi@vger.kernel.org
S:	Maintained
F:	drivers/scsi/u14-34f.c

UBI FILE SYSTEM (UBIFS)
M:	Artem Bityutskiy <dedekind1@gmail.com>
M:	Adrian Hunter <adrian.hunter@intel.com>
L:	linux-mtd@lists.infradead.org
T:	git git://git.infradead.org/ubifs-2.6.git
W:	http://www.linux-mtd.infradead.org/doc/ubifs.html
S:	Maintained
F:	Documentation/filesystems/ubifs.txt
F:	fs/ubifs/

UCLINUX (AND M68KNOMMU)
M:	Greg Ungerer <gerg@uclinux.org>
W:	http://www.uclinux.org/
L:	uclinux-dev@uclinux.org  (subscribers-only)
S:	Maintained
F:	arch/m68k/*/*_no.*
F:	arch/m68k/include/asm/*_no.*

UCLINUX FOR RENESAS H8/300 (H8300)
M:	Yoshinori Sato <ysato@users.sourceforge.jp>
W:	http://uclinux-h8.sourceforge.jp/
S:	Supported
F:	arch/h8300/
F:	drivers/ide/ide-h8300.c
F:	drivers/net/ethernet/8390/ne-h8300.c

UDF FILESYSTEM
M:	Jan Kara <jack@suse.cz>
S:	Maintained
F:	Documentation/filesystems/udf.txt
F:	fs/udf/

UFS FILESYSTEM
M:	Evgeniy Dushistov <dushistov@mail.ru>
S:	Maintained
F:	Documentation/filesystems/ufs.txt
F:	fs/ufs/

UHID USERSPACE HID IO DRIVER:
M:	David Herrmann <dh.herrmann@googlemail.com>
L:	linux-input@vger.kernel.org
S:	Maintained
F:	drivers/hid/uhid.c
F:	include/linux/uhid.h

ULTRA-WIDEBAND (UWB) SUBSYSTEM:
L:	linux-usb@vger.kernel.org
S:	Orphan
F:	drivers/uwb/
F:	include/linux/uwb.h
F:	include/linux/uwb/

UNICORE32 ARCHITECTURE:
M:	Guan Xuetao <gxt@mprc.pku.edu.cn>
W:	http://mprc.pku.edu.cn/~guanxuetao/linux
S:	Maintained
T:	git git://git.kernel.org/pub/scm/linux/kernel/git/epip/linux-2.6-unicore32.git
F:	arch/unicore32/

UNIFDEF
M:	Tony Finch <dot@dotat.at>
W:	http://dotat.at/prog/unifdef
S:	Maintained
F:	scripts/unifdef.c

UNIFORM CDROM DRIVER
M:	Jens Axboe <axboe@kernel.dk>
W:	http://www.kernel.dk
S:	Maintained
F:	Documentation/cdrom/
F:	drivers/cdrom/cdrom.c
F:	include/linux/cdrom.h

UNIVERSAL FLASH STORAGE HOST CONTROLLER DRIVER
M:	Vinayak Holikatti <vinholikatti@gmail.com>
M:	Santosh Y <santoshsy@gmail.com>
L:	linux-scsi@vger.kernel.org
S:	Supported
F:	Documentation/scsi/ufs.txt
F:	drivers/scsi/ufs/

UNSORTED BLOCK IMAGES (UBI)
M:	Artem Bityutskiy <dedekind1@gmail.com>
W:	http://www.linux-mtd.infradead.org/
L:	linux-mtd@lists.infradead.org
T:	git git://git.infradead.org/ubi-2.6.git
S:	Maintained
F:	drivers/mtd/ubi/
F:	include/linux/mtd/ubi.h
F:	include/mtd/ubi-user.h

UNSORTED BLOCK IMAGES (UBI) Fastmap
M:	Richard Weinberger <richard@nod.at>
L:	linux-mtd@lists.infradead.org
S:	Maintained
F:	drivers/mtd/ubi/fastmap.c

USB ACM DRIVER
M:	Oliver Neukum <oliver@neukum.org>
L:	linux-usb@vger.kernel.org
S:	Maintained
F:	Documentation/usb/acm.txt
F:	drivers/usb/class/cdc-acm.*

USB AR5523 WIRELESS DRIVER
M:	Pontus Fuchs <pontus.fuchs@gmail.com>
L:	linux-wireless@vger.kernel.org
S:	Maintained
F:	drivers/net/wireless/ath/ar5523/

USB ATTACHED SCSI
M:	Matthew Wilcox <willy@linux.intel.com>
M:	Sarah Sharp <sarah.a.sharp@linux.intel.com>
L:	linux-usb@vger.kernel.org
L:	linux-scsi@vger.kernel.org
S:	Supported
F:	drivers/usb/storage/uas.c

USB CDC ETHERNET DRIVER
M:	Oliver Neukum <oliver@neukum.org>
L:	linux-usb@vger.kernel.org
S:	Maintained
F:	drivers/net/usb/cdc_*.c
F:	include/linux/usb/cdc.h

USB CYPRESS C67X00 DRIVER
M:	Peter Korsgaard <jacmet@sunsite.dk>
L:	linux-usb@vger.kernel.org
S:	Maintained
F:	drivers/usb/c67x00/

USB DAVICOM DM9601 DRIVER
M:	Peter Korsgaard <jacmet@sunsite.dk>
L:	netdev@vger.kernel.org
W:	http://www.linux-usb.org/usbnet
S:	Maintained
F:	drivers/net/usb/dm9601.c

USB DIAMOND RIO500 DRIVER
M:	Cesar Miquel <miquel@df.uba.ar>
L:	rio500-users@lists.sourceforge.net
W:	http://rio500.sourceforge.net
S:	Maintained
F:	drivers/usb/misc/rio500*

USB EHCI DRIVER
M:	Alan Stern <stern@rowland.harvard.edu>
L:	linux-usb@vger.kernel.org
S:	Maintained
F:	Documentation/usb/ehci.txt
F:	drivers/usb/host/ehci*

USB GADGET/PERIPHERAL SUBSYSTEM
M:	Felipe Balbi <balbi@ti.com>
L:	linux-usb@vger.kernel.org
W:	http://www.linux-usb.org/gadget
T:	git git://git.kernel.org/pub/scm/linux/kernel/git/balbi/usb.git
S:	Maintained
F:	drivers/usb/gadget/
F:	include/linux/usb/gadget*

USB HID/HIDBP DRIVERS (USB KEYBOARDS, MICE, REMOTE CONTROLS, ...)
M:	Jiri Kosina <jkosina@suse.cz>
L:	linux-usb@vger.kernel.org
T:	git git://git.kernel.org/pub/scm/linux/kernel/git/jikos/hid.git
S:	Maintained
F:	Documentation/hid/hiddev.txt
F:	drivers/hid/usbhid/

USB/IP DRIVERS
M:	Matt Mooney <mfm@muteddisk.com>
L:	linux-usb@vger.kernel.org
S:	Maintained
F:	drivers/staging/usbip/

USB ISP116X DRIVER
M:	Olav Kongas <ok@artecdesign.ee>
L:	linux-usb@vger.kernel.org
S:	Maintained
F:	drivers/usb/host/isp116x*
F:	include/linux/usb/isp116x.h

USB KAWASAKI LSI DRIVER
M:	Oliver Neukum <oliver@neukum.org>
L:	linux-usb@vger.kernel.org
S:	Maintained
F:	drivers/usb/serial/kl5kusb105.*

USB MASS STORAGE DRIVER
M:	Matthew Dharm <mdharm-usb@one-eyed-alien.net>
L:	linux-usb@vger.kernel.org
L:	usb-storage@lists.one-eyed-alien.net
S:	Maintained
W:	http://www.one-eyed-alien.net/~mdharm/linux-usb/
F:	drivers/usb/storage/

USB MIDI DRIVER
M:	Clemens Ladisch <clemens@ladisch.de>
L:	alsa-devel@alsa-project.org (moderated for non-subscribers)
T:	git git://git.alsa-project.org/alsa-kernel.git
S:	Maintained
F:	sound/usb/midi.*

USB OHCI DRIVER
M:	Alan Stern <stern@rowland.harvard.edu>
L:	linux-usb@vger.kernel.org
S:	Maintained
F:	Documentation/usb/ohci.txt
F:	drivers/usb/host/ohci*

USB OPTION-CARD DRIVER
M:	Matthias Urlichs <smurf@smurf.noris.de>
L:	linux-usb@vger.kernel.org
S:	Maintained
F:	drivers/usb/serial/option.c

USB PEGASUS DRIVER
M:	Petko Manolov <petkan@users.sourceforge.net>
L:	linux-usb@vger.kernel.org
L:	netdev@vger.kernel.org
W:	http://pegasus2.sourceforge.net/
S:	Maintained
F:	drivers/net/usb/pegasus.*

USB PHY LAYER
M:	Felipe Balbi <balbi@ti.com>
L:	linux-usb@vger.kernel.org
T:	git git://git.kernel.org/pub/scm/linux/kernel/git/balbi/usb.git
S:	Maintained
F:	drivers/usb/phy/
F:	drivers/usb/otg/

USB PRINTER DRIVER (usblp)
M:	Pete Zaitcev <zaitcev@redhat.com>
L:	linux-usb@vger.kernel.org
S:	Supported
F:	drivers/usb/class/usblp.c

USB RTL8150 DRIVER
M:	Petko Manolov <petkan@users.sourceforge.net>
L:	linux-usb@vger.kernel.org
L:	netdev@vger.kernel.org
W:	http://pegasus2.sourceforge.net/
S:	Maintained
F:	drivers/net/usb/rtl8150.c

USB SERIAL BELKIN F5U103 DRIVER
M:	William Greathouse <wgreathouse@smva.com>
L:	linux-usb@vger.kernel.org
S:	Maintained
F:	drivers/usb/serial/belkin_sa.*

USB SERIAL CYPRESS M8 DRIVER
M:	Lonnie Mendez <dignome@gmail.com>
L:	linux-usb@vger.kernel.org
S:	Maintained
W:	http://geocities.com/i0xox0i
W:	http://firstlight.net/cvs
F:	drivers/usb/serial/cypress_m8.*

USB SERIAL CYBERJACK DRIVER
M:	Matthias Bruestle and Harald Welte <support@reiner-sct.com>
W:	http://www.reiner-sct.de/support/treiber_cyberjack.php
S:	Maintained
F:	drivers/usb/serial/cyberjack.c

USB SERIAL DIGI ACCELEPORT DRIVER
M:	Peter Berger <pberger@brimson.com>
M:	Al Borchers <alborchers@steinerpoint.com>
L:	linux-usb@vger.kernel.org
S:	Maintained
F:	drivers/usb/serial/digi_acceleport.c

USB SERIAL DRIVER
M:	Greg Kroah-Hartman <gregkh@linuxfoundation.org>
L:	linux-usb@vger.kernel.org
S:	Supported
F:	Documentation/usb/usb-serial.txt
F:	drivers/usb/serial/generic.c
F:	drivers/usb/serial/usb-serial.c
F:	include/linux/usb/serial.h

USB SERIAL EMPEG EMPEG-CAR MARK I/II DRIVER
M:	Gary Brubaker <xavyer@ix.netcom.com>
L:	linux-usb@vger.kernel.org
S:	Maintained
F:	drivers/usb/serial/empeg.c

USB SERIAL KEYSPAN DRIVER
M:	Greg Kroah-Hartman <gregkh@linuxfoundation.org>
L:	linux-usb@vger.kernel.org
S:	Maintained
F:	drivers/usb/serial/*keyspan*

USB SERIAL WHITEHEAT DRIVER
M:	Support Department <support@connecttech.com>
L:	linux-usb@vger.kernel.org
W:	http://www.connecttech.com
S:	Supported
F:	drivers/usb/serial/whiteheat*

USB SMSC75XX ETHERNET DRIVER
M:	Steve Glendinning <steve.glendinning@shawell.net>
L:	netdev@vger.kernel.org
S:	Maintained
F:	drivers/net/usb/smsc75xx.*

USB SMSC95XX ETHERNET DRIVER
M:	Steve Glendinning <steve.glendinning@shawell.net>
L:	netdev@vger.kernel.org
S:	Maintained
F:	drivers/net/usb/smsc95xx.*

USB SN9C1xx DRIVER
M:	Luca Risolia <luca.risolia@studio.unibo.it>
L:	linux-usb@vger.kernel.org
L:	linux-media@vger.kernel.org
T:	git git://linuxtv.org/media_tree.git
W:	http://www.linux-projects.org
S:	Maintained
F:	Documentation/video4linux/sn9c102.txt
F:	drivers/media/usb/sn9c102/

USB SUBSYSTEM
M:	Greg Kroah-Hartman <gregkh@linuxfoundation.org>
L:	linux-usb@vger.kernel.org
W:	http://www.linux-usb.org
T:	git git://git.kernel.org/pub/scm/linux/kernel/git/gregkh/usb.git
S:	Supported
F:	Documentation/usb/
F:	drivers/net/usb/
F:	drivers/usb/
F:	include/linux/usb.h
F:	include/linux/usb/

USB UHCI DRIVER
M:	Alan Stern <stern@rowland.harvard.edu>
L:	linux-usb@vger.kernel.org
S:	Maintained
F:	drivers/usb/host/uhci*

USB "USBNET" DRIVER FRAMEWORK
M:	Oliver Neukum <oneukum@suse.de>
L:	netdev@vger.kernel.org
W:	http://www.linux-usb.org/usbnet
S:	Maintained
F:	drivers/net/usb/usbnet.c
F:	include/linux/usb/usbnet.h

USB VIDEO CLASS
M:	Laurent Pinchart <laurent.pinchart@ideasonboard.com>
L:	linux-uvc-devel@lists.sourceforge.net (subscribers-only)
L:	linux-media@vger.kernel.org
T:	git git://linuxtv.org/media_tree.git
W:	http://www.ideasonboard.org/uvc/
S:	Maintained
F:	drivers/media/usb/uvc/
F:	include/uapi/linux/uvcvideo.h
<<<<<<< HEAD

USB VISION DRIVER
M:	Hans Verkuil <hverkuil@xs4all.nl>
L:	linux-media@vger.kernel.org
T:	git git://linuxtv.org/media_tree.git
W:	http://linuxtv.org
S:	Odd Fixes
F:	drivers/media/usb/usbvision/
=======
>>>>>>> a49f0d1e

USB WEBCAM GADGET
M:	Laurent Pinchart <laurent.pinchart@ideasonboard.com>
L:	linux-usb@vger.kernel.org
S:	Maintained
F:	drivers/usb/gadget/*uvc*.c
F:	drivers/usb/gadget/webcam.c

USB WIRELESS RNDIS DRIVER (rndis_wlan)
M:	Jussi Kivilinna <jussi.kivilinna@mbnet.fi>
L:	linux-wireless@vger.kernel.org
S:	Maintained
F:	drivers/net/wireless/rndis_wlan.c

USB XHCI DRIVER
M:	Sarah Sharp <sarah.a.sharp@linux.intel.com>
L:	linux-usb@vger.kernel.org
S:	Supported
F:	drivers/usb/host/xhci*
F:	drivers/usb/host/pci-quirks*

USB ZD1201 DRIVER
L:	linux-wireless@vger.kernel.org
W:	http://linux-lc100020.sourceforge.net
S:	Orphan
F:	drivers/net/wireless/zd1201.*

USB ZR364XX DRIVER
M:	Antoine Jacquet <royale@zerezo.com>
L:	linux-usb@vger.kernel.org
L:	linux-media@vger.kernel.org
T:	git git://linuxtv.org/media_tree.git
W:	http://royale.zerezo.com/zr364xx/
S:	Maintained
F:	Documentation/video4linux/zr364xx.txt
F:	drivers/media/usb/zr364xx/

USER-MODE LINUX (UML)
M:	Jeff Dike <jdike@addtoit.com>
M:	Richard Weinberger <richard@nod.at>
L:	user-mode-linux-devel@lists.sourceforge.net
L:	user-mode-linux-user@lists.sourceforge.net
W:	http://user-mode-linux.sourceforge.net
S:	Maintained
F:	Documentation/virtual/uml/
F:	arch/um/
F:	arch/x86/um/
F:	fs/hostfs/
F:	fs/hppfs/

USERSPACE I/O (UIO)
M:	"Hans J. Koch" <hjk@hansjkoch.de>
M:	Greg Kroah-Hartman <gregkh@linuxfoundation.org>
S:	Maintained
F:	Documentation/DocBook/uio-howto.tmpl
F:	drivers/uio/
F:	include/linux/uio*.h

UTIL-LINUX PACKAGE
M:	Karel Zak <kzak@redhat.com>
L:	util-linux@vger.kernel.org
W:	http://en.wikipedia.org/wiki/Util-linux
T:	git git://git.kernel.org/pub/scm/utils/util-linux/util-linux.git
S:	Maintained

UVESAFB DRIVER
M:	Michal Januszewski <spock@gentoo.org>
L:	linux-fbdev@vger.kernel.org
W:	http://dev.gentoo.org/~spock/projects/uvesafb/
S:	Maintained
F:	Documentation/fb/uvesafb.txt
F:	drivers/video/uvesafb.*

VFAT/FAT/MSDOS FILESYSTEM
M:	OGAWA Hirofumi <hirofumi@mail.parknet.co.jp>
S:	Maintained
F:	Documentation/filesystems/vfat.txt
F:	fs/fat/

VFIO DRIVER
M:	Alex Williamson <alex.williamson@redhat.com>
L:	kvm@vger.kernel.org
S:	Maintained
F:	Documentation/vfio.txt
F:	drivers/vfio/
F:	include/linux/vfio.h

VIDEOBUF2 FRAMEWORK
M:	Pawel Osciak <pawel@osciak.com>
M:	Marek Szyprowski <m.szyprowski@samsung.com>
M:	Kyungmin Park <kyungmin.park@samsung.com>
L:	linux-media@vger.kernel.org
S:	Maintained
F:	drivers/media/v4l2-core/videobuf2-*
F:	include/media/videobuf2-*

VIRTIO CONSOLE DRIVER
M:	Amit Shah <amit.shah@redhat.com>
L:	virtualization@lists.linux-foundation.org
S:	Maintained
F:	drivers/char/virtio_console.c
F:	include/linux/virtio_console.h

VIRTIO CORE, NET AND BLOCK DRIVERS
M:	Rusty Russell <rusty@rustcorp.com.au>
M:	"Michael S. Tsirkin" <mst@redhat.com>
L:	virtualization@lists.linux-foundation.org
S:	Maintained
F:	drivers/virtio/
F:	drivers/net/virtio_net.c
F:	drivers/block/virtio_blk.c
F:	include/linux/virtio_*.h

VIRTIO HOST (VHOST)
M:	"Michael S. Tsirkin" <mst@redhat.com>
L:	kvm@vger.kernel.org
L:	virtualization@lists.linux-foundation.org
L:	netdev@vger.kernel.org
S:	Maintained
F:	drivers/vhost/
F:	include/linux/vhost.h

VIA RHINE NETWORK DRIVER
M:	Roger Luethi <rl@hellgate.ch>
S:	Maintained
F:	drivers/net/ethernet/via/via-rhine.c

VIA SD/MMC CARD CONTROLLER DRIVER
M:	Bruce Chang <brucechang@via.com.tw>
M:	Harald Welte <HaraldWelte@viatech.com>
S:	Maintained
F:	drivers/mmc/host/via-sdmmc.c

VIA UNICHROME(PRO)/CHROME9 FRAMEBUFFER DRIVER
M:	Florian Tobias Schandinat <FlorianSchandinat@gmx.de>
L:	linux-fbdev@vger.kernel.org
S:	Maintained
F:	include/linux/via-core.h
F:	include/linux/via-gpio.h
F:	include/linux/via_i2c.h
F:	drivers/video/via/

VIA VELOCITY NETWORK DRIVER
M:	Francois Romieu <romieu@fr.zoreil.com>
L:	netdev@vger.kernel.org
S:	Maintained
F:	drivers/net/ethernet/via/via-velocity.*

VIVI VIRTUAL VIDEO DRIVER
M:	Hans Verkuil <hverkuil@xs4all.nl>
L:	linux-media@vger.kernel.org
T:	git git://linuxtv.org/media_tree.git
W:	http://linuxtv.org
S:	Maintained
F:	drivers/media/platform/vivi*

VLAN (802.1Q)
M:	Patrick McHardy <kaber@trash.net>
L:	netdev@vger.kernel.org
S:	Maintained
F:	drivers/net/macvlan.c
F:	include/linux/if_*vlan.h
F:	net/8021q/

VLYNQ BUS
M:	Florian Fainelli <florian@openwrt.org>
L:	openwrt-devel@lists.openwrt.org (subscribers-only)
S:	Maintained
F:	drivers/vlynq/vlynq.c
F:	include/linux/vlynq.h

VME SUBSYSTEM
M:	Martyn Welch <martyn.welch@ge.com>
M:	Manohar Vanga <manohar.vanga@gmail.com>
M:	Greg Kroah-Hartman <gregkh@linuxfoundation.org>
L:	devel@driverdev.osuosl.org
S:	Maintained
T:	git git://git.kernel.org/pub/scm/linux/kernel/git/gregkh/driver-core.git
F:	Documentation/vme_api.txt
F:	drivers/staging/vme/
F:	drivers/vme/
F:	include/linux/vme*

VMWARE VMXNET3 ETHERNET DRIVER
M:	Shreyas Bhatewara <sbhatewara@vmware.com>
M:	"VMware, Inc." <pv-drivers@vmware.com>
L:	netdev@vger.kernel.org
S:	Maintained
F:	drivers/net/vmxnet3/

VMware PVSCSI driver
M:	Arvind Kumar <arvindkumar@vmware.com>
M:	VMware PV-Drivers <pv-drivers@vmware.com>
L:	linux-scsi@vger.kernel.org
S:	Maintained
F:	drivers/scsi/vmw_pvscsi.c
F:	drivers/scsi/vmw_pvscsi.h

VOLTAGE AND CURRENT REGULATOR FRAMEWORK
M:	Liam Girdwood <lrg@ti.com>
M:	Mark Brown <broonie@opensource.wolfsonmicro.com>
W:	http://opensource.wolfsonmicro.com/node/15
W:	http://www.slimlogic.co.uk/?p=48
T:	git git://git.kernel.org/pub/scm/linux/kernel/git/lrg/regulator.git
S:	Supported
F:	drivers/regulator/
F:	include/linux/regulator/

VT1211 HARDWARE MONITOR DRIVER
M:	Juerg Haefliger <juergh@gmail.com>
L:	lm-sensors@lm-sensors.org
S:	Maintained
F:	Documentation/hwmon/vt1211
F:	drivers/hwmon/vt1211.c

VT8231 HARDWARE MONITOR DRIVER
M:	Roger Lucas <vt8231@hiddenengine.co.uk>
L:	lm-sensors@lm-sensors.org
S:	Maintained
F:	drivers/hwmon/vt8231.c

VUB300 USB to SDIO/SD/MMC bridge chip
M:	Tony Olech <tony.olech@elandigitalsystems.com>
L:	linux-mmc@vger.kernel.org
L:	linux-usb@vger.kernel.org
S:	Supported
F:	drivers/mmc/host/vub300.c

W1 DALLAS'S 1-WIRE BUS
M:	Evgeniy Polyakov <zbr@ioremap.net>
S:	Maintained
F:	Documentation/w1/
F:	drivers/w1/

W83791D HARDWARE MONITORING DRIVER
M:	Marc Hulsman <m.hulsman@tudelft.nl>
L:	lm-sensors@lm-sensors.org
S:	Maintained
F:	Documentation/hwmon/w83791d
F:	drivers/hwmon/w83791d.c

W83793 HARDWARE MONITORING DRIVER
M:	Rudolf Marek <r.marek@assembler.cz>
L:	lm-sensors@lm-sensors.org
S:	Maintained
F:	Documentation/hwmon/w83793
F:	drivers/hwmon/w83793.c

W83795 HARDWARE MONITORING DRIVER
M:	Jean Delvare <khali@linux-fr.org>
L:	lm-sensors@lm-sensors.org
S:	Maintained
F:	drivers/hwmon/w83795.c

W83L51xD SD/MMC CARD INTERFACE DRIVER
M:	Pierre Ossman <pierre@ossman.eu>
S:	Maintained
F:	drivers/mmc/host/wbsd.*

WATCHDOG DEVICE DRIVERS
M:	Wim Van Sebroeck <wim@iguana.be>
L:	linux-watchdog@vger.kernel.org
W:	http://www.linux-watchdog.org/
T:	git git://www.linux-watchdog.org/linux-watchdog.git
S:	Maintained
F:	Documentation/watchdog/
F:	drivers/watchdog/
F:	include/linux/watchdog.h

WD7000 SCSI DRIVER
M:	Miroslav Zagorac <zaga@fly.cc.fer.hr>
L:	linux-scsi@vger.kernel.org
S:	Maintained
F:	drivers/scsi/wd7000.c

WIIMOTE HID DRIVER
M:	David Herrmann <dh.herrmann@googlemail.com>
L:	linux-input@vger.kernel.org
S:	Maintained
F:	drivers/hid/hid-wiimote*

WINBOND CIR DRIVER
M:	David Härdeman <david@hardeman.nu>
S:	Maintained
F:	drivers/media/rc/winbond-cir.c

WIMAX STACK
M:	Inaky Perez-Gonzalez <inaky.perez-gonzalez@intel.com>
M:	linux-wimax@intel.com
L:	wimax@linuxwimax.org
S:	Supported
W:	http://linuxwimax.org
F:	Documentation/wimax/README.wimax
F:	include/linux/wimax.h
F:	include/linux/wimax/debug.h
F:	include/net/wimax.h
F:	net/wimax/

WISTRON LAPTOP BUTTON DRIVER
M:	Miloslav Trmac <mitr@volny.cz>
S:	Maintained
F:	drivers/input/misc/wistron_btns.c

WL3501 WIRELESS PCMCIA CARD DRIVER
M:	Arnaldo Carvalho de Melo <acme@ghostprotocols.net>
L:	linux-wireless@vger.kernel.org
W:	http://oops.ghostprotocols.net:81/blog
S:	Maintained
F:	drivers/net/wireless/wl3501*

WM97XX TOUCHSCREEN DRIVERS
M:	Mark Brown <broonie@opensource.wolfsonmicro.com>
M:	Liam Girdwood <lrg@slimlogic.co.uk>
L:	linux-input@vger.kernel.org
T:	git git://opensource.wolfsonmicro.com/linux-2.6-touch
W:	http://opensource.wolfsonmicro.com/node/7
S:	Supported
F:	drivers/input/touchscreen/*wm97*
F:	include/linux/wm97xx.h

WOLFSON MICROELECTRONICS DRIVERS
M:	Mark Brown <broonie@opensource.wolfsonmicro.com>
L:	patches@opensource.wolfsonmicro.com
T:	git git://opensource.wolfsonmicro.com/linux-2.6-asoc
T:	git git://opensource.wolfsonmicro.com/linux-2.6-audioplus
W:	http://opensource.wolfsonmicro.com/content/linux-drivers-wolfson-devices
S:	Supported
F:	Documentation/hwmon/wm83??
F:	arch/arm/mach-s3c64xx/mach-crag6410*
F:	drivers/clk/clk-wm83*.c
F:	drivers/extcon/extcon-arizona.c
F:	drivers/leds/leds-wm83*.c
F:	drivers/gpio/gpio-*wm*.c
F:	drivers/gpio/gpio-arizona.c
F:	drivers/hwmon/wm83??-hwmon.c
F:	drivers/input/misc/wm831x-on.c
F:	drivers/input/touchscreen/wm831x-ts.c
F:	drivers/input/touchscreen/wm97*.c
F:	drivers/mfd/arizona*
F:	drivers/mfd/wm*.c
F:	drivers/power/wm83*.c
F:	drivers/rtc/rtc-wm83*.c
F:	drivers/regulator/wm8*.c
F:	drivers/video/backlight/wm83*_bl.c
F:	drivers/watchdog/wm83*_wdt.c
F:	include/linux/mfd/arizona/
F:	include/linux/mfd/wm831x/
F:	include/linux/mfd/wm8350/
F:	include/linux/mfd/wm8400*
F:	include/linux/wm97xx.h
F:	include/sound/wm????.h
F:	sound/soc/codecs/arizona.?
F:	sound/soc/codecs/wm*

WORKQUEUE
M:	Tejun Heo <tj@kernel.org>
T:	git git://git.kernel.org/pub/scm/linux/kernel/git/tj/wq.git
S:	Maintained
F:	include/linux/workqueue.h
F:	kernel/workqueue.c
F:	Documentation/workqueue.txt

X.25 NETWORK LAYER
M:	Andrew Hendry <andrew.hendry@gmail.com>
L:	linux-x25@vger.kernel.org
S:	Odd Fixes
F:	Documentation/networking/x25*
F:	include/net/x25*
F:	net/x25/

X86 ARCHITECTURE (32-BIT AND 64-BIT)
M:	Thomas Gleixner <tglx@linutronix.de>
M:	Ingo Molnar <mingo@redhat.com>
M:	"H. Peter Anvin" <hpa@zytor.com>
M:	x86@kernel.org
T:	git git://git.kernel.org/pub/scm/linux/kernel/git/tip/tip.git x86/core
S:	Maintained
F:	Documentation/x86/
F:	arch/x86/

X86 PLATFORM DRIVERS
M:	Matthew Garrett <mjg@redhat.com>
L:	platform-driver-x86@vger.kernel.org
T:	git git://git.kernel.org/pub/scm/linux/kernel/git/mjg59/platform-drivers-x86.git
S:	Maintained
F:	drivers/platform/x86

X86 MCE INFRASTRUCTURE
M:	Tony Luck <tony.luck@intel.com>
M:	Borislav Petkov <bp@alien8.de>
L:	linux-edac@vger.kernel.org
S:	Maintained
F:	arch/x86/kernel/cpu/mcheck/*

XC2028/3028 TUNER DRIVER
M:	Mauro Carvalho Chehab <mchehab@redhat.com>
L:	linux-media@vger.kernel.org
W:	http://linuxtv.org
T:	git git://linuxtv.org/media_tree.git
S:	Maintained
F:	drivers/media/tuners/tuner-xc2028.*

XEN HYPERVISOR INTERFACE
M:	Konrad Rzeszutek Wilk <konrad.wilk@oracle.com>
M:	Jeremy Fitzhardinge <jeremy@goop.org>
L:	xen-devel@lists.xensource.com (moderated for non-subscribers)
L:	virtualization@lists.linux-foundation.org
S:	Supported
F:	arch/x86/xen/
F:	drivers/*/xen-*front.c
F:	drivers/xen/
F:	arch/x86/include/asm/xen/
F:	include/xen/

XEN HYPERVISOR ARM
M:	Stefano Stabellini <stefano.stabellini@eu.citrix.com>
L:	xen-devel@lists.xensource.com (moderated for non-subscribers)
S:	Supported
F:	arch/arm/xen/
F:	arch/arm/include/asm/xen/

XEN NETWORK BACKEND DRIVER
M:	Ian Campbell <ian.campbell@citrix.com>
L:	xen-devel@lists.xensource.com (moderated for non-subscribers)
L:	netdev@vger.kernel.org
S:	Supported
F:	drivers/net/xen-netback/*

XEN PCI SUBSYSTEM
M:	Konrad Rzeszutek Wilk <konrad.wilk@oracle.com>
L:	xen-devel@lists.xensource.com (moderated for non-subscribers)
S:	Supported
F:	arch/x86/pci/*xen*
F:	drivers/pci/*xen*

XEN SWIOTLB SUBSYSTEM
M:	Konrad Rzeszutek Wilk <konrad.wilk@oracle.com>
L:	xen-devel@lists.xensource.com (moderated for non-subscribers)
S:	Supported
F:	arch/x86/xen/*swiotlb*
F:	drivers/xen/*swiotlb*

XFS FILESYSTEM
P:	Silicon Graphics Inc
M:	Ben Myers <bpm@sgi.com>
M:	Alex Elder <elder@kernel.org>
M:	xfs@oss.sgi.com
L:	xfs@oss.sgi.com
W:	http://oss.sgi.com/projects/xfs
T:	git git://oss.sgi.com/xfs/xfs.git
S:	Supported
F:	Documentation/filesystems/xfs.txt
F:	fs/xfs/

XILINX AXI ETHERNET DRIVER
M:	Anirudha Sarangi <anirudh@xilinx.com>
M:	John Linn <John.Linn@xilinx.com>
S:	Maintained
F:	drivers/net/ethernet/xilinx/xilinx_axienet*

XILINX SYSTEMACE DRIVER
M:	Grant Likely <grant.likely@secretlab.ca>
W:	http://www.secretlab.ca/
S:	Maintained
F:	drivers/block/xsysace.c

XILINX UARTLITE SERIAL DRIVER
M:	Peter Korsgaard <jacmet@sunsite.dk>
L:	linux-serial@vger.kernel.org
S:	Maintained
F:	drivers/tty/serial/uartlite.c

YAM DRIVER FOR AX.25
M:	Jean-Paul Roubelat <jpr@f6fbb.org>
L:	linux-hams@vger.kernel.org
S:	Maintained
F:	drivers/net/hamradio/yam*
F:	include/linux/yam.h

YEALINK PHONE DRIVER
M:	Henk Vergonet <Henk.Vergonet@gmail.com>
L:	usbb2k-api-dev@nongnu.org
S:	Maintained
F:	Documentation/input/yealink.txt
F:	drivers/input/misc/yealink.*

Z8530 DRIVER FOR AX.25
M:	Joerg Reuter <jreuter@yaina.de>
W:	http://yaina.de/jreuter/
W:	http://www.qsl.net/dl1bke/
L:	linux-hams@vger.kernel.org
S:	Maintained
F:	Documentation/networking/z8530drv.txt
F:	drivers/net/hamradio/*scc.c
F:	drivers/net/hamradio/z8530.h

ZD1211RW WIRELESS DRIVER
M:	Daniel Drake <dsd@gentoo.org>
M:	Ulrich Kunitz <kune@deine-taler.de>
W:	http://zd1211.ath.cx/wiki/DriverRewrite
L:	linux-wireless@vger.kernel.org
L:	zd1211-devs@lists.sourceforge.net (subscribers-only)
S:	Maintained
F:	drivers/net/wireless/zd1211rw/

ZR36067 VIDEO FOR LINUX DRIVER
L:	mjpeg-users@lists.sourceforge.net
L:	linux-media@vger.kernel.org
W:	http://mjpeg.sourceforge.net/driver-zoran/
T:	Mercurial http://linuxtv.org/hg/v4l-dvb
S:	Odd Fixes
F:	drivers/media/pci/zoran/

ZS DECSTATION Z85C30 SERIAL DRIVER
M:	"Maciej W. Rozycki" <macro@linux-mips.org>
S:	Maintained
F:	drivers/tty/serial/zs.*

THE REST
M:	Linus Torvalds <torvalds@linux-foundation.org>
L:	linux-kernel@vger.kernel.org
Q:	http://patchwork.kernel.org/project/LKML/list/
T:	git git://git.kernel.org/pub/scm/linux/kernel/git/torvalds/linux.git
S:	Buried alive in reporters
F:	*
F:	*/<|MERGE_RESOLUTION|>--- conflicted
+++ resolved
@@ -1537,7 +1537,6 @@
 S:	Maintained
 F:	drivers/media/usb/dvb-usb-v2/az6007.c
 
-<<<<<<< HEAD
 AZTECH FM RADIO RECEIVER DRIVER
 M:	Hans Verkuil <hverkuil@xs4all.nl>
 L:	linux-media@vger.kernel.org
@@ -1546,8 +1545,6 @@
 S:	Maintained
 F:	drivers/media/radio/radio-aztech*
 
-=======
->>>>>>> a49f0d1e
 B43 WIRELESS DRIVER
 M:	Stefano Brivio <stefano.brivio@polimi.it>
 L:	linux-wireless@vger.kernel.org
@@ -2234,7 +2231,6 @@
 F:	drivers/media/pci/cx18/
 F:	include/uapi/linux/ivtv*
 
-<<<<<<< HEAD
 CX2341X MPEG ENCODER HELPER MODULE
 M:	Hans Verkuil <hverkuil@xs4all.nl>
 L:	linux-media@vger.kernel.org
@@ -2244,8 +2240,6 @@
 F:	drivers/media/i2c/cx2341x*
 F:	include/media/cx2341x*
 
-=======
->>>>>>> a49f0d1e
 CX88 VIDEO4LINUX DRIVER
 M:	Mauro Carvalho Chehab <mchehab@redhat.com>
 L:	linux-media@vger.kernel.org
@@ -2608,14 +2602,6 @@
 F:	drivers/gpu/drm/exynos
 F:	include/drm/exynos*
 
-<<<<<<< HEAD
-DSBR100 USB FM RADIO DRIVER
-M:	Alexey Klimov <klimov.linux@gmail.com>
-L:	linux-media@vger.kernel.org
-T:	git git://linuxtv.org/media_tree.git
-S:	Maintained
-F:	drivers/media/radio/dsbr100.c
-=======
 DRM DRIVERS FOR NVIDIA TEGRA
 M:	Thierry Reding <thierry.reding@avionic-design.de>
 L:	dri-devel@lists.freedesktop.org
@@ -2624,7 +2610,13 @@
 S:	Maintained
 F:	drivers/gpu/drm/tegra/
 F:	Documentation/devicetree/bindings/gpu/nvidia,tegra20-host1x.txt
->>>>>>> a49f0d1e
+
+DSBR100 USB FM RADIO DRIVER
+M:	Alexey Klimov <klimov.linux@gmail.com>
+L:	linux-media@vger.kernel.org
+T:	git git://linuxtv.org/media_tree.git
+S:	Maintained
+F:	drivers/media/radio/dsbr100.c
 
 DSCC4 DRIVER
 M:	Francois Romieu <romieu@fr.zoreil.com>
@@ -4923,7 +4915,6 @@
 S:	Maintained
 F:	drivers/media/dvb-frontends/m88rs2000*
 
-<<<<<<< HEAD
 MA901 MASTERKIT USB FM RADIO DRIVER
 M:      Alexey Klimov <klimov.linux@gmail.com>
 L:      linux-media@vger.kernel.org
@@ -4931,8 +4922,6 @@
 S:      Maintained
 F:      drivers/media/radio/radio-ma901.c
 
-=======
->>>>>>> a49f0d1e
 MAC80211
 M:	Johannes Berg <johannes@sipsolutions.net>
 L:	linux-wireless@vger.kernel.org
@@ -5059,7 +5048,6 @@
 F:	include/uapi/linux/meye.h
 F:	include/uapi/linux/ivtv*
 F:	include/uapi/linux/uvcvideo.h
-<<<<<<< HEAD
 
 MEDIAVISION PRO MOVIE STUDIO DRIVER
 M:	Hans Verkuil <hverkuil@xs4all.nl>
@@ -5068,8 +5056,6 @@
 W:	http://linuxtv.org
 S:	Odd Fixes
 F:	drivers/media/parport/pms*
-=======
->>>>>>> a49f0d1e
 
 MEGARAID SCSI DRIVERS
 M:	Neela Syam Kolli <megaraidlinux@lsi.com>
@@ -6608,7 +6594,6 @@
 S:	Supported
 F:	drivers/mmc/host/s3cmci.*
 
-<<<<<<< HEAD
 SAA6588 RDS RECEIVER DRIVER
 M:	Hans Verkuil <hverkuil@xs4all.nl>
 L:	linux-media@vger.kernel.org
@@ -6617,8 +6602,6 @@
 S:	Odd Fixes
 F:	drivers/media/i2c/saa6588*
 
-=======
->>>>>>> a49f0d1e
 SAA7134 VIDEO4LINUX DRIVER
 M:	Mauro Carvalho Chehab <mchehab@redhat.com>
 L:	linux-media@vger.kernel.org
@@ -6632,10 +6615,6 @@
 M:	Hans Verkuil <hverkuil@xs4all.nl>
 L:	linux-media@vger.kernel.org
 T:	git git://linuxtv.org/media_tree.git
-<<<<<<< HEAD
-=======
-W:	http://www.mihu.de/linux/saa7146
->>>>>>> a49f0d1e
 S:	Maintained
 F:	drivers/media/common/saa7146/
 F:	drivers/media/pci/saa7146/
@@ -7638,7 +7617,6 @@
 S:	Maintained
 F:	drivers/media/tuners/tda8290.*
 
-<<<<<<< HEAD
 TDA9840 MEDIA DRIVER
 M:	Hans Verkuil <hverkuil@xs4all.nl>
 L:	linux-media@vger.kernel.org
@@ -7647,8 +7625,6 @@
 S:	Maintained
 F:	drivers/media/i2c/tda9840*
 
-=======
->>>>>>> a49f0d1e
 TEA5761 TUNER DRIVER
 M:	Mauro Carvalho Chehab <mchehab@redhat.com>
 L:	linux-media@vger.kernel.org
@@ -7665,7 +7641,6 @@
 S:	Maintained
 F:	drivers/media/tuners/tea5767.*
 
-<<<<<<< HEAD
 TEA6415C MEDIA DRIVER
 M:	Hans Verkuil <hverkuil@xs4all.nl>
 L:	linux-media@vger.kernel.org
@@ -7682,8 +7657,6 @@
 S:	Maintained
 F:	drivers/media/i2c/tea6420*
 
-=======
->>>>>>> a49f0d1e
 TEAM DRIVER
 M:	Jiri Pirko <jpirko@redhat.com>
 L:	netdev@vger.kernel.org
@@ -8299,7 +8272,6 @@
 S:	Maintained
 F:	drivers/media/usb/uvc/
 F:	include/uapi/linux/uvcvideo.h
-<<<<<<< HEAD
 
 USB VISION DRIVER
 M:	Hans Verkuil <hverkuil@xs4all.nl>
@@ -8308,8 +8280,6 @@
 W:	http://linuxtv.org
 S:	Odd Fixes
 F:	drivers/media/usb/usbvision/
-=======
->>>>>>> a49f0d1e
 
 USB WEBCAM GADGET
 M:	Laurent Pinchart <laurent.pinchart@ideasonboard.com>
