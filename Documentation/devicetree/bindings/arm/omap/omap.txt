--- conflicted
+++ resolved
@@ -141,12 +141,9 @@
 - AM335X CM-T335 : System On Module, built around the Sitara AM3352/4
   compatible = "compulab,cm-t335", "ti,am33xx"
 
-<<<<<<< HEAD
-=======
 - AM335X SBC-T335 : single board computer, built around the Sitara AM3352/4
   compatible = "compulab,sbc-t335", "compulab,cm-t335", "ti,am33xx"
 
->>>>>>> 115e4e42
 - OMAP5 EVM : Evaluation Module
   compatible = "ti,omap5-evm", "ti,omap5"
 
