                          Kernel Parameters
                          ~~~~~~~~~~~~~~~~~

The following is a consolidated list of the kernel parameters as
implemented by the __setup(), core_param() and module_param() macros
and sorted into English Dictionary order (defined as ignoring all
punctuation and sorting digits before letters in a case insensitive
manner), and with descriptions where known.

The kernel parses parameters from the kernel command line up to "--";
if it doesn't recognize a parameter and it doesn't contain a '.', the
parameter gets passed to init: parameters with '=' go into init's
environment, others are passed as command line arguments to init.
Everything after "--" is passed as an argument to init.

Module parameters can be specified in two ways: via the kernel command
line with a module name prefix, or via modprobe, e.g.:

	(kernel command line) usbcore.blinkenlights=1
	(modprobe command line) modprobe usbcore blinkenlights=1

Parameters for modules which are built into the kernel need to be
specified on the kernel command line.  modprobe looks through the
kernel command line (/proc/cmdline) and collects module parameters
when it loads a module, so the kernel command line can be used for
loadable modules too.

Hyphens (dashes) and underscores are equivalent in parameter names, so
	log_buf_len=1M print-fatal-signals=1
can also be entered as
	log-buf-len=1M print_fatal_signals=1

Double-quotes can be used to protect spaces in values, e.g.:
	param="spaces in here"

This document may not be entirely up to date and comprehensive. The command
"modinfo -p ${modulename}" shows a current list of all parameters of a loadable
module. Loadable modules, after being loaded into the running kernel, also
reveal their parameters in /sys/module/${modulename}/parameters/. Some of these
parameters may be changed at runtime by the command
"echo -n ${value} > /sys/module/${modulename}/parameters/${parm}".

The parameters listed below are only valid if certain kernel build options were
enabled and if respective hardware is present. The text in square brackets at
the beginning of each description states the restrictions within which a
parameter is applicable:

	ACPI	ACPI support is enabled.
	AGP	AGP (Accelerated Graphics Port) is enabled.
	ALSA	ALSA sound support is enabled.
	APIC	APIC support is enabled.
	APM	Advanced Power Management support is enabled.
	ARM	ARM architecture is enabled.
	AVR32	AVR32 architecture is enabled.
	AX25	Appropriate AX.25 support is enabled.
	BLACKFIN Blackfin architecture is enabled.
	CLK	Common clock infrastructure is enabled.
	CMA	Contiguous Memory Area support is enabled.
	DRM	Direct Rendering Management support is enabled.
	DYNAMIC_DEBUG Build in debug messages and enable them at runtime
	EDD	BIOS Enhanced Disk Drive Services (EDD) is enabled
	EFI	EFI Partitioning (GPT) is enabled
	EIDE	EIDE/ATAPI support is enabled.
	EVM	Extended Verification Module
	FB	The frame buffer device is enabled.
	FTRACE	Function tracing enabled.
	GCOV	GCOV profiling is enabled.
	HW	Appropriate hardware is enabled.
	IA-64	IA-64 architecture is enabled.
	IMA     Integrity measurement architecture is enabled.
	IOSCHED	More than one I/O scheduler is enabled.
	IP_PNP	IP DHCP, BOOTP, or RARP is enabled.
	IPV6	IPv6 support is enabled.
	ISAPNP	ISA PnP code is enabled.
	ISDN	Appropriate ISDN support is enabled.
	JOY	Appropriate joystick support is enabled.
	KGDB	Kernel debugger support is enabled.
	KVM	Kernel Virtual Machine support is enabled.
	LIBATA  Libata driver is enabled
	LP	Printer support is enabled.
	LOOP	Loopback device support is enabled.
	M68k	M68k architecture is enabled.
			These options have more detailed description inside of
			Documentation/m68k/kernel-options.txt.
	MDA	MDA console support is enabled.
	MIPS	MIPS architecture is enabled.
	MOUSE	Appropriate mouse support is enabled.
	MSI	Message Signaled Interrupts (PCI).
	MTD	MTD (Memory Technology Device) support is enabled.
	NET	Appropriate network support is enabled.
	NUMA	NUMA support is enabled.
	NFS	Appropriate NFS support is enabled.
	OSS	OSS sound support is enabled.
	PV_OPS	A paravirtualized kernel is enabled.
	PARIDE	The ParIDE (parallel port IDE) subsystem is enabled.
	PARISC	The PA-RISC architecture is enabled.
	PCI	PCI bus support is enabled.
	PCIE	PCI Express support is enabled.
	PCMCIA	The PCMCIA subsystem is enabled.
	PNP	Plug & Play support is enabled.
	PPC	PowerPC architecture is enabled.
	PPT	Parallel port support is enabled.
	PS2	Appropriate PS/2 support is enabled.
	RAM	RAM disk support is enabled.
	S390	S390 architecture is enabled.
	SCSI	Appropriate SCSI support is enabled.
			A lot of drivers have their options described inside
			the Documentation/scsi/ sub-directory.
	SECURITY Different security models are enabled.
	SELINUX SELinux support is enabled.
	APPARMOR AppArmor support is enabled.
	SERIAL	Serial support is enabled.
	SH	SuperH architecture is enabled.
	SMP	The kernel is an SMP kernel.
	SPARC	Sparc architecture is enabled.
	SWSUSP	Software suspend (hibernation) is enabled.
	SUSPEND	System suspend states are enabled.
	TPM	TPM drivers are enabled.
	TS	Appropriate touchscreen support is enabled.
	UMS	USB Mass Storage support is enabled.
	USB	USB support is enabled.
	USBHID	USB Human Interface Device support is enabled.
	V4L	Video For Linux support is enabled.
	VMMIO   Driver for memory mapped virtio devices is enabled.
	VGA	The VGA console has been enabled.
	VT	Virtual terminal support is enabled.
	WDT	Watchdog support is enabled.
	XT	IBM PC/XT MFM hard disk support is enabled.
	X86-32	X86-32, aka i386 architecture is enabled.
	X86-64	X86-64 architecture is enabled.
			More X86-64 boot options can be found in
			Documentation/x86/x86_64/boot-options.txt .
	X86	Either 32-bit or 64-bit x86 (same as X86-32+X86-64)
	XEN	Xen support is enabled

In addition, the following text indicates that the option:

	BUGS=	Relates to possible processor bugs on the said processor.
	KNL	Is a kernel start-up parameter.
	BOOT	Is a boot loader parameter.

Parameters denoted with BOOT are actually interpreted by the boot
loader, and have no meaning to the kernel directly.
Do not modify the syntax of boot loader parameters without extreme
need or coordination with <Documentation/x86/boot.txt>.

There are also arch-specific kernel-parameters not documented here.
See for example <Documentation/x86/x86_64/boot-options.txt>.

Note that ALL kernel parameters listed below are CASE SENSITIVE, and that
a trailing = on the name of any parameter states that that parameter will
be entered as an environment variable, whereas its absence indicates that
it will appear as a kernel argument readable via /proc/cmdline by programs
running once the system is up.

The number of kernel parameters is not limited, but the length of the
complete command line (parameters including spaces etc.) is limited to
a fixed number of characters. This limit depends on the architecture
and is between 256 and 4096 characters. It is defined in the file
./include/asm/setup.h as COMMAND_LINE_SIZE.

Finally, the [KMG] suffix is commonly described after a number of kernel
parameter values. These 'K', 'M', and 'G' letters represent the _binary_
multipliers 'Kilo', 'Mega', and 'Giga', equalling 2^10, 2^20, and 2^30
bytes respectively. Such letter suffixes can also be entirely omitted.


	acpi=		[HW,ACPI,X86,ARM64]
			Advanced Configuration and Power Interface
			Format: { force | off | strict | noirq | rsdt }
			force -- enable ACPI if default was off
			off -- disable ACPI if default was on
			noirq -- do not use ACPI for IRQ routing
			strict -- Be less tolerant of platforms that are not
				strictly ACPI specification compliant.
			rsdt -- prefer RSDT over (default) XSDT
			copy_dsdt -- copy DSDT to memory
			For ARM64, ONLY "acpi=off" or "acpi=force" are available

			See also Documentation/power/runtime_pm.txt, pci=noacpi

	acpi_rsdp=	[ACPI,EFI,KEXEC]
			Pass the RSDP address to the kernel, mostly used
			on machines running EFI runtime service to boot the
			second kernel for kdump.

	acpi_apic_instance=	[ACPI, IOAPIC]
			Format: <int>
			2: use 2nd APIC table, if available
			1,0: use 1st APIC table
			default: 0

	acpi_backlight=	[HW,ACPI]
			acpi_backlight=vendor
			acpi_backlight=video
			If set to vendor, prefer vendor specific driver
			(e.g. thinkpad_acpi, sony_acpi, etc.) instead
			of the ACPI video.ko driver.

	acpi.debug_layer=	[HW,ACPI,ACPI_DEBUG]
	acpi.debug_level=	[HW,ACPI,ACPI_DEBUG]
			Format: <int>
			CONFIG_ACPI_DEBUG must be enabled to produce any ACPI
			debug output.  Bits in debug_layer correspond to a
			_COMPONENT in an ACPI source file, e.g.,
			    #define _COMPONENT ACPI_PCI_COMPONENT
			Bits in debug_level correspond to a level in
			ACPI_DEBUG_PRINT statements, e.g.,
			    ACPI_DEBUG_PRINT((ACPI_DB_INFO, ...
			The debug_level mask defaults to "info".  See
			Documentation/acpi/debug.txt for more information about
			debug layers and levels.

			Enable processor driver info messages:
			    acpi.debug_layer=0x20000000
			Enable PCI/PCI interrupt routing info messages:
			    acpi.debug_layer=0x400000
			Enable AML "Debug" output, i.e., stores to the Debug
			object while interpreting AML:
			    acpi.debug_layer=0xffffffff acpi.debug_level=0x2
			Enable all messages related to ACPI hardware:
			    acpi.debug_layer=0x2 acpi.debug_level=0xffffffff

			Some values produce so much output that the system is
			unusable.  The "log_buf_len" parameter may be useful
			if you need to capture more output.

	acpi_force_table_verification	[HW,ACPI]
			Enable table checksum verification during early stage.
			By default, this is disabled due to x86 early mapping
			size limitation.

	acpi_irq_balance [HW,ACPI]
			ACPI will balance active IRQs
			default in APIC mode

	acpi_irq_nobalance [HW,ACPI]
			ACPI will not move active IRQs (default)
			default in PIC mode

	acpi_irq_isa=	[HW,ACPI] If irq_balance, mark listed IRQs used by ISA
			Format: <irq>,<irq>...

	acpi_irq_pci=	[HW,ACPI] If irq_balance, clear listed IRQs for
			use by PCI
			Format: <irq>,<irq>...

	acpi_no_auto_serialize	[HW,ACPI]
			Disable auto-serialization of AML methods
			AML control methods that contain the opcodes to create
			named objects will be marked as "Serialized" by the
			auto-serialization feature.
			This feature is enabled by default.
			This option allows to turn off the feature.

	acpi_no_static_ssdt	[HW,ACPI]
			Disable installation of static SSDTs at early boot time
			By default, SSDTs contained in the RSDT/XSDT will be
			installed automatically and they will appear under
			/sys/firmware/acpi/tables.
			This option turns off this feature.
			Note that specifying this option does not affect
			dynamic table installation which will install SSDT
			tables to /sys/firmware/acpi/tables/dynamic.

	acpica_no_return_repair [HW, ACPI]
			Disable AML predefined validation mechanism
			This mechanism can repair the evaluation result to make
			the return objects more ACPI specification compliant.
			This option is useful for developers to identify the
			root cause of an AML interpreter issue when the issue
			has something to do with the repair mechanism.

	acpi_os_name=	[HW,ACPI] Tell ACPI BIOS the name of the OS
			Format: To spoof as Windows 98: ="Microsoft Windows"

	acpi_osi=	[HW,ACPI] Modify list of supported OS interface strings
			acpi_osi="string1"	# add string1
			acpi_osi="!string2"	# remove string2
			acpi_osi=!*		# remove all strings
			acpi_osi=!		# disable all built-in OS vendor
						  strings
			acpi_osi=		# disable all strings

			'acpi_osi=!' can be used in combination with single or
			multiple 'acpi_osi="string1"' to support specific OS
			vendor string(s).  Note that such command can only
			affect the default state of the OS vendor strings, thus
			it cannot affect the default state of the feature group
			strings and the current state of the OS vendor strings,
			specifying it multiple times through kernel command line
			is meaningless.  This command is useful when one do not
			care about the state of the feature group strings which
			should be controlled by the OSPM.
			Examples:
			  1. 'acpi_osi=! acpi_osi="Windows 2000"' is equivalent
			     to 'acpi_osi="Windows 2000" acpi_osi=!', they all
			     can make '_OSI("Windows 2000")' TRUE.

			'acpi_osi=' cannot be used in combination with other
			'acpi_osi=' command lines, the _OSI method will not
			exist in the ACPI namespace.  NOTE that such command can
			only affect the _OSI support state, thus specifying it
			multiple times through kernel command line is also
			meaningless.
			Examples:
			  1. 'acpi_osi=' can make 'CondRefOf(_OSI, Local1)'
			     FALSE.

			'acpi_osi=!*' can be used in combination with single or
			multiple 'acpi_osi="string1"' to support specific
			string(s).  Note that such command can affect the
			current state of both the OS vendor strings and the
			feature group strings, thus specifying it multiple times
			through kernel command line is meaningful.  But it may
			still not able to affect the final state of a string if
			there are quirks related to this string.  This command
			is useful when one want to control the state of the
			feature group strings to debug BIOS issues related to
			the OSPM features.
			Examples:
			  1. 'acpi_osi="Module Device" acpi_osi=!*' can make
			     '_OSI("Module Device")' FALSE.
			  2. 'acpi_osi=!* acpi_osi="Module Device"' can make
			     '_OSI("Module Device")' TRUE.
			  3. 'acpi_osi=! acpi_osi=!* acpi_osi="Windows 2000"' is
			     equivalent to
			     'acpi_osi=!* acpi_osi=! acpi_osi="Windows 2000"'
			     and
			     'acpi_osi=!* acpi_osi="Windows 2000" acpi_osi=!',
			     they all will make '_OSI("Windows 2000")' TRUE.

	acpi_pm_good	[X86]
			Override the pmtimer bug detection: force the kernel
			to assume that this machine's pmtimer latches its value
			and always returns good values.

	acpi_sci=	[HW,ACPI] ACPI System Control Interrupt trigger mode
			Format: { level | edge | high | low }

	acpi_skip_timer_override [HW,ACPI]
			Recognize and ignore IRQ0/pin2 Interrupt Override.
			For broken nForce2 BIOS resulting in XT-PIC timer.

	acpi_sleep=	[HW,ACPI] Sleep options
			Format: { s3_bios, s3_mode, s3_beep, s4_nohwsig,
				  old_ordering, nonvs, sci_force_enable }
			See Documentation/power/video.txt for information on
			s3_bios and s3_mode.
			s3_beep is for debugging; it makes the PC's speaker beep
			as soon as the kernel's real-mode entry point is called.
			s4_nohwsig prevents ACPI hardware signature from being
			used during resume from hibernation.
			old_ordering causes the ACPI 1.0 ordering of the _PTS
			control method, with respect to putting devices into
			low power states, to be enforced (the ACPI 2.0 ordering
			of _PTS is used by default).
			nonvs prevents the kernel from saving/restoring the
			ACPI NVS memory during suspend/hibernation and resume.
			sci_force_enable causes the kernel to set SCI_EN directly
			on resume from S1/S3 (which is against the ACPI spec,
			but some broken systems don't work without it).

	acpi_use_timer_override [HW,ACPI]
			Use timer override. For some broken Nvidia NF5 boards
			that require a timer override, but don't have HPET

	acpi_enforce_resources=	[ACPI]
			{ strict | lax | no }
			Check for resource conflicts between native drivers
			and ACPI OperationRegions (SystemIO and SystemMemory
			only). IO ports and memory declared in ACPI might be
			used by the ACPI subsystem in arbitrary AML code and
			can interfere with legacy drivers.
			strict (default): access to resources claimed by ACPI
			is denied; legacy drivers trying to access reserved
			resources will fail to bind to device using them.
			lax: access to resources claimed by ACPI is allowed;
			legacy drivers trying to access reserved resources
			will bind successfully but a warning message is logged.
			no: ACPI OperationRegions are not marked as reserved,
			no further checks are performed.

	acpi_no_memhotplug [ACPI] Disable memory hotplug.  Useful for kdump
			   kernels.

	add_efi_memmap	[EFI; X86] Include EFI memory map in
			kernel's map of available physical RAM.

	agp=		[AGP]
			{ off | try_unsupported }
			off: disable AGP support
			try_unsupported: try to drive unsupported chipsets
				(may crash computer or cause data corruption)

	ALSA		[HW,ALSA]
			See Documentation/sound/alsa/alsa-parameters.txt

	alignment=	[KNL,ARM]
			Allow the default userspace alignment fault handler
			behaviour to be specified.  Bit 0 enables warnings,
			bit 1 enables fixups, and bit 2 sends a segfault.

	align_va_addr=	[X86-64]
			Align virtual addresses by clearing slice [14:12] when
			allocating a VMA at process creation time. This option
			gives you up to 3% performance improvement on AMD F15h
			machines (where it is enabled by default) for a
			CPU-intensive style benchmark, and it can vary highly in
			a microbenchmark depending on workload and compiler.

			32: only for 32-bit processes
			64: only for 64-bit processes
			on: enable for both 32- and 64-bit processes
			off: disable for both 32- and 64-bit processes

	alloc_snapshot	[FTRACE]
			Allocate the ftrace snapshot buffer on boot up when the
			main buffer is allocated. This is handy if debugging
			and you need to use tracing_snapshot() on boot up, and
			do not want to use tracing_snapshot_alloc() as it needs
			to be done where GFP_KERNEL allocations are allowed.

	amd_iommu=	[HW,X86-64]
			Pass parameters to the AMD IOMMU driver in the system.
			Possible values are:
			fullflush - enable flushing of IO/TLB entries when
				    they are unmapped. Otherwise they are
				    flushed before they will be reused, which
				    is a lot of faster
			off	  - do not initialize any AMD IOMMU found in
				    the system
			force_isolation - Force device isolation for all
					  devices. The IOMMU driver is not
					  allowed anymore to lift isolation
					  requirements as needed. This option
					  does not override iommu=pt

	amd_iommu_dump=	[HW,X86-64]
			Enable AMD IOMMU driver option to dump the ACPI table
			for AMD IOMMU. With this option enabled, AMD IOMMU
			driver will print ACPI tables for AMD IOMMU during
			IOMMU initialization.

	amijoy.map=	[HW,JOY] Amiga joystick support
			Map of devices attached to JOY0DAT and JOY1DAT
			Format: <a>,<b>
			See also Documentation/input/joystick.txt

	analog.map=	[HW,JOY] Analog joystick and gamepad support
			Specifies type or capabilities of an analog joystick
			connected to one of 16 gameports
			Format: <type1>,<type2>,..<type16>

	apc=		[HW,SPARC]
			Power management functions (SPARCstation-4/5 + deriv.)
			Format: noidle
			Disable APC CPU standby support. SPARCstation-Fox does
			not play well with APC CPU idle - disable it if you have
			APC and your system crashes randomly.

	apic=		[APIC,X86-32] Advanced Programmable Interrupt Controller
			Change the output verbosity whilst booting
			Format: { quiet (default) | verbose | debug }
			Change the amount of debugging information output
			when initialising the APIC and IO-APIC components.

	autoconf=	[IPV6]
			See Documentation/networking/ipv6.txt.

	show_lapic=	[APIC,X86] Advanced Programmable Interrupt Controller
			Limit apic dumping. The parameter defines the maximal
			number of local apics being dumped. Also it is possible
			to set it to "all" by meaning -- no limit here.
			Format: { 1 (default) | 2 | ... | all }.
			The parameter valid if only apic=debug or
			apic=verbose is specified.
			Example: apic=debug show_lapic=all

	apm=		[APM] Advanced Power Management
			See header of arch/x86/kernel/apm_32.c.

	arcrimi=	[HW,NET] ARCnet - "RIM I" (entirely mem-mapped) cards
			Format: <io>,<irq>,<nodeID>

	ataflop=	[HW,M68k]

	atarimouse=	[HW,MOUSE] Atari Mouse

	atkbd.extra=	[HW] Enable extra LEDs and keys on IBM RapidAccess,
			EzKey and similar keyboards

	atkbd.reset=	[HW] Reset keyboard during initialization

	atkbd.set=	[HW] Select keyboard code set
			Format: <int> (2 = AT (default), 3 = PS/2)

	atkbd.scroll=	[HW] Enable scroll wheel on MS Office and similar
			keyboards

	atkbd.softraw=	[HW] Choose between synthetic and real raw mode
			Format: <bool> (0 = real, 1 = synthetic (default))

	atkbd.softrepeat= [HW]
			Use software keyboard repeat

	audit=		[KNL] Enable the audit sub-system
			Format: { "0" | "1" } (0 = disabled, 1 = enabled)
			0 - kernel audit is disabled and can not be enabled
			    until the next reboot
			unset - kernel audit is initialized but disabled and
			    will be fully enabled by the userspace auditd.
			1 - kernel audit is initialized and partially enabled,
			    storing at most audit_backlog_limit messages in
			    RAM until it is fully enabled by the userspace
			    auditd.
			Default: unset

	audit_backlog_limit= [KNL] Set the audit queue size limit.
			Format: <int> (must be >=0)
			Default: 64

	baycom_epp=	[HW,AX25]
			Format: <io>,<mode>

	baycom_par=	[HW,AX25] BayCom Parallel Port AX.25 Modem
			Format: <io>,<mode>
			See header of drivers/net/hamradio/baycom_par.c.

	baycom_ser_fdx=	[HW,AX25]
			BayCom Serial Port AX.25 Modem (Full Duplex Mode)
			Format: <io>,<irq>,<mode>[,<baud>]
			See header of drivers/net/hamradio/baycom_ser_fdx.c.

	baycom_ser_hdx=	[HW,AX25]
			BayCom Serial Port AX.25 Modem (Half Duplex Mode)
			Format: <io>,<irq>,<mode>
			See header of drivers/net/hamradio/baycom_ser_hdx.c.

	blkdevparts=	Manual partition parsing of block device(s) for
			embedded devices based on command line input.
			See Documentation/block/cmdline-partition.txt

	boot_delay=	Milliseconds to delay each printk during boot.
			Values larger than 10 seconds (10000) are changed to
			no delay (0).
			Format: integer

	bootmem_debug	[KNL] Enable bootmem allocator debug messages.

	bttv.card=	[HW,V4L] bttv (bt848 + bt878 based grabber cards)
	bttv.radio=	Most important insmod options are available as
			kernel args too.
	bttv.pll=	See Documentation/video4linux/bttv/Insmod-options
	bttv.tuner=

	bulk_remove=off	[PPC]  This parameter disables the use of the pSeries
			firmware feature for flushing multiple hpte entries
			at a time.

	c101=		[NET] Moxa C101 synchronous serial card

	cachesize=	[BUGS=X86-32] Override level 2 CPU cache size detection.
			Sometimes CPU hardware bugs make them report the cache
			size incorrectly. The kernel will attempt work arounds
			to fix known problems, but for some CPUs it is not
			possible to determine what the correct size should be.
			This option provides an override for these situations.

	ca_keys=	[KEYS] This parameter identifies a specific key(s) on
			the system trusted keyring to be used for certificate
			trust validation.
			format: { id:<keyid> | builtin }

	cca=		[MIPS] Override the kernel pages' cache coherency
			algorithm.  Accepted values range from 0 to 7
			inclusive. See arch/mips/include/asm/pgtable-bits.h
			for platform specific values (SB1, Loongson3 and
			others).

	ccw_timeout_log [S390]
			See Documentation/s390/CommonIO for details.

	cgroup_disable= [KNL] Disable a particular controller
			Format: {name of the controller(s) to disable}
			The effects of cgroup_disable=foo are:
			- foo isn't auto-mounted if you mount all cgroups in
			  a single hierarchy
			- foo isn't visible as an individually mountable
			  subsystem
			{Currently only "memory" controller deal with this and
			cut the overhead, others just disable the usage. So
			only cgroup_disable=memory is actually worthy}

	checkreqprot	[SELINUX] Set initial checkreqprot flag value.
			Format: { "0" | "1" }
			See security/selinux/Kconfig help text.
			0 -- check protection applied by kernel (includes
				any implied execute protection).
			1 -- check protection requested by application.
			Default value is set via a kernel config option.
			Value can be changed at runtime via
				/selinux/checkreqprot.

	cio_ignore=	[S390]
			See Documentation/s390/CommonIO for details.
	clk_ignore_unused
			[CLK]
			Prevents the clock framework from automatically gating
			clocks that have not been explicitly enabled by a Linux
			device driver but are enabled in hardware at reset or
			by the bootloader/firmware. Note that this does not
			force such clocks to be always-on nor does it reserve
			those clocks in any way. This parameter is useful for
			debug and development, but should not be needed on a
			platform with proper driver support.  For more
			information, see Documentation/clk.txt.

	clock=		[BUGS=X86-32, HW] gettimeofday clocksource override.
			[Deprecated]
			Forces specified clocksource (if available) to be used
			when calculating gettimeofday(). If specified
			clocksource is not available, it defaults to PIT.
			Format: { pit | tsc | cyclone | pmtmr }

	clocksource=	Override the default clocksource
			Format: <string>
			Override the default clocksource and use the clocksource
			with the name specified.
			Some clocksource names to choose from, depending on
			the platform:
			[all] jiffies (this is the base, fallback clocksource)
			[ACPI] acpi_pm
			[ARM] imx_timer1,OSTS,netx_timer,mpu_timer2,
				pxa_timer,timer3,32k_counter,timer0_1
			[AVR32] avr32
			[X86-32] pit,hpet,tsc;
				scx200_hrt on Geode; cyclone on IBM x440
			[MIPS] MIPS
			[PARISC] cr16
			[S390] tod
			[SH] SuperH
			[SPARC64] tick
			[X86-64] hpet,tsc

	clearcpuid=BITNUM [X86]
			Disable CPUID feature X for the kernel. See
			arch/x86/include/asm/cpufeature.h for the valid bit
			numbers. Note the Linux specific bits are not necessarily
			stable over kernel options, but the vendor specific
			ones should be.
			Also note that user programs calling CPUID directly
			or using the feature without checking anything
			will still see it. This just prevents it from
			being used by the kernel or shown in /proc/cpuinfo.
			Also note the kernel might malfunction if you disable
			some critical bits.

	cma=nn[MG]@[start[MG][-end[MG]]]
			[ARM,X86,KNL]
			Sets the size of kernel global memory area for
			contiguous memory allocations and optionally the
			placement constraint by the physical address range of
			memory allocations. A value of 0 disables CMA
			altogether. For more information, see
			include/linux/dma-contiguous.h

	cmo_free_hint=	[PPC] Format: { yes | no }
			Specify whether pages are marked as being inactive
			when they are freed.  This is used in CMO environments
			to determine OS memory pressure for page stealing by
			a hypervisor.
			Default: yes

	coherent_pool=nn[KMG]	[ARM,KNL]
			Sets the size of memory pool for coherent, atomic dma
			allocations, by default set to 256K.

	code_bytes	[X86] How many bytes of object code to print
			in an oops report.
			Range: 0 - 8192
			Default: 64

	com20020=	[HW,NET] ARCnet - COM20020 chipset
			Format:
			<io>[,<irq>[,<nodeID>[,<backplane>[,<ckp>[,<timeout>]]]]]

	com90io=	[HW,NET] ARCnet - COM90xx chipset (IO-mapped buffers)
			Format: <io>[,<irq>]

	com90xx=	[HW,NET]
			ARCnet - COM90xx chipset (memory-mapped buffers)
			Format: <io>[,<irq>[,<memstart>]]

	condev=		[HW,S390] console device
	conmode=

	console=	[KNL] Output console device and options.

		tty<n>	Use the virtual console device <n>.

		ttyS<n>[,options]
		ttyUSB0[,options]
			Use the specified serial port.  The options are of
			the form "bbbbpnf", where "bbbb" is the baud rate,
			"p" is parity ("n", "o", or "e"), "n" is number of
			bits, and "f" is flow control ("r" for RTS or
			omit it).  Default is "9600n8".

			See Documentation/serial-console.txt for more
			information.  See
			Documentation/networking/netconsole.txt for an
			alternative.

		uart[8250],io,<addr>[,options]
		uart[8250],mmio,<addr>[,options]
		uart[8250],mmio32,<addr>[,options]
		uart[8250],0x<addr>[,options]
			Start an early, polled-mode console on the 8250/16550
			UART at the specified I/O port or MMIO address,
			switching to the matching ttyS device later.
			MMIO inter-register address stride is either 8-bit
			(mmio) or 32-bit (mmio32).
			If none of [io|mmio|mmio32], <addr> is assumed to be
			equivalent to 'mmio'. 'options' are specified in the
			same format described for ttyS above; if unspecified,
			the h/w is not re-initialized.

		hvc<n>	Use the hypervisor console device <n>. This is for
			both Xen and PowerPC hypervisors.

                If the device connected to the port is not a TTY but a braille
                device, prepend "brl," before the device type, for instance
			console=brl,ttyS0
		For now, only VisioBraille is supported.

	consoleblank=	[KNL] The console blank (screen saver) timeout in
			seconds. Defaults to 10*60 = 10mins. A value of 0
			disables the blank timer.

	coredump_filter=
			[KNL] Change the default value for
			/proc/<pid>/coredump_filter.
			See also Documentation/filesystems/proc.txt.

	cpuidle.off=1	[CPU_IDLE]
			disable the cpuidle sub-system

	cpu_init_udelay=N
			[X86] Delay for N microsec between assert and de-assert
			of APIC INIT to start processors.  This delay occurs
			on every CPU online, such as boot, and resume from suspend.
			Default: 10000

	cpcihp_generic=	[HW,PCI] Generic port I/O CompactPCI driver
			Format:
			<first_slot>,<last_slot>,<port>,<enum_bit>[,<debug>]

	crashkernel=size[KMG][@offset[KMG]]
			[KNL] Using kexec, Linux can switch to a 'crash kernel'
			upon panic. This parameter reserves the physical
			memory region [offset, offset + size] for that kernel
			image. If '@offset' is omitted, then a suitable offset
			is selected automatically. Check
			Documentation/kdump/kdump.txt for further details.

	crashkernel=range1:size1[,range2:size2,...][@offset]
			[KNL] Same as above, but depends on the memory
			in the running system. The syntax of range is
			start-[end] where start and end are both
			a memory unit (amount[KMG]). See also
			Documentation/kdump/kdump.txt for an example.

	crashkernel=size[KMG],high
			[KNL, x86_64] range could be above 4G. Allow kernel
			to allocate physical memory region from top, so could
			be above 4G if system have more than 4G ram installed.
			Otherwise memory region will be allocated below 4G, if
			available.
			It will be ignored if crashkernel=X is specified.
	crashkernel=size[KMG],low
			[KNL, x86_64] range under 4G. When crashkernel=X,high
			is passed, kernel could allocate physical memory region
			above 4G, that cause second kernel crash on system
			that require some amount of low memory, e.g. swiotlb
			requires at least 64M+32K low memory.  Kernel would
			try to allocate 72M below 4G automatically.
			This one let user to specify own low range under 4G
			for second kernel instead.
			0: to disable low allocation.
			It will be ignored when crashkernel=X,high is not used
			or memory reserved is below 4G.

	cs89x0_dma=	[HW,NET]
			Format: <dma>

	cs89x0_media=	[HW,NET]
			Format: { rj45 | aui | bnc }

	dasd=		[HW,NET]
			See header of drivers/s390/block/dasd_devmap.c.

	db9.dev[2|3]=	[HW,JOY] Multisystem joystick support via parallel port
			(one device per port)
			Format: <port#>,<type>
			See also Documentation/input/joystick-parport.txt

	ddebug_query=   [KNL,DYNAMIC_DEBUG] Enable debug messages at early boot
			time. See Documentation/dynamic-debug-howto.txt for
			details.  Deprecated, see dyndbg.

	debug		[KNL] Enable kernel debugging (events log level).

	debug_locks_verbose=
			[KNL] verbose self-tests
			Format=<0|1>
			Print debugging info while doing the locking API
			self-tests.
			We default to 0 (no extra messages), setting it to
			1 will print _a lot_ more information - normally
			only useful to kernel developers.

	debug_objects	[KNL] Enable object debugging

	no_debug_objects
			[KNL] Disable object debugging

	debug_guardpage_minorder=
			[KNL] When CONFIG_DEBUG_PAGEALLOC is set, this
			parameter allows control of the order of pages that will
			be intentionally kept free (and hence protected) by the
			buddy allocator. Bigger value increase the probability
			of catching random memory corruption, but reduce the
			amount of memory for normal system use. The maximum
			possible value is MAX_ORDER/2.  Setting this parameter
			to 1 or 2 should be enough to identify most random
			memory corruption problems caused by bugs in kernel or
			driver code when a CPU writes to (or reads from) a
			random memory location. Note that there exists a class
			of memory corruptions problems caused by buggy H/W or
			F/W or by drivers badly programing DMA (basically when
			memory is written at bus level and the CPU MMU is
			bypassed) which are not detectable by
			CONFIG_DEBUG_PAGEALLOC, hence this option will not help
			tracking down these problems.

	debug_pagealloc=
			[KNL] When CONFIG_DEBUG_PAGEALLOC is set, this
			parameter enables the feature at boot time. In
			default, it is disabled. We can avoid allocating huge
			chunk of memory for debug pagealloc if we don't enable
			it at boot time and the system will work mostly same
			with the kernel built without CONFIG_DEBUG_PAGEALLOC.
			on: enable the feature

	debugpat	[X86] Enable PAT debugging

	decnet.addr=	[HW,NET]
			Format: <area>[,<node>]
			See also Documentation/networking/decnet.txt.

	default_hugepagesz=
			[same as hugepagesz=] The size of the default
			HugeTLB page size. This is the size represented by
			the legacy /proc/ hugepages APIs, used for SHM, and
			default size when mounting hugetlbfs filesystems.
			Defaults to the default architecture's huge page size
			if not specified.

	dhash_entries=	[KNL]
			Set number of hash buckets for dentry cache.

	disable=	[IPV6]
			See Documentation/networking/ipv6.txt.

	disable_cpu_apicid= [X86,APIC,SMP]
			Format: <int>
			The number of initial APIC ID for the
			corresponding CPU to be disabled at boot,
			mostly used for the kdump 2nd kernel to
			disable BSP to wake up multiple CPUs without
			causing system reset or hang due to sending
			INIT from AP to BSP.

	disable_ddw     [PPC/PSERIES]
			Disable Dynamic DMA Window support. Use this if
			to workaround buggy firmware.

	disable_ipv6=	[IPV6]
			See Documentation/networking/ipv6.txt.

	disable_mtrr_cleanup [X86]
			The kernel tries to adjust MTRR layout from continuous
			to discrete, to make X server driver able to add WB
			entry later. This parameter disables that.

	disable_mtrr_trim [X86, Intel and AMD only]
			By default the kernel will trim any uncacheable
			memory out of your available memory pool based on
			MTRR settings.  This parameter disables that behavior,
			possibly causing your machine to run very slowly.

	disable_timer_pin_1 [X86]
			Disable PIN 1 of APIC timer
			Can be useful to work around chipset bugs.

	dma_debug=off	If the kernel is compiled with DMA_API_DEBUG support,
			this option disables the debugging code at boot.

	dma_debug_entries=<number>
			This option allows to tune the number of preallocated
			entries for DMA-API debugging code. One entry is
			required per DMA-API allocation. Use this if the
			DMA-API debugging code disables itself because the
			architectural default is too low.

	dma_debug_driver=<driver_name>
			With this option the DMA-API debugging driver
			filter feature can be enabled at boot time. Just
			pass the driver to filter for as the parameter.
			The filter can be disabled or changed to another
			driver later using sysfs.

	drm_kms_helper.edid_firmware=[<connector>:]<file>
			Broken monitors, graphic adapters and KVMs may
			send no or incorrect EDID data sets. This parameter
			allows to specify an EDID data set in the
			/lib/firmware directory that is used instead.
			Generic built-in EDID data sets are used, if one of
			edid/1024x768.bin, edid/1280x1024.bin,
			edid/1680x1050.bin, or edid/1920x1080.bin is given
			and no file with the same name exists. Details and
			instructions how to build your own EDID data are
			available in Documentation/EDID/HOWTO.txt. An EDID
			data set will only be used for a particular connector,
			if its name and a colon are prepended to the EDID
			name.

	dscc4.setup=	[NET]

	dyndbg[="val"]		[KNL,DYNAMIC_DEBUG]
	module.dyndbg[="val"]
			Enable debug messages at boot time.  See
			Documentation/dynamic-debug-howto.txt for details.

<<<<<<< HEAD
=======
	nompx		[X86] Disables Intel Memory Protection Extensions.
			See Documentation/x86/intel_mpx.txt for more
			information about the feature.

>>>>>>> 4b8a8262
	eagerfpu=	[X86]
			on	enable eager fpu restore
			off	disable eager fpu restore
			auto	selects the default scheme, which automatically
				enables eagerfpu restore for xsaveopt.

	early_ioremap_debug [KNL]
			Enable debug messages in early_ioremap support. This
			is useful for tracking down temporary early mappings
			which are not unmapped.

	earlycon=	[KNL] Output early console device and options.

		cdns,<addr>
			Start an early, polled-mode console on a cadence serial
			port at the specified address. The cadence serial port
			must already be setup and configured. Options are not
			yet supported.

		uart[8250],io,<addr>[,options]
		uart[8250],mmio,<addr>[,options]
		uart[8250],mmio32,<addr>[,options]
		uart[8250],0x<addr>[,options]
			Start an early, polled-mode console on the 8250/16550
			UART at the specified I/O port or MMIO address.
			MMIO inter-register address stride is either 8-bit
			(mmio) or 32-bit (mmio32).
			If none of [io|mmio|mmio32], <addr> is assumed to be
			equivalent to 'mmio'. 'options' are specified in the
			same format described for "console=ttyS<n>"; if
			unspecified, the h/w is not initialized.

		pl011,<addr>
			Start an early, polled-mode console on a pl011 serial
			port at the specified address. The pl011 serial port
			must already be setup and configured. Options are not
			yet supported.

		msm_serial,<addr>
			Start an early, polled-mode console on an msm serial
			port at the specified address. The serial port
			must already be setup and configured. Options are not
			yet supported.

		msm_serial_dm,<addr>
			Start an early, polled-mode console on an msm serial
			dm port at the specified address. The serial port
			must already be setup and configured. Options are not
			yet supported.

		smh	Use ARM semihosting calls for early console.

		s3c2410,<addr>
		s3c2412,<addr>
		s3c2440,<addr>
		s3c6400,<addr>
		s5pv210,<addr>
		exynos4210,<addr>
			Use early console provided by serial driver available
			on Samsung SoCs, requires selecting proper type and
			a correct base address of the selected UART port. The
			serial port must already be setup and configured.
			Options are not yet supported.

	earlyprintk=	[X86,SH,BLACKFIN,ARM,M68k]
			earlyprintk=vga
			earlyprintk=efi
			earlyprintk=xen
			earlyprintk=serial[,ttySn[,baudrate]]
			earlyprintk=serial[,0x...[,baudrate]]
			earlyprintk=ttySn[,baudrate]
			earlyprintk=dbgp[debugController#]

			earlyprintk is useful when the kernel crashes before
			the normal console is initialized. It is not enabled by
			default because it has some cosmetic problems.

			Append ",keep" to not disable it when the real console
			takes over.

			Only one of vga, efi, serial, or usb debug port can
			be used at a time.

			Currently only ttyS0 and ttyS1 may be specified by
			name.  Other I/O ports may be explicitly specified
			on some architectures (x86 and arm at least) by
			replacing ttySn with an I/O port address, like this:
				earlyprintk=serial,0x1008,115200
			You can find the port for a given device in
			/proc/tty/driver/serial:
				2: uart:ST16650V2 port:00001008 irq:18 ...

			Interaction with the standard serial driver is not
			very good.

			The VGA and EFI output is eventually overwritten by
			the real console.

			The xen output can only be used by Xen PV guests.

	edac_report=	[HW,EDAC] Control how to report EDAC event
			Format: {"on" | "off" | "force"}
			on: enable EDAC to report H/W event. May be overridden
			by other higher priority error reporting module.
			off: disable H/W event reporting through EDAC.
			force: enforce the use of EDAC to report H/W event.
			default: on.

	ekgdboc=	[X86,KGDB] Allow early kernel console debugging
			ekgdboc=kbd

			This is designed to be used in conjunction with
			the boot argument: earlyprintk=vga

	edd=		[EDD]
			Format: {"off" | "on" | "skip[mbr]"}

	efi=		[EFI]
			Format: { "old_map", "nochunk", "noruntime", "debug" }
			old_map [X86-64]: switch to the old ioremap-based EFI
			runtime services mapping. 32-bit still uses this one by
			default.
			nochunk: disable reading files in "chunks" in the EFI
			boot stub, as chunking can cause problems with some
			firmware implementations.
			noruntime : disable EFI runtime services support
			debug: enable misc debug output

	efi_no_storage_paranoia [EFI; X86]
			Using this parameter you can use more than 50% of
			your efi variable storage. Use this parameter only if
			you are really sure that your UEFI does sane gc and
			fulfills the spec otherwise your board may brick.

	eisa_irq_edge=	[PARISC,HW]
			See header of drivers/parisc/eisa.c.

	elanfreq=	[X86-32]
			See comment before function elanfreq_setup() in
			arch/x86/kernel/cpu/cpufreq/elanfreq.c.

	elevator=	[IOSCHED]
			Format: {"cfq" | "deadline" | "noop"}
			See Documentation/block/cfq-iosched.txt and
			Documentation/block/deadline-iosched.txt for details.

	elfcorehdr=[size[KMG]@]offset[KMG] [IA64,PPC,SH,X86,S390]
			Specifies physical address of start of kernel core
			image elf header and optionally the size. Generally
			kexec loader will pass this option to capture kernel.
			See Documentation/kdump/kdump.txt for details.

	enable_mtrr_cleanup [X86]
			The kernel tries to adjust MTRR layout from continuous
			to discrete, to make X server driver able to add WB
			entry later. This parameter enables that.

	enable_timer_pin_1 [X86]
			Enable PIN 1 of APIC timer
			Can be useful to work around chipset bugs
			(in particular on some ATI chipsets).
			The kernel tries to set a reasonable default.

	enforcing	[SELINUX] Set initial enforcing status.
			Format: {"0" | "1"}
			See security/selinux/Kconfig help text.
			0 -- permissive (log only, no denials).
			1 -- enforcing (deny and log).
			Default value is 0.
			Value can be changed at runtime via /selinux/enforce.

	erst_disable	[ACPI]
			Disable Error Record Serialization Table (ERST)
			support.

	ether=		[HW,NET] Ethernet cards parameters
			This option is obsoleted by the "netdev=" option, which
			has equivalent usage. See its documentation for details.

	evm=		[EVM]
			Format: { "fix" }
			Permit 'security.evm' to be updated regardless of
			current integrity status.

	failslab=
	fail_page_alloc=
	fail_make_request=[KNL]
			General fault injection mechanism.
			Format: <interval>,<probability>,<space>,<times>
			See also Documentation/fault-injection/.

	floppy=		[HW]
			See Documentation/blockdev/floppy.txt.

	force_pal_cache_flush
			[IA-64] Avoid check_sal_cache_flush which may hang on
			buggy SAL_CACHE_FLUSH implementations. Using this
			parameter will force ia64_sal_cache_flush to call
			ia64_pal_cache_flush instead of SAL_CACHE_FLUSH.

	forcepae [X86-32]
			Forcefully enable Physical Address Extension (PAE).
			Many Pentium M systems disable PAE but may have a
			functionally usable PAE implementation.
			Warning: use of this parameter will taint the kernel
			and may cause unknown problems.

	ftrace=[tracer]
			[FTRACE] will set and start the specified tracer
			as early as possible in order to facilitate early
			boot debugging.

	ftrace_dump_on_oops[=orig_cpu]
			[FTRACE] will dump the trace buffers on oops.
			If no parameter is passed, ftrace will dump
			buffers of all CPUs, but if you pass orig_cpu, it will
			dump only the buffer of the CPU that triggered the
			oops.

	ftrace_filter=[function-list]
			[FTRACE] Limit the functions traced by the function
			tracer at boot up. function-list is a comma separated
			list of functions. This list can be changed at run
			time by the set_ftrace_filter file in the debugfs
			tracing directory.

	ftrace_notrace=[function-list]
			[FTRACE] Do not trace the functions specified in
			function-list. This list can be changed at run time
			by the set_ftrace_notrace file in the debugfs
			tracing directory.

	ftrace_graph_filter=[function-list]
			[FTRACE] Limit the top level callers functions traced
			by the function graph tracer at boot up.
			function-list is a comma separated list of functions
			that can be changed at run time by the
			set_graph_function file in the debugfs tracing directory.

	ftrace_graph_notrace=[function-list]
			[FTRACE] Do not trace from the functions specified in
			function-list.  This list is a comma separated list of
			functions that can be changed at run time by the
			set_graph_notrace file in the debugfs tracing directory.

	gamecon.map[2|3]=
			[HW,JOY] Multisystem joystick and NES/SNES/PSX pad
			support via parallel port (up to 5 devices per port)
			Format: <port#>,<pad1>,<pad2>,<pad3>,<pad4>,<pad5>
			See also Documentation/input/joystick-parport.txt

	gamma=		[HW,DRM]

	gart_fix_e820=  [X86_64] disable the fix e820 for K8 GART
			Format: off | on
			default: on

	gcov_persist=	[GCOV] When non-zero (default), profiling data for
			kernel modules is saved and remains accessible via
			debugfs, even when the module is unloaded/reloaded.
			When zero, profiling data is discarded and associated
			debugfs files are removed at module unload time.

	gpt		[EFI] Forces disk with valid GPT signature but
			invalid Protective MBR to be treated as GPT. If the
			primary GPT is corrupted, it enables the backup/alternate
			GPT to be used instead.

	grcan.enable0=	[HW] Configuration of physical interface 0. Determines
			the "Enable 0" bit of the configuration register.
			Format: 0 | 1
			Default: 0
	grcan.enable1=	[HW] Configuration of physical interface 1. Determines
			the "Enable 0" bit of the configuration register.
			Format: 0 | 1
			Default: 0
	grcan.select=	[HW] Select which physical interface to use.
			Format: 0 | 1
			Default: 0
	grcan.txsize=	[HW] Sets the size of the tx buffer.
			Format: <unsigned int> such that (txsize & ~0x1fffc0) == 0.
			Default: 1024
	grcan.rxsize=	[HW] Sets the size of the rx buffer.
			Format: <unsigned int> such that (rxsize & ~0x1fffc0) == 0.
			Default: 1024

	hashdist=	[KNL,NUMA] Large hashes allocated during boot
			are distributed across NUMA nodes.  Defaults on
			for 64-bit NUMA, off otherwise.
			Format: 0 | 1 (for off | on)

	hcl=		[IA-64] SGI's Hardware Graph compatibility layer

	hd=		[EIDE] (E)IDE hard drive subsystem geometry
			Format: <cyl>,<head>,<sect>

	hest_disable	[ACPI]
			Disable Hardware Error Source Table (HEST) support;
			corresponding firmware-first mode error processing
			logic will be disabled.

	highmem=nn[KMG]	[KNL,BOOT] forces the highmem zone to have an exact
			size of <nn>. This works even on boxes that have no
			highmem otherwise. This also works to reduce highmem
			size on bigger boxes.

	highres=	[KNL] Enable/disable high resolution timer mode.
			Valid parameters: "on", "off"
			Default: "on"

	hisax=		[HW,ISDN]
			See Documentation/isdn/README.HiSax.

	hlt		[BUGS=ARM,SH]

	hpet=		[X86-32,HPET] option to control HPET usage
			Format: { enable (default) | disable | force |
				verbose }
			disable: disable HPET and use PIT instead
			force: allow force enabled of undocumented chips (ICH4,
				VIA, nVidia)
			verbose: show contents of HPET registers during setup

	hpet_mmap=	[X86, HPET_MMAP] Allow userspace to mmap HPET
			registers.  Default set by CONFIG_HPET_MMAP_DEFAULT.

	hugepages=	[HW,X86-32,IA-64] HugeTLB pages to allocate at boot.
	hugepagesz=	[HW,IA-64,PPC,X86-64] The size of the HugeTLB pages.
			On x86-64 and powerpc, this option can be specified
			multiple times interleaved with hugepages= to reserve
			huge pages of different sizes. Valid pages sizes on
			x86-64 are 2M (when the CPU supports "pse") and 1G
			(when the CPU supports the "pdpe1gb" cpuinfo flag).

	hvc_iucv=	[S390] Number of z/VM IUCV hypervisor console (HVC)
			       terminal devices. Valid values: 0..8
	hvc_iucv_allow=	[S390] Comma-separated list of z/VM user IDs.
			       If specified, z/VM IUCV HVC accepts connections
			       from listed z/VM user IDs only.

	hwthread_map=	[METAG] Comma-separated list of Linux cpu id to
			        hardware thread id mappings.
				Format: <cpu>:<hwthread>

	keep_bootcon	[KNL]
			Do not unregister boot console at start. This is only
			useful for debugging when something happens in the window
			between unregistering the boot console and initializing
			the real console.

	i2c_bus=	[HW] Override the default board specific I2C bus speed
			     or register an additional I2C bus that is not
			     registered from board initialization code.
			     Format:
			     <bus_id>,<clkrate>

	i8042.debug	[HW] Toggle i8042 debug mode
	i8042.direct	[HW] Put keyboard port into non-translated mode
	i8042.dumbkbd	[HW] Pretend that controller can only read data from
			     keyboard and cannot control its state
			     (Don't attempt to blink the leds)
	i8042.noaux	[HW] Don't check for auxiliary (== mouse) port
	i8042.nokbd	[HW] Don't check/create keyboard port
	i8042.noloop	[HW] Disable the AUX Loopback command while probing
			     for the AUX port
	i8042.nomux	[HW] Don't check presence of an active multiplexing
			     controller
	i8042.nopnp	[HW] Don't use ACPIPnP / PnPBIOS to discover KBD/AUX
			     controllers
	i8042.notimeout	[HW] Ignore timeout condition signalled by controller
	i8042.reset	[HW] Reset the controller during init and cleanup
	i8042.unlock	[HW] Unlock (ignore) the keylock
	i8042.kbdreset  [HW] Reset device connected to KBD port

	i810=		[HW,DRM]

	i8k.ignore_dmi	[HW] Continue probing hardware even if DMI data
			indicates that the driver is running on unsupported
			hardware.
	i8k.force	[HW] Activate i8k driver even if SMM BIOS signature
			does not match list of supported models.
	i8k.power_status
			[HW] Report power status in /proc/i8k
			(disabled by default)
	i8k.restricted	[HW] Allow controlling fans only if SYS_ADMIN
			capability is set.

	i915.invert_brightness=
			[DRM] Invert the sense of the variable that is used to
			set the brightness of the panel backlight. Normally a
			brightness value of 0 indicates backlight switched off,
			and the maximum of the brightness value sets the backlight
			to maximum brightness. If this parameter is set to 0
			(default) and the machine requires it, or this parameter
			is set to 1, a brightness value of 0 sets the backlight
			to maximum brightness, and the maximum of the brightness
			value switches the backlight off.
			-1 -- never invert brightness
			 0 -- machine default
			 1 -- force brightness inversion

	icn=		[HW,ISDN]
			Format: <io>[,<membase>[,<icn_id>[,<icn_id2>]]]

	ide-core.nodma=	[HW] (E)IDE subsystem
			Format: =0.0 to prevent dma on hda, =0.1 hdb =1.0 hdc
			.vlb_clock .pci_clock .noflush .nohpa .noprobe .nowerr
			.cdrom .chs .ignore_cable are additional options
			See Documentation/ide/ide.txt.

	ide-generic.probe-mask= [HW] (E)IDE subsystem
			Format: <int>
			Probe mask for legacy ISA IDE ports.  Depending on
			platform up to 6 ports are supported, enabled by
			setting corresponding bits in the mask to 1.  The
			default value is 0x0, which has a special meaning.
			On systems that have PCI, it triggers scanning the
			PCI bus for the first and the second port, which
			are then probed.  On systems without PCI the value
			of 0x0 enables probing the two first ports as if it
			was 0x3.

	ide-pci-generic.all-generic-ide [HW] (E)IDE subsystem
			Claim all unknown PCI IDE storage controllers.

	idle=		[X86]
			Format: idle=poll, idle=halt, idle=nomwait
			Poll forces a polling idle loop that can slightly
			improve the performance of waking up a idle CPU, but
			will use a lot of power and make the system run hot.
			Not recommended.
			idle=halt: Halt is forced to be used for CPU idle.
			In such case C2/C3 won't be used again.
			idle=nomwait: Disable mwait for CPU C-states

	ignore_loglevel	[KNL]
			Ignore loglevel setting - this will print /all/
			kernel messages to the console. Useful for debugging.
			We also add it as printk module parameter, so users
			could change it dynamically, usually by
			/sys/module/printk/parameters/ignore_loglevel.

	ihash_entries=	[KNL]
			Set number of hash buckets for inode cache.

	ima_appraise=	[IMA] appraise integrity measurements
			Format: { "off" | "enforce" | "fix" | "log" }
			default: "enforce"

	ima_appraise_tcb [IMA]
			The builtin appraise policy appraises all files
			owned by uid=0.

	ima_hash=	[IMA]
			Format: { md5 | sha1 | rmd160 | sha256 | sha384
				   | sha512 | ... }
			default: "sha1"

			The list of supported hash algorithms is defined
			in crypto/hash_info.h.

	ima_tcb		[IMA]
			Load a policy which meets the needs of the Trusted
			Computing Base.  This means IMA will measure all
			programs exec'd, files mmap'd for exec, and all files
			opened for read by uid=0.

	ima_template=   [IMA]
			Select one of defined IMA measurements template formats.
			Formats: { "ima" | "ima-ng" }
			Default: "ima-ng"

	ima_template_fmt=
	                [IMA] Define a custom template format.
			Format: { "field1|...|fieldN" }

	ima.ahash_minsize= [IMA] Minimum file size for asynchronous hash usage
			Format: <min_file_size>
			Set the minimal file size for using asynchronous hash.
			If left unspecified, ahash usage is disabled.

			ahash performance varies for different data sizes on
			different crypto accelerators. This option can be used
			to achieve the best performance for a particular HW.

	ima.ahash_bufsize= [IMA] Asynchronous hash buffer size
			Format: <bufsize>
			Set hashing buffer size. Default: 4k.

			ahash performance varies for different chunk sizes on
			different crypto accelerators. This option can be used
			to achieve best performance for particular HW.

	init=		[KNL]
			Format: <full_path>
			Run specified binary instead of /sbin/init as init
			process.

	initcall_debug	[KNL] Trace initcalls as they are executed.  Useful
			for working out where the kernel is dying during
			startup.

	initcall_blacklist=  [KNL] Do not execute a comma-separated list of
			initcall functions.  Useful for debugging built-in
			modules and initcalls.

	initrd=		[BOOT] Specify the location of the initial ramdisk

	inport.irq=	[HW] Inport (ATI XL and Microsoft) busmouse driver
			Format: <irq>

	int_pln_enable  [x86] Enable power limit notification interrupt

	integrity_audit=[IMA]
			Format: { "0" | "1" }
			0 -- basic integrity auditing messages. (Default)
			1 -- additional integrity auditing messages.

	intel_iommu=	[DMAR] Intel IOMMU driver (DMAR) option
		on
			Enable intel iommu driver.
		off
			Disable intel iommu driver.
		igfx_off [Default Off]
			By default, gfx is mapped as normal device. If a gfx
			device has a dedicated DMAR unit, the DMAR unit is
			bypassed by not enabling DMAR with this option. In
			this case, gfx device will use physical address for
			DMA.
		forcedac [x86_64]
			With this option iommu will not optimize to look
			for io virtual address below 32-bit forcing dual
			address cycle on pci bus for cards supporting greater
			than 32-bit addressing. The default is to look
			for translation below 32-bit and if not available
			then look in the higher range.
		strict [Default Off]
			With this option on every unmap_single operation will
			result in a hardware IOTLB flush operation as opposed
			to batching them for performance.
		sp_off [Default Off]
			By default, super page will be supported if Intel IOMMU
			has the capability. With this option, super page will
			not be supported.
		ecs_off [Default Off]
			By default, extended context tables will be supported if
			the hardware advertises that it has support both for the
			extended tables themselves, and also PASID support. With
			this option set, extended tables will not be used even
			on hardware which claims to support them.

	intel_idle.max_cstate=	[KNL,HW,ACPI,X86]
			0	disables intel_idle and fall back on acpi_idle.
			1 to 6	specify maximum depth of C-state.

	intel_pstate=  [X86]
		       disable
		         Do not enable intel_pstate as the default
		         scaling driver for the supported processors
		       force
			 Enable intel_pstate on systems that prohibit it by default
			 in favor of acpi-cpufreq. Forcing the intel_pstate driver
			 instead of acpi-cpufreq may disable platform features, such
			 as thermal controls and power capping, that rely on ACPI
			 P-States information being indicated to OSPM and therefore
			 should be used with caution. This option does not work with
			 processors that aren't supported by the intel_pstate driver
			 or on platforms that use pcc-cpufreq instead of acpi-cpufreq.
		       no_hwp
		         Do not enable hardware P state control (HWP)
			 if available.
		hwp_only
			Only load intel_pstate on systems which support
			hardware P state control (HWP) if available.

	intremap=	[X86-64, Intel-IOMMU]
			on	enable Interrupt Remapping (default)
			off	disable Interrupt Remapping
			nosid	disable Source ID checking
			no_x2apic_optout
				BIOS x2APIC opt-out request will be ignored

	iomem=		Disable strict checking of access to MMIO memory
		strict	regions from userspace.
		relaxed

	iommu=		[x86]
		off
		force
		noforce
		biomerge
		panic
		nopanic
		merge
		nomerge
		forcesac
		soft
		pt		[x86, IA-64]
		nobypass	[PPC/POWERNV]
			Disable IOMMU bypass, using IOMMU for PCI devices.


	io7=		[HW] IO7 for Marvel based alpha systems
			See comment before marvel_specify_io7 in
			arch/alpha/kernel/core_marvel.c.

	io_delay=	[X86] I/O delay method
		0x80
			Standard port 0x80 based delay
		0xed
			Alternate port 0xed based delay (needed on some systems)
		udelay
			Simple two microseconds delay
		none
			No delay

	ip=		[IP_PNP]
			See Documentation/filesystems/nfs/nfsroot.txt.

	irqfixup	[HW]
			When an interrupt is not handled search all handlers
			for it. Intended to get systems with badly broken
			firmware running.

	irqpoll		[HW]
			When an interrupt is not handled search all handlers
			for it. Also check all handlers each timer
			interrupt. Intended to get systems with badly broken
			firmware running.

	isapnp=		[ISAPNP]
			Format: <RDP>,<reset>,<pci_scan>,<verbosity>

	isolcpus=	[KNL,SMP] Isolate CPUs from the general scheduler.
			Format:
			<cpu number>,...,<cpu number>
			or
			<cpu number>-<cpu number>
			(must be a positive range in ascending order)
			or a mixture
			<cpu number>,...,<cpu number>-<cpu number>

			This option can be used to specify one or more CPUs
			to isolate from the general SMP balancing and scheduling
			algorithms. You can move a process onto or off an
			"isolated" CPU via the CPU affinity syscalls or cpuset.
			<cpu number> begins at 0 and the maximum value is
			"number of CPUs in system - 1".

			This option is the preferred way to isolate CPUs. The
			alternative -- manually setting the CPU mask of all
			tasks in the system -- can cause problems and
			suboptimal load balancer performance.

	iucv=		[HW,NET]

	ivrs_ioapic	[HW,X86_64]
			Provide an override to the IOAPIC-ID<->DEVICE-ID
			mapping provided in the IVRS ACPI table. For
			example, to map IOAPIC-ID decimal 10 to
			PCI device 00:14.0 write the parameter as:
				ivrs_ioapic[10]=00:14.0

	ivrs_hpet	[HW,X86_64]
			Provide an override to the HPET-ID<->DEVICE-ID
			mapping provided in the IVRS ACPI table. For
			example, to map HPET-ID decimal 0 to
			PCI device 00:14.0 write the parameter as:
				ivrs_hpet[0]=00:14.0

	js=		[HW,JOY] Analog joystick
			See Documentation/input/joystick.txt.

	kaslr/nokaslr	[X86]
			Enable/disable kernel and module base offset ASLR
			(Address Space Layout Randomization) if built into
			the kernel. When CONFIG_HIBERNATION is selected,
			kASLR is disabled by default. When kASLR is enabled,
			hibernation will be disabled.

	keepinitrd	[HW,ARM]

	kernelcore=nn[KMG]	[KNL,X86,IA-64,PPC] This parameter
			specifies the amount of memory usable by the kernel
			for non-movable allocations.  The requested amount is
			spread evenly throughout all nodes in the system. The
			remaining memory in each node is used for Movable
			pages. In the event, a node is too small to have both
			kernelcore and Movable pages, kernelcore pages will
			take priority and other nodes will have a larger number
			of Movable pages.  The Movable zone is used for the
			allocation of pages that may be reclaimed or moved
			by the page migration subsystem.  This means that
			HugeTLB pages may not be allocated from this zone.
			Note that allocations like PTEs-from-HighMem still
			use the HighMem zone if it exists, and the Normal
			zone if it does not.

	kgdbdbgp=	[KGDB,HW] kgdb over EHCI usb debug port.
			Format: <Controller#>[,poll interval]
			The controller # is the number of the ehci usb debug
			port as it is probed via PCI.  The poll interval is
			optional and is the number seconds in between
			each poll cycle to the debug port in case you need
			the functionality for interrupting the kernel with
			gdb or control-c on the dbgp connection.  When
			not using this parameter you use sysrq-g to break into
			the kernel debugger.

	kgdboc=		[KGDB,HW] kgdb over consoles.
			Requires a tty driver that supports console polling,
			or a supported polling keyboard driver (non-usb).
			 Serial only format: <serial_device>[,baud]
			 keyboard only format: kbd
			 keyboard and serial format: kbd,<serial_device>[,baud]
			Optional Kernel mode setting:
			 kms, kbd format: kms,kbd
			 kms, kbd and serial format: kms,kbd,<ser_dev>[,baud]

	kgdbwait	[KGDB] Stop kernel execution and enter the
			kernel debugger at the earliest opportunity.

	kmac=		[MIPS] korina ethernet MAC address.
			Configure the RouterBoard 532 series on-chip
			Ethernet adapter MAC address.

	kmemleak=	[KNL] Boot-time kmemleak enable/disable
			Valid arguments: on, off
			Default: on
			Built with CONFIG_DEBUG_KMEMLEAK_DEFAULT_OFF=y,
			the default is off.

	kmemcheck=	[X86] Boot-time kmemcheck enable/disable/one-shot mode
			Valid arguments: 0, 1, 2
			kmemcheck=0 (disabled)
			kmemcheck=1 (enabled)
			kmemcheck=2 (one-shot mode)
			Default: 2 (one-shot mode)

	kstack=N	[X86] Print N words from the kernel stack
			in oops dumps.

	kvm.ignore_msrs=[KVM] Ignore guest accesses to unhandled MSRs.
			Default is 0 (don't ignore, but inject #GP)

	kvm.mmu_audit=	[KVM] This is a R/W parameter which allows audit
			KVM MMU at runtime.
			Default is 0 (off)

	kvm-amd.nested=	[KVM,AMD] Allow nested virtualization in KVM/SVM.
			Default is 1 (enabled)

	kvm-amd.npt=	[KVM,AMD] Disable nested paging (virtualized MMU)
			for all guests.
			Default is 1 (enabled) if in 64-bit or 32-bit PAE mode.

	kvm-intel.ept=	[KVM,Intel] Disable extended page tables
			(virtualized MMU) support on capable Intel chips.
			Default is 1 (enabled)

	kvm-intel.emulate_invalid_guest_state=
			[KVM,Intel] Enable emulation of invalid guest states
			Default is 0 (disabled)

	kvm-intel.flexpriority=
			[KVM,Intel] Disable FlexPriority feature (TPR shadow).
			Default is 1 (enabled)

	kvm-intel.nested=
			[KVM,Intel] Enable VMX nesting (nVMX).
			Default is 0 (disabled)

	kvm-intel.unrestricted_guest=
			[KVM,Intel] Disable unrestricted guest feature
			(virtualized real and unpaged mode) on capable
			Intel chips. Default is 1 (enabled)

	kvm-intel.vpid=	[KVM,Intel] Disable Virtual Processor Identification
			feature (tagged TLBs) on capable Intel chips.
			Default is 1 (enabled)

	l2cr=		[PPC]

	l3cr=		[PPC]

	lapic		[X86-32,APIC] Enable the local APIC even if BIOS
			disabled it.

	lapic=		[x86,APIC] "notscdeadline" Do not use TSC deadline
			value for LAPIC timer one-shot implementation. Default
			back to the programmable timer unit in the LAPIC.

	lapic_timer_c2_ok	[X86,APIC] trust the local apic timer
			in C2 power state.

	libata.dma=	[LIBATA] DMA control
			libata.dma=0	  Disable all PATA and SATA DMA
			libata.dma=1	  PATA and SATA Disk DMA only
			libata.dma=2	  ATAPI (CDROM) DMA only
			libata.dma=4	  Compact Flash DMA only
			Combinations also work, so libata.dma=3 enables DMA
			for disks and CDROMs, but not CFs.

	libata.ignore_hpa=	[LIBATA] Ignore HPA limit
			libata.ignore_hpa=0	  keep BIOS limits (default)
			libata.ignore_hpa=1	  ignore limits, using full disk

	libata.noacpi	[LIBATA] Disables use of ACPI in libata suspend/resume
			when set.
			Format: <int>

	libata.force=	[LIBATA] Force configurations.  The format is comma
			separated list of "[ID:]VAL" where ID is
			PORT[.DEVICE].  PORT and DEVICE are decimal numbers
			matching port, link or device.  Basically, it matches
			the ATA ID string printed on console by libata.  If
			the whole ID part is omitted, the last PORT and DEVICE
			values are used.  If ID hasn't been specified yet, the
			configuration applies to all ports, links and devices.

			If only DEVICE is omitted, the parameter applies to
			the port and all links and devices behind it.  DEVICE
			number of 0 either selects the first device or the
			first fan-out link behind PMP device.  It does not
			select the host link.  DEVICE number of 15 selects the
			host link and device attached to it.

			The VAL specifies the configuration to force.  As long
			as there's no ambiguity shortcut notation is allowed.
			For example, both 1.5 and 1.5G would work for 1.5Gbps.
			The following configurations can be forced.

			* Cable type: 40c, 80c, short40c, unk, ign or sata.
			  Any ID with matching PORT is used.

			* SATA link speed limit: 1.5Gbps or 3.0Gbps.

			* Transfer mode: pio[0-7], mwdma[0-4] and udma[0-7].
			  udma[/][16,25,33,44,66,100,133] notation is also
			  allowed.

			* [no]ncq: Turn on or off NCQ.

			* nohrst, nosrst, norst: suppress hard, soft
                          and both resets.

			* rstonce: only attempt one reset during
			  hot-unplug link recovery

			* dump_id: dump IDENTIFY data.

			* atapi_dmadir: Enable ATAPI DMADIR bridge support

			* disable: Disable this device.

			If there are multiple matching configurations changing
			the same attribute, the last one is used.

	memblock=debug	[KNL] Enable memblock debug messages.

	load_ramdisk=	[RAM] List of ramdisks to load from floppy
			See Documentation/blockdev/ramdisk.txt.

	lockd.nlm_grace_period=P  [NFS] Assign grace period.
			Format: <integer>

	lockd.nlm_tcpport=N	[NFS] Assign TCP port.
			Format: <integer>

	lockd.nlm_timeout=T	[NFS] Assign timeout value.
			Format: <integer>

	lockd.nlm_udpport=M	[NFS] Assign UDP port.
			Format: <integer>

	locktorture.nreaders_stress= [KNL]
			Set the number of locking read-acquisition kthreads.
			Defaults to being automatically set based on the
			number of online CPUs.

	locktorture.nwriters_stress= [KNL]
			Set the number of locking write-acquisition kthreads.

	locktorture.onoff_holdoff= [KNL]
			Set time (s) after boot for CPU-hotplug testing.

	locktorture.onoff_interval= [KNL]
			Set time (s) between CPU-hotplug operations, or
			zero to disable CPU-hotplug testing.

	locktorture.shuffle_interval= [KNL]
			Set task-shuffle interval (jiffies).  Shuffling
			tasks allows some CPUs to go into dyntick-idle
			mode during the locktorture test.

	locktorture.shutdown_secs= [KNL]
			Set time (s) after boot system shutdown.  This
			is useful for hands-off automated testing.

	locktorture.stat_interval= [KNL]
			Time (s) between statistics printk()s.

	locktorture.stutter= [KNL]
			Time (s) to stutter testing, for example,
			specifying five seconds causes the test to run for
			five seconds, wait for five seconds, and so on.
			This tests the locking primitive's ability to
			transition abruptly to and from idle.

	locktorture.torture_runnable= [BOOT]
			Start locktorture running at boot time.

	locktorture.torture_type= [KNL]
			Specify the locking implementation to test.

	locktorture.verbose= [KNL]
			Enable additional printk() statements.

	logibm.irq=	[HW,MOUSE] Logitech Bus Mouse Driver
			Format: <irq>

	loglevel=	All Kernel Messages with a loglevel smaller than the
			console loglevel will be printed to the console. It can
			also be changed with klogd or other programs. The
			loglevels are defined as follows:

			0 (KERN_EMERG)		system is unusable
			1 (KERN_ALERT)		action must be taken immediately
			2 (KERN_CRIT)		critical conditions
			3 (KERN_ERR)		error conditions
			4 (KERN_WARNING)	warning conditions
			5 (KERN_NOTICE)		normal but significant condition
			6 (KERN_INFO)		informational
			7 (KERN_DEBUG)		debug-level messages

	log_buf_len=n[KMG]	Sets the size of the printk ring buffer,
			in bytes.  n must be a power of two and greater
			than the minimal size. The minimal size is defined
			by LOG_BUF_SHIFT kernel config parameter. There is
			also CONFIG_LOG_CPU_MAX_BUF_SHIFT config parameter
			that allows to increase the default size depending on
			the number of CPUs. See init/Kconfig for more details.

	logo.nologo	[FB] Disables display of the built-in Linux logo.
			This may be used to provide more screen space for
			kernel log messages and is useful when debugging
			kernel boot problems.

	lp=0		[LP]	Specify parallel ports to use, e.g,
	lp=port[,port...]	lp=none,parport0 (lp0 not configured, lp1 uses
	lp=reset		first parallel port). 'lp=0' disables the
	lp=auto			printer driver. 'lp=reset' (which can be
				specified in addition to the ports) causes
				attached printers to be reset. Using
				lp=port1,port2,... specifies the parallel ports
				to associate lp devices with, starting with
				lp0. A port specification may be 'none' to skip
				that lp device, or a parport name such as
				'parport0'. Specifying 'lp=auto' instead of a
				port specification list means that device IDs
				from each port should be examined, to see if
				an IEEE 1284-compliant printer is attached; if
				so, the driver will manage that printer.
				See also header of drivers/char/lp.c.

	lpj=n		[KNL]
			Sets loops_per_jiffy to given constant, thus avoiding
			time-consuming boot-time autodetection (up to 250 ms per
			CPU). 0 enables autodetection (default). To determine
			the correct value for your kernel, boot with normal
			autodetection and see what value is printed. Note that
			on SMP systems the preset will be applied to all CPUs,
			which is likely to cause problems if your CPUs need
			significantly divergent settings. An incorrect value
			will cause delays in the kernel to be wrong, leading to
			unpredictable I/O errors and other breakage. Although
			unlikely, in the extreme case this might damage your
			hardware.

	ltpc=		[NET]
			Format: <io>,<irq>,<dma>

	machvec=	[IA-64] Force the use of a particular machine-vector
			(machvec) in a generic kernel.
			Example: machvec=hpzx1_swiotlb

	machtype=	[Loongson] Share the same kernel image file between different
			 yeeloong laptop.
			Example: machtype=lemote-yeeloong-2f-7inch

	max_addr=nn[KMG]	[KNL,BOOT,ia64] All physical memory greater
			than or equal to this physical address is ignored.

	maxcpus=	[SMP] Maximum number of processors that	an SMP kernel
			should make use of.  maxcpus=n : n >= 0 limits the
			kernel to using 'n' processors.  n=0 is a special case,
			it is equivalent to "nosmp", which also disables
			the IO APIC.

	max_loop=	[LOOP] The number of loop block devices that get
	(loop.max_loop)	unconditionally pre-created at init time. The default
			number is configured by BLK_DEV_LOOP_MIN_COUNT. Instead
			of statically allocating a predefined number, loop
			devices can be requested on-demand with the
			/dev/loop-control interface.

	mce		[X86-32] Machine Check Exception

	mce=option	[X86-64] See Documentation/x86/x86_64/boot-options.txt

	md=		[HW] RAID subsystems devices and level
			See Documentation/md.txt.

	mdacon=		[MDA]
			Format: <first>,<last>
			Specifies range of consoles to be captured by the MDA.

	mem=nn[KMG]	[KNL,BOOT] Force usage of a specific amount of memory
			Amount of memory to be used when the kernel is not able
			to see the whole system memory or for test.
			[X86] Work as limiting max address. Use together
			with memmap= to avoid physical address space collisions.
			Without memmap= PCI devices could be placed at addresses
			belonging to unused RAM.

	mem=nopentium	[BUGS=X86-32] Disable usage of 4MB pages for kernel
			memory.

	memchunk=nn[KMG]
			[KNL,SH] Allow user to override the default size for
			per-device physically contiguous DMA buffers.

	memmap=exactmap	[KNL,X86] Enable setting of an exact
			E820 memory map, as specified by the user.
			Such memmap=exactmap lines can be constructed based on
			BIOS output or other requirements. See the memmap=nn@ss
			option description.

	memmap=nn[KMG]@ss[KMG]
			[KNL] Force usage of a specific region of memory.
			Region of memory to be used is from ss to ss+nn.

	memmap=nn[KMG]#ss[KMG]
			[KNL,ACPI] Mark specific memory as ACPI data.
			Region of memory to be marked is from ss to ss+nn.

	memmap=nn[KMG]$ss[KMG]
			[KNL,ACPI] Mark specific memory as reserved.
			Region of memory to be reserved is from ss to ss+nn.
			Example: Exclude memory from 0x18690000-0x1869ffff
			         memmap=64K$0x18690000
			         or
			         memmap=0x10000$0x18690000

	memmap=nn[KMG]!ss[KMG]
			[KNL,X86] Mark specific memory as protected.
			Region of memory to be used, from ss to ss+nn.
			The memory region may be marked as e820 type 12 (0xc)
			and is NVDIMM or ADR memory.

	memory_corruption_check=0/1 [X86]
			Some BIOSes seem to corrupt the first 64k of
			memory when doing things like suspend/resume.
			Setting this option will scan the memory
			looking for corruption.  Enabling this will
			both detect corruption and prevent the kernel
			from using the memory being corrupted.
			However, its intended as a diagnostic tool; if
			repeatable BIOS-originated corruption always
			affects the same memory, you can use memmap=
			to prevent the kernel from using that memory.

	memory_corruption_check_size=size [X86]
			By default it checks for corruption in the low
			64k, making this memory unavailable for normal
			use.  Use this parameter to scan for
			corruption in more or less memory.

	memory_corruption_check_period=seconds [X86]
			By default it checks for corruption every 60
			seconds.  Use this parameter to check at some
			other rate.  0 disables periodic checking.

	memtest=	[KNL,X86,ARM] Enable memtest
			Format: <integer>
			default : 0 <disable>
			Specifies the number of memtest passes to be
			performed. Each pass selects another test
			pattern from a given set of patterns. Memtest
			fills the memory with this pattern, validates
			memory contents and reserves bad memory
			regions that are detected.

	meye.*=		[HW] Set MotionEye Camera parameters
			See Documentation/video4linux/meye.txt.

	mfgpt_irq=	[IA-32] Specify the IRQ to use for the
			Multi-Function General Purpose Timers on AMD Geode
			platforms.

	mfgptfix	[X86-32] Fix MFGPT timers on AMD Geode platforms when
			the BIOS has incorrectly applied a workaround. TinyBIOS
			version 0.98 is known to be affected, 0.99 fixes the
			problem by letting the user disable the workaround.

	mga=		[HW,DRM]

	min_addr=nn[KMG]	[KNL,BOOT,ia64] All physical memory below this
			physical address is ignored.

	mini2440=	[ARM,HW,KNL]
			Format:[0..2][b][c][t]
			Default: "0tb"
			MINI2440 configuration specification:
			0 - The attached screen is the 3.5" TFT
			1 - The attached screen is the 7" TFT
			2 - The VGA Shield is attached (1024x768)
			Leaving out the screen size parameter will not load
			the TFT driver, and the framebuffer will be left
			unconfigured.
			b - Enable backlight. The TFT backlight pin will be
			linked to the kernel VESA blanking code and a GPIO
			LED. This parameter is not necessary when using the
			VGA shield.
			c - Enable the s3c camera interface.
			t - Reserved for enabling touchscreen support. The
			touchscreen support is not enabled in the mainstream
			kernel as of 2.6.30, a preliminary port can be found
			in the "bleeding edge" mini2440 support kernel at
			http://repo.or.cz/w/linux-2.6/mini2440.git

	mminit_loglevel=
			[KNL] When CONFIG_DEBUG_MEMORY_INIT is set, this
			parameter allows control of the logging verbosity for
			the additional memory initialisation checks. A value
			of 0 disables mminit logging and a level of 4 will
			log everything. Information is printed at KERN_DEBUG
			so loglevel=8 may also need to be specified.

	module.sig_enforce
			[KNL] When CONFIG_MODULE_SIG is set, this means that
			modules without (valid) signatures will fail to load.
			Note that if CONFIG_MODULE_SIG_FORCE is set, that
			is always true, so this option does nothing.

	mousedev.tap_time=
			[MOUSE] Maximum time between finger touching and
			leaving touchpad surface for touch to be considered
			a tap and be reported as a left button click (for
			touchpads working in absolute mode only).
			Format: <msecs>
	mousedev.xres=	[MOUSE] Horizontal screen resolution, used for devices
			reporting absolute coordinates, such as tablets
	mousedev.yres=	[MOUSE] Vertical screen resolution, used for devices
			reporting absolute coordinates, such as tablets

	movablecore=nn[KMG]	[KNL,X86,IA-64,PPC] This parameter
			is similar to kernelcore except it specifies the
			amount of memory used for migratable allocations.
			If both kernelcore and movablecore is specified,
			then kernelcore will be at *least* the specified
			value but may be more. If movablecore on its own
			is specified, the administrator must be careful
			that the amount of memory usable for all allocations
			is not too small.

	movable_node	[KNL,X86] Boot-time switch to enable the effects
			of CONFIG_MOVABLE_NODE=y. See mm/Kconfig for details.

	MTD_Partition=	[MTD]
			Format: <name>,<region-number>,<size>,<offset>

	MTD_Region=	[MTD] Format:
			<name>,<region-number>[,<base>,<size>,<buswidth>,<altbuswidth>]

	mtdparts=	[MTD]
			See drivers/mtd/cmdlinepart.c.

	multitce=off	[PPC]  This parameter disables the use of the pSeries
			firmware feature for updating multiple TCE entries
			at a time.

	onenand.bdry=	[HW,MTD] Flex-OneNAND Boundary Configuration

			Format: [die0_boundary][,die0_lock][,die1_boundary][,die1_lock]

			boundary - index of last SLC block on Flex-OneNAND.
				   The remaining blocks are configured as MLC blocks.
			lock	 - Configure if Flex-OneNAND boundary should be locked.
				   Once locked, the boundary cannot be changed.
				   1 indicates lock status, 0 indicates unlock status.

	mtdset=		[ARM]
			ARM/S3C2412 JIVE boot control

			See arch/arm/mach-s3c2412/mach-jive.c

	mtouchusb.raw_coordinates=
			[HW] Make the MicroTouch USB driver use raw coordinates
			('y', default) or cooked coordinates ('n')

	mtrr_chunk_size=nn[KMG] [X86]
			used for mtrr cleanup. It is largest continuous chunk
			that could hold holes aka. UC entries.

	mtrr_gran_size=nn[KMG] [X86]
			Used for mtrr cleanup. It is granularity of mtrr block.
			Default is 1.
			Large value could prevent small alignment from
			using up MTRRs.

	mtrr_spare_reg_nr=n [X86]
			Format: <integer>
			Range: 0,7 : spare reg number
			Default : 1
			Used for mtrr cleanup. It is spare mtrr entries number.
			Set to 2 or more if your graphical card needs more.

	n2=		[NET] SDL Inc. RISCom/N2 synchronous serial card

	netdev=		[NET] Network devices parameters
			Format: <irq>,<io>,<mem_start>,<mem_end>,<name>
			Note that mem_start is often overloaded to mean
			something different and driver-specific.
			This usage is only documented in each driver source
			file if at all.

	nf_conntrack.acct=
			[NETFILTER] Enable connection tracking flow accounting
			0 to disable accounting
			1 to enable accounting
			Default value is 0.

	nfsaddrs=	[NFS] Deprecated.  Use ip= instead.
			See Documentation/filesystems/nfs/nfsroot.txt.

	nfsroot=	[NFS] nfs root filesystem for disk-less boxes.
			See Documentation/filesystems/nfs/nfsroot.txt.

	nfsrootdebug	[NFS] enable nfsroot debugging messages.
			See Documentation/filesystems/nfs/nfsroot.txt.

	nfs.callback_tcpport=
			[NFS] set the TCP port on which the NFSv4 callback
			channel should listen.

	nfs.cache_getent=
			[NFS] sets the pathname to the program which is used
			to update the NFS client cache entries.

	nfs.cache_getent_timeout=
			[NFS] sets the timeout after which an attempt to
			update a cache entry is deemed to have failed.

	nfs.idmap_cache_timeout=
			[NFS] set the maximum lifetime for idmapper cache
			entries.

	nfs.enable_ino64=
			[NFS] enable 64-bit inode numbers.
			If zero, the NFS client will fake up a 32-bit inode
			number for the readdir() and stat() syscalls instead
			of returning the full 64-bit number.
			The default is to return 64-bit inode numbers.

	nfs.max_session_slots=
			[NFSv4.1] Sets the maximum number of session slots
			the client will attempt to negotiate with the server.
			This limits the number of simultaneous RPC requests
			that the client can send to the NFSv4.1 server.
			Note that there is little point in setting this
			value higher than the max_tcp_slot_table_limit.

	nfs.nfs4_disable_idmapping=
			[NFSv4] When set to the default of '1', this option
			ensures that both the RPC level authentication
			scheme and the NFS level operations agree to use
			numeric uids/gids if the mount is using the
			'sec=sys' security flavour. In effect it is
			disabling idmapping, which can make migration from
			legacy NFSv2/v3 systems to NFSv4 easier.
			Servers that do not support this mode of operation
			will be autodetected by the client, and it will fall
			back to using the idmapper.
			To turn off this behaviour, set the value to '0'.
	nfs.nfs4_unique_id=
			[NFS4] Specify an additional fixed unique ident-
			ification string that NFSv4 clients can insert into
			their nfs_client_id4 string.  This is typically a
			UUID that is generated at system install time.

	nfs.send_implementation_id =
			[NFSv4.1] Send client implementation identification
			information in exchange_id requests.
			If zero, no implementation identification information
			will be sent.
			The default is to send the implementation identification
			information.
	
	nfs.recover_lost_locks =
			[NFSv4] Attempt to recover locks that were lost due
			to a lease timeout on the server. Please note that
			doing this risks data corruption, since there are
			no guarantees that the file will remain unchanged
			after the locks are lost.
			If you want to enable the kernel legacy behaviour of
			attempting to recover these locks, then set this
			parameter to '1'.
			The default parameter value of '0' causes the kernel
			not to attempt recovery of lost locks.

	nfsd.nfs4_disable_idmapping=
			[NFSv4] When set to the default of '1', the NFSv4
			server will return only numeric uids and gids to
			clients using auth_sys, and will accept numeric uids
			and gids from such clients.  This is intended to ease
			migration from NFSv2/v3.

	objlayoutdriver.osd_login_prog=
			[NFS] [OBJLAYOUT] sets the pathname to the program which
			is used to automatically discover and login into new
			osd-targets. Please see:
			Documentation/filesystems/pnfs.txt for more explanations

	nmi_debug=	[KNL,AVR32,SH] Specify one or more actions to take
			when a NMI is triggered.
			Format: [state][,regs][,debounce][,die]

	nmi_watchdog=	[KNL,BUGS=X86] Debugging features for SMP kernels
			Format: [panic,][nopanic,][num]
			Valid num: 0 or 1
			0 - turn nmi_watchdog off
			1 - turn nmi_watchdog on
			When panic is specified, panic when an NMI watchdog
			timeout occurs (or 'nopanic' to override the opposite
			default).
			This is useful when you use a panic=... timeout and
			need the box quickly up again.

	netpoll.carrier_timeout=
			[NET] Specifies amount of time (in seconds) that
			netpoll should wait for a carrier. By default netpoll
			waits 4 seconds.

	no387		[BUGS=X86-32] Tells the kernel to use the 387 maths
			emulation library even if a 387 maths coprocessor
			is present.

	no_console_suspend
			[HW] Never suspend the console
			Disable suspending of consoles during suspend and
			hibernate operations.  Once disabled, debugging
			messages can reach various consoles while the rest
			of the system is being put to sleep (ie, while
			debugging driver suspend/resume hooks).  This may
			not work reliably with all consoles, but is known
			to work with serial and VGA consoles.
			To facilitate more flexible debugging, we also add
			console_suspend, a printk module parameter to control
			it. Users could use console_suspend (usually
			/sys/module/printk/parameters/console_suspend) to
			turn on/off it dynamically.

	noaliencache	[MM, NUMA, SLAB] Disables the allocation of alien
			caches in the slab allocator.  Saves per-node memory,
			but will impact performance.

	noalign		[KNL,ARM]

	noapic		[SMP,APIC] Tells the kernel to not make use of any
			IOAPICs that may be present in the system.

	noautogroup	Disable scheduler automatic task group creation.

	nobats		[PPC] Do not use BATs for mapping kernel lowmem
			on "Classic" PPC cores.

	nocache		[ARM]

	noclflush	[BUGS=X86] Don't use the CLFLUSH instruction

	nodelayacct	[KNL] Disable per-task delay accounting

	nodisconnect	[HW,SCSI,M68K] Disables SCSI disconnects.

	nodsp		[SH] Disable hardware DSP at boot time.

	noefi		Disable EFI runtime services support.

	noexec		[IA-64]

	noexec		[X86]
			On X86-32 available only on PAE configured kernels.
			noexec=on: enable non-executable mappings (default)
			noexec=off: disable non-executable mappings

	nosmap		[X86]
			Disable SMAP (Supervisor Mode Access Prevention)
			even if it is supported by processor.

	nosmep		[X86]
			Disable SMEP (Supervisor Mode Execution Prevention)
			even if it is supported by processor.

	noexec32	[X86-64]
			This affects only 32-bit executables.
			noexec32=on: enable non-executable mappings (default)
				read doesn't imply executable mappings
			noexec32=off: disable non-executable mappings
				read implies executable mappings

	nofpu		[MIPS,SH] Disable hardware FPU at boot time.

	nofxsr		[BUGS=X86-32] Disables x86 floating point extended
			register save and restore. The kernel will only save
			legacy floating-point registers on task switch.

	nohugeiomap	[KNL,x86] Disable kernel huge I/O mappings.

	noxsave		[BUGS=X86] Disables x86 extended register state save
			and restore using xsave. The kernel will fallback to
			enabling legacy floating-point and sse state.

	noxsaveopt	[X86] Disables xsaveopt used in saving x86 extended
			register states. The kernel will fall back to use
			xsave to save the states. By using this parameter,
			performance of saving the states is degraded because
			xsave doesn't support modified optimization while
			xsaveopt supports it on xsaveopt enabled systems.

	noxsaves	[X86] Disables xsaves and xrstors used in saving and
			restoring x86 extended register state in compacted
			form of xsave area. The kernel will fall back to use
			xsaveopt and xrstor to save and restore the states
			in standard form of xsave area. By using this
			parameter, xsave area per process might occupy more
			memory on xsaves enabled systems.

	nohlt		[BUGS=ARM,SH] Tells the kernel that the sleep(SH) or
			wfi(ARM) instruction doesn't work correctly and not to
			use it. This is also useful when using JTAG debugger.

	no_file_caps	Tells the kernel not to honor file capabilities.  The
			only way then for a file to be executed with privilege
			is to be setuid root or executed by root.

	nohalt		[IA-64] Tells the kernel not to use the power saving
			function PAL_HALT_LIGHT when idle. This increases
			power-consumption. On the positive side, it reduces
			interrupt wake-up latency, which may improve performance
			in certain environments such as networked servers or
			real-time systems.

	nohibernate	[HIBERNATION] Disable hibernation and resume.

	nohz=		[KNL] Boottime enable/disable dynamic ticks
			Valid arguments: on, off
			Default: on

	nohz_full=	[KNL,BOOT]
			In kernels built with CONFIG_NO_HZ_FULL=y, set
			the specified list of CPUs whose tick will be stopped
			whenever possible. The boot CPU will be forced outside
			the range to maintain the timekeeping.
			The CPUs in this range must also be included in the
			rcu_nocbs= set.

	noiotrap	[SH] Disables trapped I/O port accesses.

	noirqdebug	[X86-32] Disables the code which attempts to detect and
			disable unhandled interrupt sources.

	no_timer_check	[X86,APIC] Disables the code which tests for
			broken timer IRQ sources.

	noisapnp	[ISAPNP] Disables ISA PnP code.

	noinitrd	[RAM] Tells the kernel not to load any configured
			initial RAM disk.

	nointremap	[X86-64, Intel-IOMMU] Do not enable interrupt
			remapping.
			[Deprecated - use intremap=off]

	nointroute	[IA-64]

	nojitter	[IA-64] Disables jitter checking for ITC timers.

	no-kvmclock	[X86,KVM] Disable paravirtualized KVM clock driver

	no-kvmapf	[X86,KVM] Disable paravirtualized asynchronous page
			fault handling.

	no-steal-acc    [X86,KVM] Disable paravirtualized steal time accounting.
			steal time is computed, but won't influence scheduler
			behaviour

	nolapic		[X86-32,APIC] Do not enable or use the local APIC.

	nolapic_timer	[X86-32,APIC] Do not use the local APIC timer.

	noltlbs		[PPC] Do not use large page/tlb entries for kernel
			lowmem mapping on PPC40x.

	nomca		[IA-64] Disable machine check abort handling

	nomce		[X86-32] Machine Check Exception

	nomfgpt		[X86-32] Disable Multi-Function General Purpose
			Timer usage (for AMD Geode machines).

	nonmi_ipi	[X86] Disable using NMI IPIs during panic/reboot to
			shutdown the other cpus.  Instead use the REBOOT_VECTOR
			irq.

	nomodule	Disable module load

	nopat		[X86] Disable PAT (page attribute table extension of
			pagetables) support.

	norandmaps	Don't use address space randomization.  Equivalent to
			echo 0 > /proc/sys/kernel/randomize_va_space

	noreplace-paravirt	[X86,IA-64,PV_OPS] Don't patch paravirt_ops

	noreplace-smp	[X86-32,SMP] Don't replace SMP instructions
			with UP alternatives

	nordrand	[X86] Disable kernel use of the RDRAND and
			RDSEED instructions even if they are supported
			by the processor.  RDRAND and RDSEED are still
			available to user space applications.

	noresume	[SWSUSP] Disables resume and restores original swap
			space.

	no-scroll	[VGA] Disables scrollback.
			This is required for the Braillex ib80-piezo Braille
			reader made by F.H. Papenmeier (Germany).

	nosbagart	[IA-64]

	nosep		[BUGS=X86-32] Disables x86 SYSENTER/SYSEXIT support.

	nosmp		[SMP] Tells an SMP kernel to act as a UP kernel,
			and disable the IO APIC.  legacy for "maxcpus=0".

	nosoftlockup	[KNL] Disable the soft-lockup detector.

	nosync		[HW,M68K] Disables sync negotiation for all devices.

	notsc		[BUGS=X86-32] Disable Time Stamp Counter

	nousb		[USB] Disable the USB subsystem

	nowatchdog	[KNL] Disable both lockup detectors, i.e.
                        soft-lockup and NMI watchdog (hard-lockup).

	nowb		[ARM]

	nox2apic	[X86-64,APIC] Do not enable x2APIC mode.

	cpu0_hotplug	[X86] Turn on CPU0 hotplug feature when
			CONFIG_BOOTPARAM_HOTPLUG_CPU0 is off.
			Some features depend on CPU0. Known dependencies are:
			1. Resume from suspend/hibernate depends on CPU0.
			Suspend/hibernate will fail if CPU0 is offline and you
			need to online CPU0 before suspend/hibernate.
			2. PIC interrupts also depend on CPU0. CPU0 can't be
			removed if a PIC interrupt is detected.
			It's said poweroff/reboot may depend on CPU0 on some
			machines although I haven't seen such issues so far
			after CPU0 is offline on a few tested machines.
			If the dependencies are under your control, you can
			turn on cpu0_hotplug.

	nptcg=		[IA-64] Override max number of concurrent global TLB
			purges which is reported from either PAL_VM_SUMMARY or
			SAL PALO.

	nr_cpus=	[SMP] Maximum number of processors that	an SMP kernel
			could support.  nr_cpus=n : n >= 1 limits the kernel to
			supporting 'n' processors. Later in runtime you can not
			use hotplug cpu feature to put more cpu back to online.
			just like you compile the kernel NR_CPUS=n

	nr_uarts=	[SERIAL] maximum number of UARTs to be registered.

	numa_balancing=	[KNL,X86] Enable or disable automatic NUMA balancing.
			Allowed values are enable and disable

	numa_zonelist_order= [KNL, BOOT] Select zonelist order for NUMA.
			one of ['zone', 'node', 'default'] can be specified
			This can be set from sysctl after boot.
			See Documentation/sysctl/vm.txt for details.

	ohci1394_dma=early	[HW] enable debugging via the ohci1394 driver.
			See Documentation/debugging-via-ohci1394.txt for more
			info.

	olpc_ec_timeout= [OLPC] ms delay when issuing EC commands
			Rather than timing out after 20 ms if an EC
			command is not properly ACKed, override the length
			of the timeout.  We have interrupts disabled while
			waiting for the ACK, so if this is set too high
			interrupts *may* be lost!

	omap_mux=	[OMAP] Override bootloader pin multiplexing.
			Format: <mux_mode0.mode_name=value>...
			For example, to override I2C bus2:
			omap_mux=i2c2_scl.i2c2_scl=0x100,i2c2_sda.i2c2_sda=0x100

	oprofile.timer=	[HW]
			Use timer interrupt instead of performance counters

	oprofile.cpu_type=	Force an oprofile cpu type
			This might be useful if you have an older oprofile
			userland or if you want common events.
			Format: { arch_perfmon }
			arch_perfmon: [X86] Force use of architectural
				perfmon on Intel CPUs instead of the
				CPU specific event set.
			timer: [X86] Force use of architectural NMI
				timer mode (see also oprofile.timer
				for generic hr timer mode)
				[s390] Force legacy basic mode sampling
                                (report cpu_type "timer")

	oops=panic	Always panic on oopses. Default is to just kill the
			process, but there is a small probability of
			deadlocking the machine.
			This will also cause panics on machine check exceptions.
			Useful together with panic=30 to trigger a reboot.

	OSS		[HW,OSS]
			See Documentation/sound/oss/oss-parameters.txt

	page_owner=	[KNL] Boot-time page_owner enabling option.
			Storage of the information about who allocated
			each page is disabled in default. With this switch,
			we can turn it on.
			on: enable the feature

	panic=		[KNL] Kernel behaviour on panic: delay <timeout>
			timeout > 0: seconds before rebooting
			timeout = 0: wait forever
			timeout < 0: reboot immediately
			Format: <timeout>

	panic_on_warn	panic() instead of WARN().  Useful to cause kdump
			on a WARN().

	crash_kexec_post_notifiers
			Run kdump after running panic-notifiers and dumping
			kmsg. This only for the users who doubt kdump always
			succeeds in any situation.
			Note that this also increases risks of kdump failure,
			because some panic notifiers can make the crashed
			kernel more unstable.

	parkbd.port=	[HW] Parallel port number the keyboard adapter is
			connected to, default is 0.
			Format: <parport#>
	parkbd.mode=	[HW] Parallel port keyboard adapter mode of operation,
			0 for XT, 1 for AT (default is AT).
			Format: <mode>

	parport=	[HW,PPT] Specify parallel ports. 0 disables.
			Format: { 0 | auto | 0xBBB[,IRQ[,DMA]] }
			Use 'auto' to force the driver to use any
			IRQ/DMA settings detected (the default is to
			ignore detected IRQ/DMA settings because of
			possible conflicts). You can specify the base
			address, IRQ, and DMA settings; IRQ and DMA
			should be numbers, or 'auto' (for using detected
			settings on that particular port), or 'nofifo'
			(to avoid using a FIFO even if it is detected).
			Parallel ports are assigned in the order they
			are specified on the command line, starting
			with parport0.

	parport_init_mode=	[HW,PPT]
			Configure VIA parallel port to operate in
			a specific mode. This is necessary on Pegasos
			computer where firmware has no options for setting
			up parallel port mode and sets it to spp.
			Currently this function knows 686a and 8231 chips.
			Format: [spp|ps2|epp|ecp|ecpepp]

	pause_on_oops=
			Halt all CPUs after the first oops has been printed for
			the specified number of seconds.  This is to be used if
			your oopses keep scrolling off the screen.

	pcbit=		[HW,ISDN]

	pcd.		[PARIDE]
			See header of drivers/block/paride/pcd.c.
			See also Documentation/blockdev/paride.txt.

	pci=option[,option...]	[PCI] various PCI subsystem options:
		earlydump	[X86] dump PCI config space before the kernel
			        changes anything
		off		[X86] don't probe for the PCI bus
		bios		[X86-32] force use of PCI BIOS, don't access
				the hardware directly. Use this if your machine
				has a non-standard PCI host bridge.
		nobios		[X86-32] disallow use of PCI BIOS, only direct
				hardware access methods are allowed. Use this
				if you experience crashes upon bootup and you
				suspect they are caused by the BIOS.
		conf1		[X86] Force use of PCI Configuration
				Mechanism 1.
		conf2		[X86] Force use of PCI Configuration
				Mechanism 2.
		noaer		[PCIE] If the PCIEAER kernel config parameter is
				enabled, this kernel boot option can be used to
				disable the use of PCIE advanced error reporting.
		nodomains	[PCI] Disable support for multiple PCI
				root domains (aka PCI segments, in ACPI-speak).
		nommconf	[X86] Disable use of MMCONFIG for PCI
				Configuration
		check_enable_amd_mmconf [X86] check for and enable
				properly configured MMIO access to PCI
				config space on AMD family 10h CPU
		nomsi		[MSI] If the PCI_MSI kernel config parameter is
				enabled, this kernel boot option can be used to
				disable the use of MSI interrupts system-wide.
		noioapicquirk	[APIC] Disable all boot interrupt quirks.
				Safety option to keep boot IRQs enabled. This
				should never be necessary.
		ioapicreroute	[APIC] Enable rerouting of boot IRQs to the
				primary IO-APIC for bridges that cannot disable
				boot IRQs. This fixes a source of spurious IRQs
				when the system masks IRQs.
		noioapicreroute	[APIC] Disable workaround that uses the
				boot IRQ equivalent of an IRQ that connects to
				a chipset where boot IRQs cannot be disabled.
				The opposite of ioapicreroute.
		biosirq		[X86-32] Use PCI BIOS calls to get the interrupt
				routing table. These calls are known to be buggy
				on several machines and they hang the machine
				when used, but on other computers it's the only
				way to get the interrupt routing table. Try
				this option if the kernel is unable to allocate
				IRQs or discover secondary PCI buses on your
				motherboard.
		rom		[X86] Assign address space to expansion ROMs.
				Use with caution as certain devices share
				address decoders between ROMs and other
				resources.
		norom		[X86] Do not assign address space to
				expansion ROMs that do not already have
				BIOS assigned address ranges.
		nobar		[X86] Do not assign address space to the
				BARs that weren't assigned by the BIOS.
		irqmask=0xMMMM	[X86] Set a bit mask of IRQs allowed to be
				assigned automatically to PCI devices. You can
				make the kernel exclude IRQs of your ISA cards
				this way.
		pirqaddr=0xAAAAA	[X86] Specify the physical address
				of the PIRQ table (normally generated
				by the BIOS) if it is outside the
				F0000h-100000h range.
		lastbus=N	[X86] Scan all buses thru bus #N. Can be
				useful if the kernel is unable to find your
				secondary buses and you want to tell it
				explicitly which ones they are.
		assign-busses	[X86] Always assign all PCI bus
				numbers ourselves, overriding
				whatever the firmware may have done.
		usepirqmask	[X86] Honor the possible IRQ mask stored
				in the BIOS $PIR table. This is needed on
				some systems with broken BIOSes, notably
				some HP Pavilion N5400 and Omnibook XE3
				notebooks. This will have no effect if ACPI
				IRQ routing is enabled.
		noacpi		[X86] Do not use ACPI for IRQ routing
				or for PCI scanning.
		use_crs		[X86] Use PCI host bridge window information
				from ACPI.  On BIOSes from 2008 or later, this
				is enabled by default.  If you need to use this,
				please report a bug.
		nocrs		[X86] Ignore PCI host bridge windows from ACPI.
			        If you need to use this, please report a bug.
		routeirq	Do IRQ routing for all PCI devices.
				This is normally done in pci_enable_device(),
				so this option is a temporary workaround
				for broken drivers that don't call it.
		skip_isa_align	[X86] do not align io start addr, so can
				handle more pci cards
		firmware	[ARM] Do not re-enumerate the bus but instead
				just use the configuration from the
				bootloader. This is currently used on
				IXP2000 systems where the bus has to be
				configured a certain way for adjunct CPUs.
		noearly		[X86] Don't do any early type 1 scanning.
				This might help on some broken boards which
				machine check when some devices' config space
				is read. But various workarounds are disabled
				and some IOMMU drivers will not work.
		bfsort		Sort PCI devices into breadth-first order.
				This sorting is done to get a device
				order compatible with older (<= 2.4) kernels.
		nobfsort	Don't sort PCI devices into breadth-first order.
		pcie_bus_tune_off	Disable PCIe MPS (Max Payload Size)
				tuning and use the BIOS-configured MPS defaults.
		pcie_bus_safe	Set every device's MPS to the largest value
				supported by all devices below the root complex.
		pcie_bus_perf	Set device MPS to the largest allowable MPS
				based on its parent bus. Also set MRRS (Max
				Read Request Size) to the largest supported
				value (no larger than the MPS that the device
				or bus can support) for best performance.
		pcie_bus_peer2peer	Set every device's MPS to 128B, which
				every device is guaranteed to support. This
				configuration allows peer-to-peer DMA between
				any pair of devices, possibly at the cost of
				reduced performance.  This also guarantees
				that hot-added devices will work.
		cbiosize=nn[KMG]	The fixed amount of bus space which is
				reserved for the CardBus bridge's IO window.
				The default value is 256 bytes.
		cbmemsize=nn[KMG]	The fixed amount of bus space which is
				reserved for the CardBus bridge's memory
				window. The default value is 64 megabytes.
		resource_alignment=
				Format:
				[<order of align>@][<domain>:]<bus>:<slot>.<func>[; ...]
				Specifies alignment and device to reassign
				aligned memory resources.
				If <order of align> is not specified,
				PAGE_SIZE is used as alignment.
				PCI-PCI bridge can be specified, if resource
				windows need to be expanded.
		ecrc=		Enable/disable PCIe ECRC (transaction layer
				end-to-end CRC checking).
				bios: Use BIOS/firmware settings. This is the
				the default.
				off: Turn ECRC off
				on: Turn ECRC on.
		hpiosize=nn[KMG]	The fixed amount of bus space which is
				reserved for hotplug bridge's IO window.
				Default size is 256 bytes.
		hpmemsize=nn[KMG]	The fixed amount of bus space which is
				reserved for hotplug bridge's memory window.
				Default size is 2 megabytes.
		realloc=	Enable/disable reallocating PCI bridge resources
				if allocations done by BIOS are too small to
				accommodate resources required by all child
				devices.
				off: Turn realloc off
				on: Turn realloc on
		realloc		same as realloc=on
		noari		do not use PCIe ARI.
		pcie_scan_all	Scan all possible PCIe devices.  Otherwise we
				only look for one device below a PCIe downstream
				port.

	pcie_aspm=	[PCIE] Forcibly enable or disable PCIe Active State Power
			Management.
		off	Disable ASPM.
		force	Enable ASPM even on devices that claim not to support it.
			WARNING: Forcing ASPM on may cause system lockups.

	pcie_hp=	[PCIE] PCI Express Hotplug driver options:
		nomsi	Do not use MSI for PCI Express Native Hotplug (this
			makes all PCIe ports use INTx for hotplug services).

	pcie_ports=	[PCIE] PCIe ports handling:
		auto	Ask the BIOS whether or not to use native PCIe services
			associated with PCIe ports (PME, hot-plug, AER).  Use
			them only if that is allowed by the BIOS.
		native	Use native PCIe services associated with PCIe ports
			unconditionally.
		compat	Treat PCIe ports as PCI-to-PCI bridges, disable the PCIe
			ports driver.

	pcie_pme=	[PCIE,PM] Native PCIe PME signaling options:
		nomsi	Do not use MSI for native PCIe PME signaling (this makes
			all PCIe root ports use INTx for all services).

	pcmv=		[HW,PCMCIA] BadgePAD 4

	pd_ignore_unused
			[PM]
			Keep all power-domains already enabled by bootloader on,
			even if no driver has claimed them. This is useful
			for debug and development, but should not be
			needed on a platform with proper driver support.

	pd.		[PARIDE]
			See Documentation/blockdev/paride.txt.

	pdcchassis=	[PARISC,HW] Disable/Enable PDC Chassis Status codes at
			boot time.
			Format: { 0 | 1 }
			See arch/parisc/kernel/pdc_chassis.c

	percpu_alloc=	Select which percpu first chunk allocator to use.
			Currently supported values are "embed" and "page".
			Archs may support subset or none of the	selections.
			See comments in mm/percpu.c for details on each
			allocator.  This parameter is primarily	for debugging
			and performance comparison.

	pf.		[PARIDE]
			See Documentation/blockdev/paride.txt.

	pg.		[PARIDE]
			See Documentation/blockdev/paride.txt.

	pirq=		[SMP,APIC] Manual mp-table setup
			See Documentation/x86/i386/IO-APIC.txt.

	plip=		[PPT,NET] Parallel port network link
			Format: { parport<nr> | timid | 0 }
			See also Documentation/parport.txt.

	pmtmr=		[X86] Manual setup of pmtmr I/O Port.
			Override pmtimer IOPort with a hex value.
			e.g. pmtmr=0x508

	pnp.debug=1	[PNP]
			Enable PNP debug messages (depends on the
			CONFIG_PNP_DEBUG_MESSAGES option).  Change at run-time
			via /sys/module/pnp/parameters/debug.  We always show
			current resource usage; turning this on also shows
			possible settings and some assignment information.

	pnpacpi=	[ACPI]
			{ off }

	pnpbios=	[ISAPNP]
			{ on | off | curr | res | no-curr | no-res }

	pnp_reserve_irq=
			[ISAPNP] Exclude IRQs for the autoconfiguration

	pnp_reserve_dma=
			[ISAPNP] Exclude DMAs for the autoconfiguration

	pnp_reserve_io=	[ISAPNP] Exclude I/O ports for the autoconfiguration
			Ranges are in pairs (I/O port base and size).

	pnp_reserve_mem=
			[ISAPNP] Exclude memory regions for the
			autoconfiguration.
			Ranges are in pairs (memory base and size).

	ports=		[IP_VS_FTP] IPVS ftp helper module
			Default is 21.
			Up to 8 (IP_VS_APP_MAX_PORTS) ports
			may be specified.
			Format: <port>,<port>....

	print-fatal-signals=
			[KNL] debug: print fatal signals

			If enabled, warn about various signal handling
			related application anomalies: too many signals,
			too many POSIX.1 timers, fatal signals causing a
			coredump - etc.

			If you hit the warning due to signal overflow,
			you might want to try "ulimit -i unlimited".

			default: off.

	printk.always_kmsg_dump=
			Trigger kmsg_dump for cases other than kernel oops or
			panics
			Format: <bool>  (1/Y/y=enable, 0/N/n=disable)
			default: disabled

	printk.time=	Show timing data prefixed to each printk message line
			Format: <bool>  (1/Y/y=enable, 0/N/n=disable)

	processor.max_cstate=	[HW,ACPI]
			Limit processor to maximum C-state
			max_cstate=9 overrides any DMI blacklist limit.

	processor.nocst	[HW,ACPI]
			Ignore the _CST method to determine C-states,
			instead using the legacy FADT method

	profile=	[KNL] Enable kernel profiling via /proc/profile
			Format: [schedule,]<number>
			Param: "schedule" - profile schedule points.
			Param: <number> - step/bucket size as a power of 2 for
				statistical time based profiling.
			Param: "sleep" - profile D-state sleeping (millisecs).
				Requires CONFIG_SCHEDSTATS
			Param: "kvm" - profile VM exits.

	prompt_ramdisk=	[RAM] List of RAM disks to prompt for floppy disk
			before loading.
			See Documentation/blockdev/ramdisk.txt.

	psmouse.proto=	[HW,MOUSE] Highest PS2 mouse protocol extension to
			probe for; one of (bare|imps|exps|lifebook|any).
	psmouse.rate=	[HW,MOUSE] Set desired mouse report rate, in reports
			per second.
	psmouse.resetafter=	[HW,MOUSE]
			Try to reset the device after so many bad packets
			(0 = never).
	psmouse.resolution=
			[HW,MOUSE] Set desired mouse resolution, in dpi.
	psmouse.smartscroll=
			[HW,MOUSE] Controls Logitech smartscroll autorepeat.
			0 = disabled, 1 = enabled (default).

	pstore.backend=	Specify the name of the pstore backend to use

	pt.		[PARIDE]
			See Documentation/blockdev/paride.txt.

	pty.legacy_count=
			[KNL] Number of legacy pty's. Overwrites compiled-in
			default number.

	quiet		[KNL] Disable most log messages

	r128=		[HW,DRM]

	raid=		[HW,RAID]
			See Documentation/md.txt.

	ramdisk_blocksize=	[RAM]
			See Documentation/blockdev/ramdisk.txt.

	ramdisk_size=	[RAM] Sizes of RAM disks in kilobytes
			See Documentation/blockdev/ramdisk.txt.

	rcu_nocbs=	[KNL]
			In kernels built with CONFIG_RCU_NOCB_CPU=y, set
			the specified list of CPUs to be no-callback CPUs.
			Invocation of these CPUs' RCU callbacks will
			be offloaded to "rcuox/N" kthreads created for
			that purpose, where "x" is "b" for RCU-bh, "p"
			for RCU-preempt, and "s" for RCU-sched, and "N"
			is the CPU number.  This reduces OS jitter on the
			offloaded CPUs, which can be useful for HPC and
			real-time workloads.  It can also improve energy
			efficiency for asymmetric multiprocessors.

	rcu_nocb_poll	[KNL]
			Rather than requiring that offloaded CPUs
			(specified by rcu_nocbs= above) explicitly
			awaken the corresponding "rcuoN" kthreads,
			make these kthreads poll for callbacks.
			This improves the real-time response for the
			offloaded CPUs by relieving them of the need to
			wake up the corresponding kthread, but degrades
			energy efficiency by requiring that the kthreads
			periodically wake up to do the polling.

	rcutree.blimit=	[KNL]
			Set maximum number of finished RCU callbacks to
			process in one batch.

<<<<<<< HEAD
	rcutree.gp_init_delay=	[KNL]
			Set the number of jiffies to delay each step of
			RCU grace-period initialization.  This only has
			effect when CONFIG_RCU_TORTURE_TEST_SLOW_INIT is
			set.
=======
	rcutree.dump_tree=	[KNL]
			Dump the structure of the rcu_node combining tree
			out at early boot.  This is used for diagnostic
			purposes, to verify correct tree setup.

	rcutree.gp_cleanup_delay=	[KNL]
			Set the number of jiffies to delay each step of
			RCU grace-period cleanup.  This only has effect
			when CONFIG_RCU_TORTURE_TEST_SLOW_CLEANUP is set.

	rcutree.gp_init_delay=	[KNL]
			Set the number of jiffies to delay each step of
			RCU grace-period initialization.  This only has
			effect when CONFIG_RCU_TORTURE_TEST_SLOW_INIT
			is set.

	rcutree.gp_preinit_delay=	[KNL]
			Set the number of jiffies to delay each step of
			RCU grace-period pre-initialization, that is,
			the propagation of recent CPU-hotplug changes up
			the rcu_node combining tree.  This only has effect
			when CONFIG_RCU_TORTURE_TEST_SLOW_PREINIT is set.

	rcutree.rcu_fanout_exact= [KNL]
			Disable autobalancing of the rcu_node combining
			tree.  This is used by rcutorture, and might
			possibly be useful for architectures having high
			cache-to-cache transfer latencies.
>>>>>>> 4b8a8262

	rcutree.rcu_fanout_leaf= [KNL]
			Increase the number of CPUs assigned to each
			leaf rcu_node structure.  Useful for very large
			systems.

	rcutree.jiffies_till_sched_qs= [KNL]
			Set required age in jiffies for a
			given grace period before RCU starts
			soliciting quiescent-state help from
			rcu_note_context_switch().

	rcutree.jiffies_till_first_fqs= [KNL]
			Set delay from grace-period initialization to
			first attempt to force quiescent states.
			Units are jiffies, minimum value is zero,
			and maximum value is HZ.

	rcutree.jiffies_till_next_fqs= [KNL]
			Set delay between subsequent attempts to force
			quiescent states.  Units are jiffies, minimum
			value is one, and maximum value is HZ.

	rcutree.kthread_prio= 	 [KNL,BOOT]
			Set the SCHED_FIFO priority of the RCU per-CPU
			kthreads (rcuc/N). This value is also used for
			the priority of the RCU boost threads (rcub/N)
			and for the RCU grace-period kthreads (rcu_bh,
			rcu_preempt, and rcu_sched). If RCU_BOOST is
			set, valid values are 1-99 and the default is 1
			(the least-favored priority).  Otherwise, when
			RCU_BOOST is not set, valid values are 0-99 and
			the default is zero (non-realtime operation).

	rcutree.rcu_nocb_leader_stride= [KNL]
			Set the number of NOCB kthread groups, which
			defaults to the square root of the number of
			CPUs.  Larger numbers reduces the wakeup overhead
			on the per-CPU grace-period kthreads, but increases
			that same overhead on each group's leader.

	rcutree.qhimark= [KNL]
			Set threshold of queued RCU callbacks beyond which
			batch limiting is disabled.

	rcutree.qlowmark= [KNL]
			Set threshold of queued RCU callbacks below which
			batch limiting is re-enabled.

	rcutree.rcu_idle_gp_delay= [KNL]
			Set wakeup interval for idle CPUs that have
			RCU callbacks (RCU_FAST_NO_HZ=y).

	rcutree.rcu_idle_lazy_gp_delay= [KNL]
			Set wakeup interval for idle CPUs that have
			only "lazy" RCU callbacks (RCU_FAST_NO_HZ=y).
			Lazy RCU callbacks are those which RCU can
			prove do nothing more than free memory.

	rcutorture.cbflood_inter_holdoff= [KNL]
			Set holdoff time (jiffies) between successive
			callback-flood tests.

	rcutorture.cbflood_intra_holdoff= [KNL]
			Set holdoff time (jiffies) between successive
			bursts of callbacks within a given callback-flood
			test.

	rcutorture.cbflood_n_burst= [KNL]
			Set the number of bursts making up a given
			callback-flood test.  Set this to zero to
			disable callback-flood testing.

	rcutorture.cbflood_n_per_burst= [KNL]
			Set the number of callbacks to be registered
			in a given burst of a callback-flood test.

	rcutorture.fqs_duration= [KNL]
			Set duration of force_quiescent_state bursts.

	rcutorture.fqs_holdoff= [KNL]
			Set holdoff time within force_quiescent_state bursts.

	rcutorture.fqs_stutter= [KNL]
			Set wait time between force_quiescent_state bursts.

	rcutorture.gp_exp= [KNL]
			Use expedited update-side primitives.

	rcutorture.gp_normal= [KNL]
			Use normal (non-expedited) update-side primitives.
			If both gp_exp and gp_normal are set, do both.
			If neither gp_exp nor gp_normal are set, still
			do both.

	rcutorture.n_barrier_cbs= [KNL]
			Set callbacks/threads for rcu_barrier() testing.

	rcutorture.nfakewriters= [KNL]
			Set number of concurrent RCU writers.  These just
			stress RCU, they don't participate in the actual
			test, hence the "fake".

	rcutorture.nreaders= [KNL]
			Set number of RCU readers.  The value -1 selects
			N-1, where N is the number of CPUs.  A value
			"n" less than -1 selects N-n-2, where N is again
			the number of CPUs.  For example, -2 selects N
			(the number of CPUs), -3 selects N+1, and so on.

	rcutorture.object_debug= [KNL]
			Enable debug-object double-call_rcu() testing.

	rcutorture.onoff_holdoff= [KNL]
			Set time (s) after boot for CPU-hotplug testing.

	rcutorture.onoff_interval= [KNL]
			Set time (s) between CPU-hotplug operations, or
			zero to disable CPU-hotplug testing.

	rcutorture.torture_runnable= [BOOT]
			Start rcutorture running at boot time.

	rcutorture.shuffle_interval= [KNL]
			Set task-shuffle interval (s).  Shuffling tasks
			allows some CPUs to go into dyntick-idle mode
			during the rcutorture test.

	rcutorture.shutdown_secs= [KNL]
			Set time (s) after boot system shutdown.  This
			is useful for hands-off automated testing.

	rcutorture.stall_cpu= [KNL]
			Duration of CPU stall (s) to test RCU CPU stall
			warnings, zero to disable.

	rcutorture.stall_cpu_holdoff= [KNL]
			Time to wait (s) after boot before inducing stall.

	rcutorture.stat_interval= [KNL]
			Time (s) between statistics printk()s.

	rcutorture.stutter= [KNL]
			Time (s) to stutter testing, for example, specifying
			five seconds causes the test to run for five seconds,
			wait for five seconds, and so on.  This tests RCU's
			ability to transition abruptly to and from idle.

	rcutorture.test_boost= [KNL]
			Test RCU priority boosting?  0=no, 1=maybe, 2=yes.
			"Maybe" means test if the RCU implementation
			under test support RCU priority boosting.

	rcutorture.test_boost_duration= [KNL]
			Duration (s) of each individual boost test.

	rcutorture.test_boost_interval= [KNL]
			Interval (s) between each boost test.

	rcutorture.test_no_idle_hz= [KNL]
			Test RCU's dyntick-idle handling.  See also the
			rcutorture.shuffle_interval parameter.

	rcutorture.torture_type= [KNL]
			Specify the RCU implementation to test.

	rcutorture.verbose= [KNL]
			Enable additional printk() statements.

	rcupdate.rcu_expedited= [KNL]
			Use expedited grace-period primitives, for
			example, synchronize_rcu_expedited() instead
			of synchronize_rcu().  This reduces latency,
			but can increase CPU utilization, degrade
			real-time latency, and degrade energy efficiency.

	rcupdate.rcu_cpu_stall_suppress= [KNL]
			Suppress RCU CPU stall warning messages.

	rcupdate.rcu_cpu_stall_timeout= [KNL]
			Set timeout for RCU CPU stall warning messages.

	rcupdate.rcu_task_stall_timeout= [KNL]
			Set timeout in jiffies for RCU task stall warning
			messages.  Disable with a value less than or equal
			to zero.

	rcupdate.rcu_self_test= [KNL]
			Run the RCU early boot self tests

	rcupdate.rcu_self_test_bh= [KNL]
			Run the RCU bh early boot self tests

	rcupdate.rcu_self_test_sched= [KNL]
			Run the RCU sched early boot self tests

	rdinit=		[KNL]
			Format: <full_path>
			Run specified binary instead of /init from the ramdisk,
			used for early userspace startup. See initrd.

	reboot=		[KNL]
			Format (x86 or x86_64):
				[w[arm] | c[old] | h[ard] | s[oft] | g[pio]] \
				[[,]s[mp]#### \
				[[,]b[ios] | a[cpi] | k[bd] | t[riple] | e[fi] | p[ci]] \
				[[,]f[orce]
			Where reboot_mode is one of warm (soft) or cold (hard) or gpio,
			      reboot_type is one of bios, acpi, kbd, triple, efi, or pci,
			      reboot_force is either force or not specified,
			      reboot_cpu is s[mp]#### with #### being the processor
					to be used for rebooting.

	relax_domain_level=
			[KNL, SMP] Set scheduler's default relax_domain_level.
			See Documentation/cgroups/cpusets.txt.

	relative_sleep_states=
			[SUSPEND] Use sleep state labeling where the deepest
			state available other than hibernation is always "mem".
			Format: { "0" | "1" }
			0 -- Traditional sleep state labels.
			1 -- Relative sleep state labels.

	reserve=	[KNL,BUGS] Force the kernel to ignore some iomem area

	reservetop=	[X86-32]
			Format: nn[KMG]
			Reserves a hole at the top of the kernel virtual
			address space.

	reservelow=	[X86]
			Format: nn[K]
			Set the amount of memory to reserve for BIOS at
			the bottom of the address space.

	reset_devices	[KNL] Force drivers to reset the underlying device
			during initialization.

	resume=		[SWSUSP]
			Specify the partition device for software suspend
			Format:
			{/dev/<dev> | PARTUUID=<uuid> | <int>:<int> | <hex>}

	resume_offset=	[SWSUSP]
			Specify the offset from the beginning of the partition
			given by "resume=" at which the swap header is located,
			in <PAGE_SIZE> units (needed only for swap files).
			See  Documentation/power/swsusp-and-swap-files.txt

	resumedelay=	[HIBERNATION] Delay (in seconds) to pause before attempting to
			read the resume files

	resumewait	[HIBERNATION] Wait (indefinitely) for resume device to show up.
			Useful for devices that are detected asynchronously
			(e.g. USB and MMC devices).

	hibernate=	[HIBERNATION]
		noresume	Don't check if there's a hibernation image
				present during boot.
		nocompress	Don't compress/decompress hibernation images.
		no		Disable hibernation and resume.

	retain_initrd	[RAM] Keep initrd memory after extraction

	rfkill.default_state=
		0	"airplane mode".  All wifi, bluetooth, wimax, gps, fm,
			etc. communication is blocked by default.
		1	Unblocked.

	rfkill.master_switch_mode=
		0	The "airplane mode" button does nothing.
		1	The "airplane mode" button toggles between everything
			blocked and the previous configuration.
		2	The "airplane mode" button toggles between everything
			blocked and everything unblocked.

	rhash_entries=	[KNL,NET]
			Set number of hash buckets for route cache

	ro		[KNL] Mount root device read-only on boot

	root=		[KNL] Root filesystem
			See name_to_dev_t comment in init/do_mounts.c.

	rootdelay=	[KNL] Delay (in seconds) to pause before attempting to
			mount the root filesystem

	rootflags=	[KNL] Set root filesystem mount option string

	rootfstype=	[KNL] Set root filesystem type

	rootwait	[KNL] Wait (indefinitely) for root device to show up.
			Useful for devices that are detected asynchronously
			(e.g. USB and MMC devices).

	rproc_mem=nn[KMG][@address]
			[KNL,ARM,CMA] Remoteproc physical memory block.
			Memory area to be used by remote processor image,
			managed by CMA.

	rw		[KNL] Mount root device read-write on boot

	S		[KNL] Run init in single mode

	s390_iommu=	[HW,S390]
			Set s390 IOTLB flushing mode
		strict
			With strict flushing every unmap operation will result in
			an IOTLB flush. Default is lazy flushing before reuse,
			which is faster.

	sa1100ir	[NET]
			See drivers/net/irda/sa1100_ir.c.

	sbni=		[NET] Granch SBNI12 leased line adapter

	sched_debug	[KNL] Enables verbose scheduler debug messages.

	skew_tick=	[KNL] Offset the periodic timer tick per cpu to mitigate
			xtime_lock contention on larger systems, and/or RCU lock
			contention on all systems with CONFIG_MAXSMP set.
			Format: { "0" | "1" }
			0 -- disable. (may be 1 via CONFIG_CMDLINE="skew_tick=1"
			1 -- enable.
			Note: increases power consumption, thus should only be
			enabled if running jitter sensitive (HPC/RT) workloads.

	security=	[SECURITY] Choose a security module to enable at boot.
			If this boot parameter is not specified, only the first
			security module asking for security registration will be
			loaded. An invalid security module name will be treated
			as if no module has been chosen.

	selinux=	[SELINUX] Disable or enable SELinux at boot time.
			Format: { "0" | "1" }
			See security/selinux/Kconfig help text.
			0 -- disable.
			1 -- enable.
			Default value is set via kernel config option.
			If enabled at boot time, /selinux/disable can be used
			later to disable prior to initial policy load.

	apparmor=	[APPARMOR] Disable or enable AppArmor at boot time
			Format: { "0" | "1" }
			See security/apparmor/Kconfig help text
			0 -- disable.
			1 -- enable.
			Default value is set via kernel config option.

	serialnumber	[BUGS=X86-32]

	shapers=	[NET]
			Maximal number of shapers.

	show_msr=	[x86] show boot-time MSR settings
			Format: { <integer> }
			Show boot-time (BIOS-initialized) MSR settings.
			The parameter means the number of CPUs to show,
			for example 1 means boot CPU only.

	simeth=		[IA-64]
	simscsi=

	slram=		[HW,MTD]

	slab_nomerge	[MM]
			Disable merging of slabs with similar size. May be
			necessary if there is some reason to distinguish
			allocs to different slabs. Debug options disable
			merging on their own.
			For more information see Documentation/vm/slub.txt.

	slab_max_order=	[MM, SLAB]
			Determines the maximum allowed order for slabs.
			A high setting may cause OOMs due to memory
			fragmentation.  Defaults to 1 for systems with
			more than 32MB of RAM, 0 otherwise.

	slub_debug[=options[,slabs]]	[MM, SLUB]
			Enabling slub_debug allows one to determine the
			culprit if slab objects become corrupted. Enabling
			slub_debug can create guard zones around objects and
			may poison objects when not in use. Also tracks the
			last alloc / free. For more information see
			Documentation/vm/slub.txt.

	slub_max_order= [MM, SLUB]
			Determines the maximum allowed order for slabs.
			A high setting may cause OOMs due to memory
			fragmentation. For more information see
			Documentation/vm/slub.txt.

	slub_min_objects=	[MM, SLUB]
			The minimum number of objects per slab. SLUB will
			increase the slab order up to slub_max_order to
			generate a sufficiently large slab able to contain
			the number of objects indicated. The higher the number
			of objects the smaller the overhead of tracking slabs
			and the less frequently locks need to be acquired.
			For more information see Documentation/vm/slub.txt.

	slub_min_order=	[MM, SLUB]
			Determines the minimum page order for slabs. Must be
			lower than slub_max_order.
			For more information see Documentation/vm/slub.txt.

	slub_nomerge	[MM, SLUB]
			Same with slab_nomerge. This is supported for legacy.
			See slab_nomerge for more information.

	smart2=		[HW]
			Format: <io1>[,<io2>[,...,<io8>]]

	smsc-ircc2.nopnp	[HW] Don't use PNP to discover SMC devices
	smsc-ircc2.ircc_cfg=	[HW] Device configuration I/O port
	smsc-ircc2.ircc_sir=	[HW] SIR base I/O port
	smsc-ircc2.ircc_fir=	[HW] FIR base I/O port
	smsc-ircc2.ircc_irq=	[HW] IRQ line
	smsc-ircc2.ircc_dma=	[HW] DMA channel
	smsc-ircc2.ircc_transceiver= [HW] Transceiver type:
				0: Toshiba Satellite 1800 (GP data pin select)
				1: Fast pin select (default)
				2: ATC IRMode

	softlockup_panic=
			[KNL] Should the soft-lockup detector generate panics.
			Format: <integer>

	softlockup_all_cpu_backtrace=
			[KNL] Should the soft-lockup detector generate
			backtraces on all cpus.
			Format: <integer>

	sonypi.*=	[HW] Sony Programmable I/O Control Device driver
			See Documentation/laptops/sonypi.txt

	spia_io_base=	[HW,MTD]
	spia_fio_base=
	spia_pedr=
	spia_peddr=

	stacktrace	[FTRACE]
			Enabled the stack tracer on boot up.

	stacktrace_filter=[function-list]
			[FTRACE] Limit the functions that the stack tracer
			will trace at boot up. function-list is a comma separated
			list of functions. This list can be changed at run
			time by the stack_trace_filter file in the debugfs
			tracing directory. Note, this enables stack tracing
			and the stacktrace above is not needed.

	sti=		[PARISC,HW]
			Format: <num>
			Set the STI (builtin display/keyboard on the HP-PARISC
			machines) console (graphic card) which should be used
			as the initial boot-console.
			See also comment in drivers/video/console/sticore.c.

	sti_font=	[HW]
			See comment in drivers/video/console/sticore.c.

	stifb=		[HW]
			Format: bpp:<bpp1>[:<bpp2>[:<bpp3>...]]

	sunrpc.min_resvport=
	sunrpc.max_resvport=
			[NFS,SUNRPC]
			SunRPC servers often require that client requests
			originate from a privileged port (i.e. a port in the
			range 0 < portnr < 1024).
			An administrator who wishes to reserve some of these
			ports for other uses may adjust the range that the
			kernel's sunrpc client considers to be privileged
			using these two parameters to set the minimum and
			maximum port values.

	sunrpc.pool_mode=
			[NFS]
			Control how the NFS server code allocates CPUs to
			service thread pools.  Depending on how many NICs
			you have and where their interrupts are bound, this
			option will affect which CPUs will do NFS serving.
			Note: this parameter cannot be changed while the
			NFS server is running.

			auto	    the server chooses an appropriate mode
				    automatically using heuristics
			global	    a single global pool contains all CPUs
			percpu	    one pool for each CPU
			pernode	    one pool for each NUMA node (equivalent
				    to global on non-NUMA machines)

	sunrpc.tcp_slot_table_entries=
	sunrpc.udp_slot_table_entries=
			[NFS,SUNRPC]
			Sets the upper limit on the number of simultaneous
			RPC calls that can be sent from the client to a
			server. Increasing these values may allow you to
			improve throughput, but will also increase the
			amount of memory reserved for use by the client.

	suspend.pm_test_delay=
			[SUSPEND]
			Sets the number of seconds to remain in a suspend test
			mode before resuming the system (see
			/sys/power/pm_test). Only available when CONFIG_PM_DEBUG
			is set. Default value is 5.

	swapaccount=[0|1]
			[KNL] Enable accounting of swap in memory resource
			controller if no parameter or 1 is given or disable
			it if 0 is given (See Documentation/cgroups/memory.txt)

	swiotlb=	[ARM,IA-64,PPC,MIPS,X86]
			Format: { <int> | force }
			<int> -- Number of I/O TLB slabs
			force -- force using of bounce buffers even if they
			         wouldn't be automatically used by the kernel

	switches=	[HW,M68k]

	sysfs.deprecated=0|1 [KNL]
			Enable/disable old style sysfs layout for old udev
			on older distributions. When this option is enabled
			very new udev will not work anymore. When this option
			is disabled (or CONFIG_SYSFS_DEPRECATED not compiled)
			in older udev will not work anymore.
			Default depends on CONFIG_SYSFS_DEPRECATED_V2 set in
			the kernel configuration.

	sysrq_always_enabled
			[KNL]
			Ignore sysrq setting - this boot parameter will
			neutralize any effect of /proc/sys/kernel/sysrq.
			Useful for debugging.

	tcpmhash_entries= [KNL,NET]
			Set the number of tcp_metrics_hash slots.
			Default value is 8192 or 16384 depending on total
			ram pages. This is used to specify the TCP metrics
			cache size. See Documentation/networking/ip-sysctl.txt
			"tcp_no_metrics_save" section for more details.

	tdfx=		[HW,DRM]

	test_suspend=	[SUSPEND][,N]
			Specify "mem" (for Suspend-to-RAM) or "standby" (for
			standby suspend) or "freeze" (for suspend type freeze)
			as the system sleep state during system startup with
			the optional capability to repeat N number of times.
			The system is woken from this state using a
			wakeup-capable RTC alarm.

	thash_entries=	[KNL,NET]
			Set number of hash buckets for TCP connection

	thermal.act=	[HW,ACPI]
			-1: disable all active trip points in all thermal zones
			<degrees C>: override all lowest active trip points

	thermal.crt=	[HW,ACPI]
			-1: disable all critical trip points in all thermal zones
			<degrees C>: override all critical trip points

	thermal.nocrt=	[HW,ACPI]
			Set to disable actions on ACPI thermal zone
			critical and hot trip points.

	thermal.off=	[HW,ACPI]
			1: disable ACPI thermal control

	thermal.psv=	[HW,ACPI]
			-1: disable all passive trip points
			<degrees C>: override all passive trip points to this
			value

	thermal.tzp=	[HW,ACPI]
			Specify global default ACPI thermal zone polling rate
			<deci-seconds>: poll all this frequency
			0: no polling (default)

	threadirqs	[KNL]
			Force threading of all interrupt handlers except those
			marked explicitly IRQF_NO_THREAD.

	tmem		[KNL,XEN]
			Enable the Transcendent memory driver if built-in.

	tmem.cleancache=0|1 [KNL, XEN]
			Default is on (1). Disable the usage of the cleancache
			API to send anonymous pages to the hypervisor.

	tmem.frontswap=0|1 [KNL, XEN]
			Default is on (1). Disable the usage of the frontswap
			API to send swap pages to the hypervisor. If disabled
			the selfballooning and selfshrinking are force disabled.

	tmem.selfballooning=0|1 [KNL, XEN]
			Default is on (1). Disable the driving of swap pages
			to the hypervisor.

	tmem.selfshrinking=0|1 [KNL, XEN]
			Default is on (1). Partial swapoff that immediately
			transfers pages from Xen hypervisor back to the
			kernel based on different criteria.

	topology=	[S390]
			Format: {off | on}
			Specify if the kernel should make use of the cpu
			topology information if the hardware supports this.
			The scheduler will make use of this information and
			e.g. base its process migration decisions on it.
			Default is on.

	topology_updates= [KNL, PPC, NUMA]
			Format: {off}
			Specify if the kernel should ignore (off)
			topology updates sent by the hypervisor to this
			LPAR.

	tp720=		[HW,PS2]

	tpm_suspend_pcr=[HW,TPM]
			Format: integer pcr id
			Specify that at suspend time, the tpm driver
			should extend the specified pcr with zeros,
			as a workaround for some chips which fail to
			flush the last written pcr on TPM_SaveState.
			This will guarantee that all the other pcrs
			are saved.

	trace_buf_size=nn[KMG]
			[FTRACE] will set tracing buffer size on each cpu.

	trace_event=[event-list]
			[FTRACE] Set and start specified trace events in order
			to facilitate early boot debugging.
			See also Documentation/trace/events.txt

	trace_options=[option-list]
			[FTRACE] Enable or disable tracer options at boot.
			The option-list is a comma delimited list of options
			that can be enabled or disabled just as if you were
			to echo the option name into

			    /sys/kernel/debug/tracing/trace_options

			For example, to enable stacktrace option (to dump the
			stack trace of each event), add to the command line:

			      trace_options=stacktrace

			See also Documentation/trace/ftrace.txt "trace options"
			section.

	tp_printk[FTRACE]
			Have the tracepoints sent to printk as well as the
			tracing ring buffer. This is useful for early boot up
			where the system hangs or reboots and does not give the
			option for reading the tracing buffer or performing a
			ftrace_dump_on_oops.

			To turn off having tracepoints sent to printk,
			 echo 0 > /proc/sys/kernel/tracepoint_printk
			Note, echoing 1 into this file without the
			tracepoint_printk kernel cmdline option has no effect.

			** CAUTION **

			Having tracepoints sent to printk() and activating high
			frequency tracepoints such as irq or sched, can cause
			the system to live lock.

	traceoff_on_warning
			[FTRACE] enable this option to disable tracing when a
			warning is hit. This turns off "tracing_on". Tracing can
			be enabled again by echoing '1' into the "tracing_on"
			file located in /sys/kernel/debug/tracing/

			This option is useful, as it disables the trace before
			the WARNING dump is called, which prevents the trace to
			be filled with content caused by the warning output.

			This option can also be set at run time via the sysctl
			option:  kernel/traceoff_on_warning

	transparent_hugepage=
			[KNL]
			Format: [always|madvise|never]
			Can be used to control the default behavior of the system
			with respect to transparent hugepages.
			See Documentation/vm/transhuge.txt for more details.

	tsc=		Disable clocksource stability checks for TSC.
			Format: <string>
			[x86] reliable: mark tsc clocksource as reliable, this
			disables clocksource verification at runtime, as well
			as the stability checks done at bootup.	Used to enable
			high-resolution timer mode on older hardware, and in
			virtualized environment.
			[x86] noirqtime: Do not use TSC to do irq accounting.
			Used to run time disable IRQ_TIME_ACCOUNTING on any
			platforms where RDTSC is slow and this accounting
			can add overhead.

	turbografx.map[2|3]=	[HW,JOY]
			TurboGraFX parallel port interface
			Format:
			<port#>,<js1>,<js2>,<js3>,<js4>,<js5>,<js6>,<js7>
			See also Documentation/input/joystick-parport.txt

	udbg-immortal	[PPC] When debugging early kernel crashes that
			happen after console_init() and before a proper 
			console driver takes over, this boot options might
			help "seeing" what's going on.

	uhash_entries=	[KNL,NET]
			Set number of hash buckets for UDP/UDP-Lite connections

	uhci-hcd.ignore_oc=
			[USB] Ignore overcurrent events (default N).
			Some badly-designed motherboards generate lots of
			bogus events, for ports that aren't wired to
			anything.  Set this parameter to avoid log spamming.
			Note that genuine overcurrent events won't be
			reported either.

	unknown_nmi_panic
			[X86] Cause panic on unknown NMI.

	usbcore.authorized_default=
			[USB] Default USB device authorization:
			(default -1 = authorized except for wireless USB,
			0 = not authorized, 1 = authorized)

	usbcore.autosuspend=
			[USB] The autosuspend time delay (in seconds) used
			for newly-detected USB devices (default 2).  This
			is the time required before an idle device will be
			autosuspended.  Devices for which the delay is set
			to a negative value won't be autosuspended at all.

	usbcore.usbfs_snoop=
			[USB] Set to log all usbfs traffic (default 0 = off).

	usbcore.blinkenlights=
			[USB] Set to cycle leds on hubs (default 0 = off).

	usbcore.old_scheme_first=
			[USB] Start with the old device initialization
			scheme (default 0 = off).

	usbcore.usbfs_memory_mb=
			[USB] Memory limit (in MB) for buffers allocated by
			usbfs (default = 16, 0 = max = 2047).

	usbcore.use_both_schemes=
			[USB] Try the other device initialization scheme
			if the first one fails (default 1 = enabled).

	usbcore.initial_descriptor_timeout=
			[USB] Specifies timeout for the initial 64-byte
                        USB_REQ_GET_DESCRIPTOR request in milliseconds
			(default 5000 = 5.0 seconds).

	usbhid.mousepoll=
			[USBHID] The interval which mice are to be polled at.

	usb-storage.delay_use=
			[UMS] The delay in seconds before a new device is
			scanned for Logical Units (default 1).

	usb-storage.quirks=
			[UMS] A list of quirks entries to supplement or
			override the built-in unusual_devs list.  List
			entries are separated by commas.  Each entry has
			the form VID:PID:Flags where VID and PID are Vendor
			and Product ID values (4-digit hex numbers) and
			Flags is a set of characters, each corresponding
			to a common usb-storage quirk flag as follows:
				a = SANE_SENSE (collect more than 18 bytes
					of sense data);
				b = BAD_SENSE (don't collect more than 18
					bytes of sense data);
				c = FIX_CAPACITY (decrease the reported
					device capacity by one sector);
				d = NO_READ_DISC_INFO (don't use
					READ_DISC_INFO command);
				e = NO_READ_CAPACITY_16 (don't use
					READ_CAPACITY_16 command);
				f = NO_REPORT_OPCODES (don't use report opcodes
					command, uas only);
				g = MAX_SECTORS_240 (don't transfer more than
					240 sectors at a time, uas only);
				h = CAPACITY_HEURISTICS (decrease the
					reported device capacity by one
					sector if the number is odd);
				i = IGNORE_DEVICE (don't bind to this
					device);
				l = NOT_LOCKABLE (don't try to lock and
					unlock ejectable media);
				m = MAX_SECTORS_64 (don't transfer more
					than 64 sectors = 32 KB at a time);
				n = INITIAL_READ10 (force a retry of the
					initial READ(10) command);
				o = CAPACITY_OK (accept the capacity
					reported by the device);
				p = WRITE_CACHE (the device cache is ON
					by default);
				r = IGNORE_RESIDUE (the device reports
					bogus residue values);
				s = SINGLE_LUN (the device has only one
					Logical Unit);
				t = NO_ATA_1X (don't allow ATA(12) and ATA(16)
					commands, uas only);
				u = IGNORE_UAS (don't bind to the uas driver);
				w = NO_WP_DETECT (don't test whether the
					medium is write-protected).
			Example: quirks=0419:aaf5:rl,0421:0433:rc

	user_debug=	[KNL,ARM]
			Format: <int>
			See arch/arm/Kconfig.debug help text.
				 1 - undefined instruction events
				 2 - system calls
				 4 - invalid data aborts
				 8 - SIGSEGV faults
				16 - SIGBUS faults
			Example: user_debug=31

	userpte=
			[X86] Flags controlling user PTE allocations.

				nohigh = do not allocate PTE pages in
					HIGHMEM regardless of setting
					of CONFIG_HIGHPTE.

	vdso=		[X86,SH]
			On X86_32, this is an alias for vdso32=.  Otherwise:

			vdso=1: enable VDSO (the default)
			vdso=0: disable VDSO mapping

	vdso32=		[X86] Control the 32-bit vDSO
			vdso32=1: enable 32-bit VDSO
			vdso32=0 or vdso32=2: disable 32-bit VDSO

			See the help text for CONFIG_COMPAT_VDSO for more
			details.  If CONFIG_COMPAT_VDSO is set, the default is
			vdso32=0; otherwise, the default is vdso32=1.

			For compatibility with older kernels, vdso32=2 is an
			alias for vdso32=0.

			Try vdso32=0 if you encounter an error that says:
			dl_main: Assertion `(void *) ph->p_vaddr == _rtld_local._dl_sysinfo_dso' failed!

	vector=		[IA-64,SMP]
			vector=percpu: enable percpu vector domain

	video=		[FB] Frame buffer configuration
			See Documentation/fb/modedb.txt.

	video.brightness_switch_enabled= [0,1]
			If set to 1, on receiving an ACPI notify event
			generated by hotkey, video driver will adjust brightness
			level and then send out the event to user space through
			the allocated input device; If set to 0, video driver
			will only send out the event without touching backlight
			brightness level.
			default: 1

	virtio_mmio.device=
			[VMMIO] Memory mapped virtio (platform) device.

				<size>@<baseaddr>:<irq>[:<id>]
			where:
				<size>     := size (can use standard suffixes
						like K, M and G)
				<baseaddr> := physical base address
				<irq>      := interrupt number (as passed to
						request_irq())
				<id>       := (optional) platform device id
			example:
				virtio_mmio.device=1K@0x100b0000:48:7

			Can be used multiple times for multiple devices.

	vga=		[BOOT,X86-32] Select a particular video mode
			See Documentation/x86/boot.txt and
			Documentation/svga.txt.
			Use vga=ask for menu.
			This is actually a boot loader parameter; the value is
			passed to the kernel using a special protocol.

	vmalloc=nn[KMG]	[KNL,BOOT] Forces the vmalloc area to have an exact
			size of <nn>. This can be used to increase the
			minimum size (128MB on x86). It can also be used to
			decrease the size and leave more room for directly
			mapped kernel RAM.

	vmhalt=		[KNL,S390] Perform z/VM CP command after system halt.
			Format: <command>

	vmpanic=	[KNL,S390] Perform z/VM CP command after kernel panic.
			Format: <command>

	vmpoff=		[KNL,S390] Perform z/VM CP command after power off.
			Format: <command>

	vsyscall=	[X86-64]
			Controls the behavior of vsyscalls (i.e. calls to
			fixed addresses of 0xffffffffff600x00 from legacy
			code).  Most statically-linked binaries and older
			versions of glibc use these calls.  Because these
			functions are at fixed addresses, they make nice
			targets for exploits that can control RIP.

			emulate     [default] Vsyscalls turn into traps and are
			            emulated reasonably safely.

			native      Vsyscalls are native syscall instructions.
			            This is a little bit faster than trapping
			            and makes a few dynamic recompilers work
			            better than they would in emulation mode.
			            It also makes exploits much easier to write.

			none        Vsyscalls don't work at all.  This makes
			            them quite hard to use for exploits but
			            might break your system.

	vt.color=	[VT] Default text color.
			Format: 0xYX, X = foreground, Y = background.
			Default: 0x07 = light gray on black.

	vt.cur_default=	[VT] Default cursor shape.
			Format: 0xCCBBAA, where AA, BB, and CC are the same as
			the parameters of the <Esc>[?A;B;Cc escape sequence;
			see VGA-softcursor.txt. Default: 2 = underline.

	vt.default_blu=	[VT]
			Format: <blue0>,<blue1>,<blue2>,...,<blue15>
			Change the default blue palette of the console.
			This is a 16-member array composed of values
			ranging from 0-255.

	vt.default_grn=	[VT]
			Format: <green0>,<green1>,<green2>,...,<green15>
			Change the default green palette of the console.
			This is a 16-member array composed of values
			ranging from 0-255.

	vt.default_red=	[VT]
			Format: <red0>,<red1>,<red2>,...,<red15>
			Change the default red palette of the console.
			This is a 16-member array composed of values
			ranging from 0-255.

	vt.default_utf8=
			[VT]
			Format=<0|1>
			Set system-wide default UTF-8 mode for all tty's.
			Default is 1, i.e. UTF-8 mode is enabled for all
			newly opened terminals.

	vt.global_cursor_default=
			[VT]
			Format=<-1|0|1>
			Set system-wide default for whether a cursor
			is shown on new VTs. Default is -1,
			i.e. cursors will be created by default unless
			overridden by individual drivers. 0 will hide
			cursors, 1 will display them.

	vt.italic=	[VT] Default color for italic text; 0-15.
			Default: 2 = green.

	vt.underline=	[VT] Default color for underlined text; 0-15.
			Default: 3 = cyan.

	watchdog timers	[HW,WDT] For information on watchdog timers,
			see Documentation/watchdog/watchdog-parameters.txt
			or other driver-specific files in the
			Documentation/watchdog/ directory.

	workqueue.disable_numa
			By default, all work items queued to unbound
			workqueues are affine to the NUMA nodes they're
			issued on, which results in better behavior in
			general.  If NUMA affinity needs to be disabled for
			whatever reason, this option can be used.  Note
			that this also can be controlled per-workqueue for
			workqueues visible under /sys/bus/workqueue/.

	workqueue.power_efficient
			Per-cpu workqueues are generally preferred because
			they show better performance thanks to cache
			locality; unfortunately, per-cpu workqueues tend to
			be more power hungry than unbound workqueues.

			Enabling this makes the per-cpu workqueues which
			were observed to contribute significantly to power
			consumption unbound, leading to measurably lower
			power usage at the cost of small performance
			overhead.

			The default value of this parameter is determined by
			the config option CONFIG_WQ_POWER_EFFICIENT_DEFAULT.

	x2apic_phys	[X86-64,APIC] Use x2apic physical mode instead of
			default x2apic cluster mode on platforms
			supporting x2apic.

	x86_intel_mid_timer= [X86-32,APBT]
			Choose timer option for x86 Intel MID platform.
			Two valid options are apbt timer only and lapic timer
			plus one apbt timer for broadcast timer.
			x86_intel_mid_timer=apbt_only | lapic_and_apbt

	xen_emul_unplug=		[HW,X86,XEN]
			Unplug Xen emulated devices
			Format: [unplug0,][unplug1]
			ide-disks -- unplug primary master IDE devices
			aux-ide-disks -- unplug non-primary-master IDE devices
			nics -- unplug network devices
			all -- unplug all emulated devices (NICs and IDE disks)
			unnecessary -- unplugging emulated devices is
				unnecessary even if the host did not respond to
				the unplug protocol
			never -- do not unplug even if version check succeeds

	xen_nopvspin	[X86,XEN]
			Disables the ticketlock slowpath using Xen PV
			optimizations.

	xen_nopv	[X86]
			Disables the PV optimizations forcing the HVM guest to
			run as generic HVM guest with no PV drivers.

	xirc2ps_cs=	[NET,PCMCIA]
			Format:
			<irq>,<irq_mask>,<io>,<full_duplex>,<do_sound>,<lockup_hack>[,<irq2>[,<irq3>[,<irq4>]]]

______________________________________________________________________

TODO:

	Add more DRM drivers.<|MERGE_RESOLUTION|>--- conflicted
+++ resolved
@@ -943,13 +943,10 @@
 			Enable debug messages at boot time.  See
 			Documentation/dynamic-debug-howto.txt for details.
 
-<<<<<<< HEAD
-=======
 	nompx		[X86] Disables Intel Memory Protection Extensions.
 			See Documentation/x86/intel_mpx.txt for more
 			information about the feature.
 
->>>>>>> 4b8a8262
 	eagerfpu=	[X86]
 			on	enable eager fpu restore
 			off	disable eager fpu restore
@@ -3011,13 +3008,6 @@
 			Set maximum number of finished RCU callbacks to
 			process in one batch.
 
-<<<<<<< HEAD
-	rcutree.gp_init_delay=	[KNL]
-			Set the number of jiffies to delay each step of
-			RCU grace-period initialization.  This only has
-			effect when CONFIG_RCU_TORTURE_TEST_SLOW_INIT is
-			set.
-=======
 	rcutree.dump_tree=	[KNL]
 			Dump the structure of the rcu_node combining tree
 			out at early boot.  This is used for diagnostic
@@ -3046,7 +3036,6 @@
 			tree.  This is used by rcutorture, and might
 			possibly be useful for architectures having high
 			cache-to-cache transfer latencies.
->>>>>>> 4b8a8262
 
 	rcutree.rcu_fanout_leaf= [KNL]
 			Increase the number of CPUs assigned to each
