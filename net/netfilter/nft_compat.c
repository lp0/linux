--- conflicted
+++ resolved
@@ -140,11 +140,7 @@
 		entry->e6.ipv6.invflags = inv ? IP6T_INV_PROTO : 0;
 		break;
 	case NFPROTO_BRIDGE:
-<<<<<<< HEAD
-		entry->ebt.ethproto = proto;
-=======
 		entry->ebt.ethproto = (__force __be16)proto;
->>>>>>> 007760cf
 		entry->ebt.invflags = inv ? EBT_IPROTO : 0;
 		break;
 	}
@@ -358,11 +354,7 @@
 		entry->e6.ipv6.invflags = inv ? IP6T_INV_PROTO : 0;
 		break;
 	case NFPROTO_BRIDGE:
-<<<<<<< HEAD
-		entry->ebt.ethproto = proto;
-=======
 		entry->ebt.ethproto = (__force __be16)proto;
->>>>>>> 007760cf
 		entry->ebt.invflags = inv ? EBT_IPROTO : 0;
 		break;
 	}
