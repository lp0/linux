/*
 * Copyright (C) 2011, Red Hat Inc, Arnaldo Carvalho de Melo <acme@redhat.com>
 *
 * Parts came from builtin-{top,stat,record}.c, see those files for further
 * copyright notes.
 *
 * Released under the GPL v2. (and only v2, not any later version)
 */
#include "util.h"
#include <api/fs/fs.h>
#include <poll.h>
#include "cpumap.h"
#include "thread_map.h"
#include "target.h"
#include "evlist.h"
#include "evsel.h"
#include "debug.h"
#include <unistd.h>

#include "parse-events.h"
#include "parse-options.h"

#include <sys/mman.h>

#include <linux/bitops.h>
#include <linux/hash.h>
#include <linux/log2.h>

static void perf_evlist__mmap_put(struct perf_evlist *evlist, int idx);
static void __perf_evlist__munmap(struct perf_evlist *evlist, int idx);

#define FD(e, x, y) (*(int *)xyarray__entry(e->fd, x, y))
#define SID(e, x, y) xyarray__entry(e->sample_id, x, y)

void perf_evlist__init(struct perf_evlist *evlist, struct cpu_map *cpus,
		       struct thread_map *threads)
{
	int i;

	for (i = 0; i < PERF_EVLIST__HLIST_SIZE; ++i)
		INIT_HLIST_HEAD(&evlist->heads[i]);
	INIT_LIST_HEAD(&evlist->entries);
	perf_evlist__set_maps(evlist, cpus, threads);
	fdarray__init(&evlist->pollfd, 64);
	evlist->workload.pid = -1;
}

struct perf_evlist *perf_evlist__new(void)
{
	struct perf_evlist *evlist = zalloc(sizeof(*evlist));

	if (evlist != NULL)
		perf_evlist__init(evlist, NULL, NULL);

	return evlist;
}

struct perf_evlist *perf_evlist__new_default(void)
{
	struct perf_evlist *evlist = perf_evlist__new();

	if (evlist && perf_evlist__add_default(evlist)) {
		perf_evlist__delete(evlist);
		evlist = NULL;
	}

	return evlist;
}

/**
 * perf_evlist__set_id_pos - set the positions of event ids.
 * @evlist: selected event list
 *
 * Events with compatible sample types all have the same id_pos
 * and is_pos.  For convenience, put a copy on evlist.
 */
void perf_evlist__set_id_pos(struct perf_evlist *evlist)
{
	struct perf_evsel *first = perf_evlist__first(evlist);

	evlist->id_pos = first->id_pos;
	evlist->is_pos = first->is_pos;
}

static void perf_evlist__update_id_pos(struct perf_evlist *evlist)
{
	struct perf_evsel *evsel;

	evlist__for_each(evlist, evsel)
		perf_evsel__calc_id_pos(evsel);

	perf_evlist__set_id_pos(evlist);
}

static void perf_evlist__purge(struct perf_evlist *evlist)
{
	struct perf_evsel *pos, *n;

	evlist__for_each_safe(evlist, n, pos) {
		list_del_init(&pos->node);
		pos->evlist = NULL;
		perf_evsel__delete(pos);
	}

	evlist->nr_entries = 0;
}

void perf_evlist__exit(struct perf_evlist *evlist)
{
	zfree(&evlist->mmap);
	fdarray__exit(&evlist->pollfd);
}

void perf_evlist__delete(struct perf_evlist *evlist)
{
	perf_evlist__munmap(evlist);
	perf_evlist__close(evlist);
	cpu_map__put(evlist->cpus);
	thread_map__put(evlist->threads);
	evlist->cpus = NULL;
	evlist->threads = NULL;
	perf_evlist__purge(evlist);
	perf_evlist__exit(evlist);
	free(evlist);
}

void perf_evlist__add(struct perf_evlist *evlist, struct perf_evsel *entry)
{
	entry->evlist = evlist;
	list_add_tail(&entry->node, &evlist->entries);
	entry->idx = evlist->nr_entries;
	entry->tracking = !entry->idx;

	if (!evlist->nr_entries++)
		perf_evlist__set_id_pos(evlist);
}

void perf_evlist__splice_list_tail(struct perf_evlist *evlist,
				   struct list_head *list,
				   int nr_entries)
{
	bool set_id_pos = !evlist->nr_entries;

	list_splice_tail(list, &evlist->entries);
	evlist->nr_entries += nr_entries;
	if (set_id_pos)
		perf_evlist__set_id_pos(evlist);
}

void __perf_evlist__set_leader(struct list_head *list)
{
	struct perf_evsel *evsel, *leader;

	leader = list_entry(list->next, struct perf_evsel, node);
	evsel = list_entry(list->prev, struct perf_evsel, node);

	leader->nr_members = evsel->idx - leader->idx + 1;

	__evlist__for_each(list, evsel) {
		evsel->leader = leader;
	}
}

void perf_evlist__set_leader(struct perf_evlist *evlist)
{
	if (evlist->nr_entries) {
		evlist->nr_groups = evlist->nr_entries > 1 ? 1 : 0;
		__perf_evlist__set_leader(&evlist->entries);
	}
}

int perf_evlist__add_default(struct perf_evlist *evlist)
{
	struct perf_event_attr attr = {
		.type = PERF_TYPE_HARDWARE,
		.config = PERF_COUNT_HW_CPU_CYCLES,
	};
	struct perf_evsel *evsel;

	event_attr_init(&attr);

	evsel = perf_evsel__new(&attr);
	if (evsel == NULL)
		goto error;

	/* use strdup() because free(evsel) assumes name is allocated */
	evsel->name = strdup("cycles");
	if (!evsel->name)
		goto error_free;

	perf_evlist__add(evlist, evsel);
	return 0;
error_free:
	perf_evsel__delete(evsel);
error:
	return -ENOMEM;
}

static int perf_evlist__add_attrs(struct perf_evlist *evlist,
				  struct perf_event_attr *attrs, size_t nr_attrs)
{
	struct perf_evsel *evsel, *n;
	LIST_HEAD(head);
	size_t i;

	for (i = 0; i < nr_attrs; i++) {
		evsel = perf_evsel__new_idx(attrs + i, evlist->nr_entries + i);
		if (evsel == NULL)
			goto out_delete_partial_list;
		list_add_tail(&evsel->node, &head);
	}

	perf_evlist__splice_list_tail(evlist, &head, nr_attrs);

	return 0;

out_delete_partial_list:
	__evlist__for_each_safe(&head, n, evsel)
		perf_evsel__delete(evsel);
	return -1;
}

int __perf_evlist__add_default_attrs(struct perf_evlist *evlist,
				     struct perf_event_attr *attrs, size_t nr_attrs)
{
	size_t i;

	for (i = 0; i < nr_attrs; i++)
		event_attr_init(attrs + i);

	return perf_evlist__add_attrs(evlist, attrs, nr_attrs);
}

struct perf_evsel *
perf_evlist__find_tracepoint_by_id(struct perf_evlist *evlist, int id)
{
	struct perf_evsel *evsel;

	evlist__for_each(evlist, evsel) {
		if (evsel->attr.type   == PERF_TYPE_TRACEPOINT &&
		    (int)evsel->attr.config == id)
			return evsel;
	}

	return NULL;
}

struct perf_evsel *
perf_evlist__find_tracepoint_by_name(struct perf_evlist *evlist,
				     const char *name)
{
	struct perf_evsel *evsel;

	evlist__for_each(evlist, evsel) {
		if ((evsel->attr.type == PERF_TYPE_TRACEPOINT) &&
		    (strcmp(evsel->name, name) == 0))
			return evsel;
	}

	return NULL;
}

int perf_evlist__add_newtp(struct perf_evlist *evlist,
			   const char *sys, const char *name, void *handler)
{
	struct perf_evsel *evsel = perf_evsel__newtp(sys, name);

	if (evsel == NULL)
		return -1;

	evsel->handler = handler;
	perf_evlist__add(evlist, evsel);
	return 0;
}

static int perf_evlist__nr_threads(struct perf_evlist *evlist,
				   struct perf_evsel *evsel)
{
	if (evsel->system_wide)
		return 1;
	else
		return thread_map__nr(evlist->threads);
}

void perf_evlist__disable(struct perf_evlist *evlist)
{
	int cpu, thread;
	struct perf_evsel *pos;
	int nr_cpus = cpu_map__nr(evlist->cpus);
	int nr_threads;

	for (cpu = 0; cpu < nr_cpus; cpu++) {
		evlist__for_each(evlist, pos) {
			if (!perf_evsel__is_group_leader(pos) || !pos->fd)
				continue;
			nr_threads = perf_evlist__nr_threads(evlist, pos);
			for (thread = 0; thread < nr_threads; thread++)
				ioctl(FD(pos, cpu, thread),
				      PERF_EVENT_IOC_DISABLE, 0);
		}
	}

	evlist->enabled = false;
}

void perf_evlist__enable(struct perf_evlist *evlist)
{
	int cpu, thread;
	struct perf_evsel *pos;
	int nr_cpus = cpu_map__nr(evlist->cpus);
	int nr_threads;

	for (cpu = 0; cpu < nr_cpus; cpu++) {
		evlist__for_each(evlist, pos) {
			if (!perf_evsel__is_group_leader(pos) || !pos->fd)
				continue;
			nr_threads = perf_evlist__nr_threads(evlist, pos);
			for (thread = 0; thread < nr_threads; thread++)
				ioctl(FD(pos, cpu, thread),
				      PERF_EVENT_IOC_ENABLE, 0);
		}
	}

	evlist->enabled = true;
}

void perf_evlist__toggle_enable(struct perf_evlist *evlist)
{
	(evlist->enabled ? perf_evlist__disable : perf_evlist__enable)(evlist);
}

int perf_evlist__disable_event(struct perf_evlist *evlist,
			       struct perf_evsel *evsel)
{
	int cpu, thread, err;
	int nr_cpus = cpu_map__nr(evlist->cpus);
	int nr_threads = perf_evlist__nr_threads(evlist, evsel);

	if (!evsel->fd)
		return 0;

	for (cpu = 0; cpu < nr_cpus; cpu++) {
		for (thread = 0; thread < nr_threads; thread++) {
			err = ioctl(FD(evsel, cpu, thread),
				    PERF_EVENT_IOC_DISABLE, 0);
			if (err)
				return err;
		}
	}
	return 0;
}

int perf_evlist__enable_event(struct perf_evlist *evlist,
			      struct perf_evsel *evsel)
{
	int cpu, thread, err;
	int nr_cpus = cpu_map__nr(evlist->cpus);
	int nr_threads = perf_evlist__nr_threads(evlist, evsel);

	if (!evsel->fd)
		return -EINVAL;

	for (cpu = 0; cpu < nr_cpus; cpu++) {
		for (thread = 0; thread < nr_threads; thread++) {
			err = ioctl(FD(evsel, cpu, thread),
				    PERF_EVENT_IOC_ENABLE, 0);
			if (err)
				return err;
		}
	}
	return 0;
}

static int perf_evlist__enable_event_cpu(struct perf_evlist *evlist,
					 struct perf_evsel *evsel, int cpu)
{
	int thread, err;
	int nr_threads = perf_evlist__nr_threads(evlist, evsel);

	if (!evsel->fd)
		return -EINVAL;

	for (thread = 0; thread < nr_threads; thread++) {
		err = ioctl(FD(evsel, cpu, thread),
			    PERF_EVENT_IOC_ENABLE, 0);
		if (err)
			return err;
	}
	return 0;
}

static int perf_evlist__enable_event_thread(struct perf_evlist *evlist,
					    struct perf_evsel *evsel,
					    int thread)
{
	int cpu, err;
	int nr_cpus = cpu_map__nr(evlist->cpus);

	if (!evsel->fd)
		return -EINVAL;

	for (cpu = 0; cpu < nr_cpus; cpu++) {
		err = ioctl(FD(evsel, cpu, thread), PERF_EVENT_IOC_ENABLE, 0);
		if (err)
			return err;
	}
	return 0;
}

int perf_evlist__enable_event_idx(struct perf_evlist *evlist,
				  struct perf_evsel *evsel, int idx)
{
	bool per_cpu_mmaps = !cpu_map__empty(evlist->cpus);

	if (per_cpu_mmaps)
		return perf_evlist__enable_event_cpu(evlist, evsel, idx);
	else
		return perf_evlist__enable_event_thread(evlist, evsel, idx);
}

int perf_evlist__alloc_pollfd(struct perf_evlist *evlist)
{
	int nr_cpus = cpu_map__nr(evlist->cpus);
	int nr_threads = thread_map__nr(evlist->threads);
	int nfds = 0;
	struct perf_evsel *evsel;

	evlist__for_each(evlist, evsel) {
		if (evsel->system_wide)
			nfds += nr_cpus;
		else
			nfds += nr_cpus * nr_threads;
	}

	if (fdarray__available_entries(&evlist->pollfd) < nfds &&
	    fdarray__grow(&evlist->pollfd, nfds) < 0)
		return -ENOMEM;

	return 0;
}

static int __perf_evlist__add_pollfd(struct perf_evlist *evlist, int fd, int idx)
{
	int pos = fdarray__add(&evlist->pollfd, fd, POLLIN | POLLERR | POLLHUP);
	/*
	 * Save the idx so that when we filter out fds POLLHUP'ed we can
	 * close the associated evlist->mmap[] entry.
	 */
	if (pos >= 0) {
		evlist->pollfd.priv[pos].idx = idx;

		fcntl(fd, F_SETFL, O_NONBLOCK);
	}

	return pos;
}

int perf_evlist__add_pollfd(struct perf_evlist *evlist, int fd)
{
	return __perf_evlist__add_pollfd(evlist, fd, -1);
}

static void perf_evlist__munmap_filtered(struct fdarray *fda, int fd)
{
	struct perf_evlist *evlist = container_of(fda, struct perf_evlist, pollfd);

	perf_evlist__mmap_put(evlist, fda->priv[fd].idx);
}

int perf_evlist__filter_pollfd(struct perf_evlist *evlist, short revents_and_mask)
{
	return fdarray__filter(&evlist->pollfd, revents_and_mask,
			       perf_evlist__munmap_filtered);
}

int perf_evlist__poll(struct perf_evlist *evlist, int timeout)
{
	return fdarray__poll(&evlist->pollfd, timeout);
}

static void perf_evlist__id_hash(struct perf_evlist *evlist,
				 struct perf_evsel *evsel,
				 int cpu, int thread, u64 id)
{
	int hash;
	struct perf_sample_id *sid = SID(evsel, cpu, thread);

	sid->id = id;
	sid->evsel = evsel;
	hash = hash_64(sid->id, PERF_EVLIST__HLIST_BITS);
	hlist_add_head(&sid->node, &evlist->heads[hash]);
}

void perf_evlist__id_add(struct perf_evlist *evlist, struct perf_evsel *evsel,
			 int cpu, int thread, u64 id)
{
	perf_evlist__id_hash(evlist, evsel, cpu, thread, id);
	evsel->id[evsel->ids++] = id;
}

static int perf_evlist__id_add_fd(struct perf_evlist *evlist,
				  struct perf_evsel *evsel,
				  int cpu, int thread, int fd)
{
	u64 read_data[4] = { 0, };
	int id_idx = 1; /* The first entry is the counter value */
	u64 id;
	int ret;

	ret = ioctl(fd, PERF_EVENT_IOC_ID, &id);
	if (!ret)
		goto add;

	if (errno != ENOTTY)
		return -1;

	/* Legacy way to get event id.. All hail to old kernels! */

	/*
	 * This way does not work with group format read, so bail
	 * out in that case.
	 */
	if (perf_evlist__read_format(evlist) & PERF_FORMAT_GROUP)
		return -1;

	if (!(evsel->attr.read_format & PERF_FORMAT_ID) ||
	    read(fd, &read_data, sizeof(read_data)) == -1)
		return -1;

	if (evsel->attr.read_format & PERF_FORMAT_TOTAL_TIME_ENABLED)
		++id_idx;
	if (evsel->attr.read_format & PERF_FORMAT_TOTAL_TIME_RUNNING)
		++id_idx;

	id = read_data[id_idx];

 add:
	perf_evlist__id_add(evlist, evsel, cpu, thread, id);
	return 0;
}

static void perf_evlist__set_sid_idx(struct perf_evlist *evlist,
				     struct perf_evsel *evsel, int idx, int cpu,
				     int thread)
{
	struct perf_sample_id *sid = SID(evsel, cpu, thread);
	sid->idx = idx;
	if (evlist->cpus && cpu >= 0)
		sid->cpu = evlist->cpus->map[cpu];
	else
		sid->cpu = -1;
	if (!evsel->system_wide && evlist->threads && thread >= 0)
		sid->tid = thread_map__pid(evlist->threads, thread);
	else
		sid->tid = -1;
}

struct perf_sample_id *perf_evlist__id2sid(struct perf_evlist *evlist, u64 id)
{
	struct hlist_head *head;
	struct perf_sample_id *sid;
	int hash;

	hash = hash_64(id, PERF_EVLIST__HLIST_BITS);
	head = &evlist->heads[hash];

	hlist_for_each_entry(sid, head, node)
		if (sid->id == id)
			return sid;

	return NULL;
}

struct perf_evsel *perf_evlist__id2evsel(struct perf_evlist *evlist, u64 id)
{
	struct perf_sample_id *sid;

	if (evlist->nr_entries == 1 || !id)
		return perf_evlist__first(evlist);

	sid = perf_evlist__id2sid(evlist, id);
	if (sid)
		return sid->evsel;

	if (!perf_evlist__sample_id_all(evlist))
		return perf_evlist__first(evlist);

	return NULL;
}

static int perf_evlist__event2id(struct perf_evlist *evlist,
				 union perf_event *event, u64 *id)
{
	const u64 *array = event->sample.array;
	ssize_t n;

	n = (event->header.size - sizeof(event->header)) >> 3;

	if (event->header.type == PERF_RECORD_SAMPLE) {
		if (evlist->id_pos >= n)
			return -1;
		*id = array[evlist->id_pos];
	} else {
		if (evlist->is_pos > n)
			return -1;
		n -= evlist->is_pos;
		*id = array[n];
	}
	return 0;
}

static struct perf_evsel *perf_evlist__event2evsel(struct perf_evlist *evlist,
						   union perf_event *event)
{
	struct perf_evsel *first = perf_evlist__first(evlist);
	struct hlist_head *head;
	struct perf_sample_id *sid;
	int hash;
	u64 id;

	if (evlist->nr_entries == 1)
		return first;

	if (!first->attr.sample_id_all &&
	    event->header.type != PERF_RECORD_SAMPLE)
		return first;

	if (perf_evlist__event2id(evlist, event, &id))
		return NULL;

	/* Synthesized events have an id of zero */
	if (!id)
		return first;

	hash = hash_64(id, PERF_EVLIST__HLIST_BITS);
	head = &evlist->heads[hash];

	hlist_for_each_entry(sid, head, node) {
		if (sid->id == id)
			return sid->evsel;
	}
	return NULL;
}

union perf_event *perf_evlist__mmap_read(struct perf_evlist *evlist, int idx)
{
	struct perf_mmap *md = &evlist->mmap[idx];
	u64 head;
	u64 old = md->prev;
	unsigned char *data = md->base + page_size;
	union perf_event *event = NULL;

	/*
	 * Check if event was unmapped due to a POLLHUP/POLLERR.
	 */
	if (!atomic_read(&md->refcnt))
		return NULL;

	head = perf_mmap__read_head(md);
	if (evlist->overwrite) {
		/*
		 * If we're further behind than half the buffer, there's a chance
		 * the writer will bite our tail and mess up the samples under us.
		 *
		 * If we somehow ended up ahead of the head, we got messed up.
		 *
		 * In either case, truncate and restart at head.
		 */
		int diff = head - old;
		if (diff > md->mask / 2 || diff < 0) {
			fprintf(stderr, "WARNING: failed to keep up with mmap data.\n");

			/*
			 * head points to a known good entry, start there.
			 */
			old = head;
		}
	}

	if (old != head) {
		size_t size;

		event = (union perf_event *)&data[old & md->mask];
		size = event->header.size;

		/*
		 * Event straddles the mmap boundary -- header should always
		 * be inside due to u64 alignment of output.
		 */
		if ((old & md->mask) + size != ((old + size) & md->mask)) {
			unsigned int offset = old;
			unsigned int len = min(sizeof(*event), size), cpy;
			void *dst = md->event_copy;

			do {
				cpy = min(md->mask + 1 - (offset & md->mask), len);
				memcpy(dst, &data[offset & md->mask], cpy);
				offset += cpy;
				dst += cpy;
				len -= cpy;
			} while (len);

			event = (union perf_event *) md->event_copy;
		}

		old += size;
	}

	md->prev = old;

	return event;
}

static bool perf_mmap__empty(struct perf_mmap *md)
{
	return perf_mmap__read_head(md) == md->prev && !md->auxtrace_mmap.base;
}

static void perf_evlist__mmap_get(struct perf_evlist *evlist, int idx)
{
	atomic_inc(&evlist->mmap[idx].refcnt);
}

static void perf_evlist__mmap_put(struct perf_evlist *evlist, int idx)
{
	BUG_ON(atomic_read(&evlist->mmap[idx].refcnt) == 0);

	if (atomic_dec_and_test(&evlist->mmap[idx].refcnt))
		__perf_evlist__munmap(evlist, idx);
}

void perf_evlist__mmap_consume(struct perf_evlist *evlist, int idx)
{
	struct perf_mmap *md = &evlist->mmap[idx];

	if (!evlist->overwrite) {
		u64 old = md->prev;

		perf_mmap__write_tail(md, old);
	}

	if (atomic_read(&md->refcnt) == 1 && perf_mmap__empty(md))
		perf_evlist__mmap_put(evlist, idx);
}

int __weak auxtrace_mmap__mmap(struct auxtrace_mmap *mm __maybe_unused,
			       struct auxtrace_mmap_params *mp __maybe_unused,
			       void *userpg __maybe_unused,
			       int fd __maybe_unused)
{
	return 0;
}

void __weak auxtrace_mmap__munmap(struct auxtrace_mmap *mm __maybe_unused)
{
}

void __weak auxtrace_mmap_params__init(
			struct auxtrace_mmap_params *mp __maybe_unused,
			off_t auxtrace_offset __maybe_unused,
			unsigned int auxtrace_pages __maybe_unused,
			bool auxtrace_overwrite __maybe_unused)
{
}

void __weak auxtrace_mmap_params__set_idx(
			struct auxtrace_mmap_params *mp __maybe_unused,
			struct perf_evlist *evlist __maybe_unused,
			int idx __maybe_unused,
			bool per_cpu __maybe_unused)
{
}

static void __perf_evlist__munmap(struct perf_evlist *evlist, int idx)
{
	if (evlist->mmap[idx].base != NULL) {
		munmap(evlist->mmap[idx].base, evlist->mmap_len);
		evlist->mmap[idx].base = NULL;
		atomic_set(&evlist->mmap[idx].refcnt, 0);
	}
	auxtrace_mmap__munmap(&evlist->mmap[idx].auxtrace_mmap);
}

void perf_evlist__munmap(struct perf_evlist *evlist)
{
	int i;

	if (evlist->mmap == NULL)
		return;

	for (i = 0; i < evlist->nr_mmaps; i++)
		__perf_evlist__munmap(evlist, i);

	zfree(&evlist->mmap);
}

static int perf_evlist__alloc_mmap(struct perf_evlist *evlist)
{
	evlist->nr_mmaps = cpu_map__nr(evlist->cpus);
	if (cpu_map__empty(evlist->cpus))
		evlist->nr_mmaps = thread_map__nr(evlist->threads);
	evlist->mmap = zalloc(evlist->nr_mmaps * sizeof(struct perf_mmap));
	return evlist->mmap != NULL ? 0 : -ENOMEM;
}

struct mmap_params {
	int prot;
	int mask;
	struct auxtrace_mmap_params auxtrace_mp;
};

static int __perf_evlist__mmap(struct perf_evlist *evlist, int idx,
			       struct mmap_params *mp, int fd)
{
	/*
	 * The last one will be done at perf_evlist__mmap_consume(), so that we
	 * make sure we don't prevent tools from consuming every last event in
	 * the ring buffer.
	 *
	 * I.e. we can get the POLLHUP meaning that the fd doesn't exist
	 * anymore, but the last events for it are still in the ring buffer,
	 * waiting to be consumed.
	 *
	 * Tools can chose to ignore this at their own discretion, but the
	 * evlist layer can't just drop it when filtering events in
	 * perf_evlist__filter_pollfd().
	 */
	atomic_set(&evlist->mmap[idx].refcnt, 2);
	evlist->mmap[idx].prev = 0;
	evlist->mmap[idx].mask = mp->mask;
	evlist->mmap[idx].base = mmap(NULL, evlist->mmap_len, mp->prot,
				      MAP_SHARED, fd, 0);
	if (evlist->mmap[idx].base == MAP_FAILED) {
		pr_debug2("failed to mmap perf event ring buffer, error %d\n",
			  errno);
		evlist->mmap[idx].base = NULL;
		return -1;
	}

	if (auxtrace_mmap__mmap(&evlist->mmap[idx].auxtrace_mmap,
				&mp->auxtrace_mp, evlist->mmap[idx].base, fd))
		return -1;

	return 0;
}

static int perf_evlist__mmap_per_evsel(struct perf_evlist *evlist, int idx,
				       struct mmap_params *mp, int cpu,
				       int thread, int *output)
{
	struct perf_evsel *evsel;

	evlist__for_each(evlist, evsel) {
		int fd;

		if (evsel->system_wide && thread)
			continue;

		fd = FD(evsel, cpu, thread);

		if (*output == -1) {
			*output = fd;
			if (__perf_evlist__mmap(evlist, idx, mp, *output) < 0)
				return -1;
		} else {
			if (ioctl(fd, PERF_EVENT_IOC_SET_OUTPUT, *output) != 0)
				return -1;

			perf_evlist__mmap_get(evlist, idx);
		}

		/*
		 * The system_wide flag causes a selected event to be opened
		 * always without a pid.  Consequently it will never get a
		 * POLLHUP, but it is used for tracking in combination with
		 * other events, so it should not need to be polled anyway.
		 * Therefore don't add it for polling.
		 */
		if (!evsel->system_wide &&
		    __perf_evlist__add_pollfd(evlist, fd, idx) < 0) {
			perf_evlist__mmap_put(evlist, idx);
			return -1;
		}

		if (evsel->attr.read_format & PERF_FORMAT_ID) {
			if (perf_evlist__id_add_fd(evlist, evsel, cpu, thread,
						   fd) < 0)
				return -1;
			perf_evlist__set_sid_idx(evlist, evsel, idx, cpu,
						 thread);
		}
	}

	return 0;
}

static int perf_evlist__mmap_per_cpu(struct perf_evlist *evlist,
				     struct mmap_params *mp)
{
	int cpu, thread;
	int nr_cpus = cpu_map__nr(evlist->cpus);
	int nr_threads = thread_map__nr(evlist->threads);

	pr_debug2("perf event ring buffer mmapped per cpu\n");
	for (cpu = 0; cpu < nr_cpus; cpu++) {
		int output = -1;

		auxtrace_mmap_params__set_idx(&mp->auxtrace_mp, evlist, cpu,
					      true);

		for (thread = 0; thread < nr_threads; thread++) {
			if (perf_evlist__mmap_per_evsel(evlist, cpu, mp, cpu,
							thread, &output))
				goto out_unmap;
		}
	}

	return 0;

out_unmap:
	for (cpu = 0; cpu < nr_cpus; cpu++)
		__perf_evlist__munmap(evlist, cpu);
	return -1;
}

static int perf_evlist__mmap_per_thread(struct perf_evlist *evlist,
					struct mmap_params *mp)
{
	int thread;
	int nr_threads = thread_map__nr(evlist->threads);

	pr_debug2("perf event ring buffer mmapped per thread\n");
	for (thread = 0; thread < nr_threads; thread++) {
		int output = -1;

		auxtrace_mmap_params__set_idx(&mp->auxtrace_mp, evlist, thread,
					      false);

		if (perf_evlist__mmap_per_evsel(evlist, thread, mp, 0, thread,
						&output))
			goto out_unmap;
	}

	return 0;

out_unmap:
	for (thread = 0; thread < nr_threads; thread++)
		__perf_evlist__munmap(evlist, thread);
	return -1;
}

static size_t perf_evlist__mmap_size(unsigned long pages)
{
	if (pages == UINT_MAX) {
		int max;

		if (sysctl__read_int("kernel/perf_event_mlock_kb", &max) < 0) {
			/*
			 * Pick a once upon a time good value, i.e. things look
			 * strange since we can't read a sysctl value, but lets not
			 * die yet...
			 */
			max = 512;
		} else {
			max -= (page_size / 1024);
		}

		pages = (max * 1024) / page_size;
		if (!is_power_of_2(pages))
			pages = rounddown_pow_of_two(pages);
	} else if (!is_power_of_2(pages))
		return 0;

	return (pages + 1) * page_size;
}

static long parse_pages_arg(const char *str, unsigned long min,
			    unsigned long max)
{
	unsigned long pages, val;
	static struct parse_tag tags[] = {
		{ .tag  = 'B', .mult = 1       },
		{ .tag  = 'K', .mult = 1 << 10 },
		{ .tag  = 'M', .mult = 1 << 20 },
		{ .tag  = 'G', .mult = 1 << 30 },
		{ .tag  = 0 },
	};

	if (str == NULL)
		return -EINVAL;

	val = parse_tag_value(str, tags);
	if (val != (unsigned long) -1) {
		/* we got file size value */
		pages = PERF_ALIGN(val, page_size) / page_size;
	} else {
		/* we got pages count value */
		char *eptr;
		pages = strtoul(str, &eptr, 10);
		if (*eptr != '\0')
			return -EINVAL;
	}

	if (pages == 0 && min == 0) {
		/* leave number of pages at 0 */
	} else if (!is_power_of_2(pages)) {
		/* round pages up to next power of 2 */
		pages = roundup_pow_of_two(pages);
		if (!pages)
			return -EINVAL;
		pr_info("rounding mmap pages size to %lu bytes (%lu pages)\n",
			pages * page_size, pages);
	}

	if (pages > max)
		return -EINVAL;

	return pages;
}

int __perf_evlist__parse_mmap_pages(unsigned int *mmap_pages, const char *str)
{
	unsigned long max = UINT_MAX;
	long pages;

	if (max > SIZE_MAX / page_size)
		max = SIZE_MAX / page_size;

	pages = parse_pages_arg(str, 1, max);
	if (pages < 0) {
		pr_err("Invalid argument for --mmap_pages/-m\n");
		return -1;
	}

	*mmap_pages = pages;
	return 0;
}

int perf_evlist__parse_mmap_pages(const struct option *opt, const char *str,
				  int unset __maybe_unused)
{
	return __perf_evlist__parse_mmap_pages(opt->value, str);
}

/**
 * perf_evlist__mmap_ex - Create mmaps to receive events.
 * @evlist: list of events
 * @pages: map length in pages
 * @overwrite: overwrite older events?
 * @auxtrace_pages - auxtrace map length in pages
 * @auxtrace_overwrite - overwrite older auxtrace data?
 *
 * If @overwrite is %false the user needs to signal event consumption using
 * perf_mmap__write_tail().  Using perf_evlist__mmap_read() does this
 * automatically.
 *
 * Similarly, if @auxtrace_overwrite is %false the user needs to signal data
 * consumption using auxtrace_mmap__write_tail().
 *
 * Return: %0 on success, negative error code otherwise.
 */
int perf_evlist__mmap_ex(struct perf_evlist *evlist, unsigned int pages,
			 bool overwrite, unsigned int auxtrace_pages,
			 bool auxtrace_overwrite)
{
	struct perf_evsel *evsel;
	const struct cpu_map *cpus = evlist->cpus;
	const struct thread_map *threads = evlist->threads;
	struct mmap_params mp = {
		.prot = PROT_READ | (overwrite ? 0 : PROT_WRITE),
	};

	if (evlist->mmap == NULL && perf_evlist__alloc_mmap(evlist) < 0)
		return -ENOMEM;

	if (evlist->pollfd.entries == NULL && perf_evlist__alloc_pollfd(evlist) < 0)
		return -ENOMEM;

	evlist->overwrite = overwrite;
	evlist->mmap_len = perf_evlist__mmap_size(pages);
	pr_debug("mmap size %zuB\n", evlist->mmap_len);
	mp.mask = evlist->mmap_len - page_size - 1;

	auxtrace_mmap_params__init(&mp.auxtrace_mp, evlist->mmap_len,
				   auxtrace_pages, auxtrace_overwrite);

	evlist__for_each(evlist, evsel) {
		if ((evsel->attr.read_format & PERF_FORMAT_ID) &&
		    evsel->sample_id == NULL &&
		    perf_evsel__alloc_id(evsel, cpu_map__nr(cpus), threads->nr) < 0)
			return -ENOMEM;
	}

	if (cpu_map__empty(cpus))
		return perf_evlist__mmap_per_thread(evlist, &mp);

	return perf_evlist__mmap_per_cpu(evlist, &mp);
}

int perf_evlist__mmap(struct perf_evlist *evlist, unsigned int pages,
		      bool overwrite)
{
	return perf_evlist__mmap_ex(evlist, pages, overwrite, 0, false);
}

static int perf_evlist__propagate_maps(struct perf_evlist *evlist,
<<<<<<< HEAD
				       struct target *target)
=======
				       bool has_user_cpus)
>>>>>>> 9fe8ecca
{
	struct perf_evsel *evsel;

	evlist__for_each(evlist, evsel) {
		/*
		 * We already have cpus for evsel (via PMU sysfs) so
		 * keep it, if there's no target cpu list defined.
		 */
<<<<<<< HEAD
		if (evsel->cpus && target->cpu_list)
			cpu_map__put(evsel->cpus);

		if (!evsel->cpus || target->cpu_list)
=======
		if (evsel->cpus && has_user_cpus)
			cpu_map__put(evsel->cpus);

		if (!evsel->cpus || has_user_cpus)
>>>>>>> 9fe8ecca
			evsel->cpus = cpu_map__get(evlist->cpus);

		evsel->threads = thread_map__get(evlist->threads);

<<<<<<< HEAD
		if (!evsel->cpus || !evsel->threads)
=======
		if ((evlist->cpus && !evsel->cpus) ||
		    (evlist->threads && !evsel->threads))
>>>>>>> 9fe8ecca
			return -ENOMEM;
	}

	return 0;
}

int perf_evlist__create_maps(struct perf_evlist *evlist, struct target *target)
{
	evlist->threads = thread_map__new_str(target->pid, target->tid,
					      target->uid);

	if (evlist->threads == NULL)
		return -1;

	if (target__uses_dummy_map(target))
		evlist->cpus = cpu_map__dummy_new();
	else
		evlist->cpus = cpu_map__new(target->cpu_list);

	if (evlist->cpus == NULL)
		goto out_delete_threads;

<<<<<<< HEAD
	return perf_evlist__propagate_maps(evlist, target);
=======
	return perf_evlist__propagate_maps(evlist, !!target->cpu_list);
>>>>>>> 9fe8ecca

out_delete_threads:
	thread_map__put(evlist->threads);
	evlist->threads = NULL;
	return -1;
}

int perf_evlist__set_maps(struct perf_evlist *evlist,
			  struct cpu_map *cpus,
			  struct thread_map *threads)
{
	if (evlist->cpus)
		cpu_map__put(evlist->cpus);

	evlist->cpus = cpus;

	if (evlist->threads)
		thread_map__put(evlist->threads);

	evlist->threads = threads;

	return perf_evlist__propagate_maps(evlist, false);
}

int perf_evlist__apply_filters(struct perf_evlist *evlist, struct perf_evsel **err_evsel)
{
	struct perf_evsel *evsel;
	int err = 0;
	const int ncpus = cpu_map__nr(evlist->cpus),
		  nthreads = thread_map__nr(evlist->threads);

	evlist__for_each(evlist, evsel) {
		if (evsel->filter == NULL)
			continue;

		err = perf_evsel__apply_filter(evsel, ncpus, nthreads, evsel->filter);
		if (err) {
			*err_evsel = evsel;
			break;
		}
	}

	return err;
}

int perf_evlist__set_filter(struct perf_evlist *evlist, const char *filter)
{
	struct perf_evsel *evsel;
	int err = 0;

	evlist__for_each(evlist, evsel) {
		err = perf_evsel__set_filter(evsel, filter);
		if (err)
			break;
	}

	return err;
}

int perf_evlist__set_filter_pids(struct perf_evlist *evlist, size_t npids, pid_t *pids)
{
	char *filter;
	int ret = -1;
	size_t i;

	for (i = 0; i < npids; ++i) {
		if (i == 0) {
			if (asprintf(&filter, "common_pid != %d", pids[i]) < 0)
				return -1;
		} else {
			char *tmp;

			if (asprintf(&tmp, "%s && common_pid != %d", filter, pids[i]) < 0)
				goto out_free;

			free(filter);
			filter = tmp;
		}
	}

	ret = perf_evlist__set_filter(evlist, filter);
out_free:
	free(filter);
	return ret;
}

int perf_evlist__set_filter_pid(struct perf_evlist *evlist, pid_t pid)
{
	return perf_evlist__set_filter_pids(evlist, 1, &pid);
}

bool perf_evlist__valid_sample_type(struct perf_evlist *evlist)
{
	struct perf_evsel *pos;

	if (evlist->nr_entries == 1)
		return true;

	if (evlist->id_pos < 0 || evlist->is_pos < 0)
		return false;

	evlist__for_each(evlist, pos) {
		if (pos->id_pos != evlist->id_pos ||
		    pos->is_pos != evlist->is_pos)
			return false;
	}

	return true;
}

u64 __perf_evlist__combined_sample_type(struct perf_evlist *evlist)
{
	struct perf_evsel *evsel;

	if (evlist->combined_sample_type)
		return evlist->combined_sample_type;

	evlist__for_each(evlist, evsel)
		evlist->combined_sample_type |= evsel->attr.sample_type;

	return evlist->combined_sample_type;
}

u64 perf_evlist__combined_sample_type(struct perf_evlist *evlist)
{
	evlist->combined_sample_type = 0;
	return __perf_evlist__combined_sample_type(evlist);
}

u64 perf_evlist__combined_branch_type(struct perf_evlist *evlist)
{
	struct perf_evsel *evsel;
	u64 branch_type = 0;

	evlist__for_each(evlist, evsel)
		branch_type |= evsel->attr.branch_sample_type;
	return branch_type;
}

bool perf_evlist__valid_read_format(struct perf_evlist *evlist)
{
	struct perf_evsel *first = perf_evlist__first(evlist), *pos = first;
	u64 read_format = first->attr.read_format;
	u64 sample_type = first->attr.sample_type;

	evlist__for_each(evlist, pos) {
		if (read_format != pos->attr.read_format)
			return false;
	}

	/* PERF_SAMPLE_READ imples PERF_FORMAT_ID. */
	if ((sample_type & PERF_SAMPLE_READ) &&
	    !(read_format & PERF_FORMAT_ID)) {
		return false;
	}

	return true;
}

u64 perf_evlist__read_format(struct perf_evlist *evlist)
{
	struct perf_evsel *first = perf_evlist__first(evlist);
	return first->attr.read_format;
}

u16 perf_evlist__id_hdr_size(struct perf_evlist *evlist)
{
	struct perf_evsel *first = perf_evlist__first(evlist);
	struct perf_sample *data;
	u64 sample_type;
	u16 size = 0;

	if (!first->attr.sample_id_all)
		goto out;

	sample_type = first->attr.sample_type;

	if (sample_type & PERF_SAMPLE_TID)
		size += sizeof(data->tid) * 2;

       if (sample_type & PERF_SAMPLE_TIME)
		size += sizeof(data->time);

	if (sample_type & PERF_SAMPLE_ID)
		size += sizeof(data->id);

	if (sample_type & PERF_SAMPLE_STREAM_ID)
		size += sizeof(data->stream_id);

	if (sample_type & PERF_SAMPLE_CPU)
		size += sizeof(data->cpu) * 2;

	if (sample_type & PERF_SAMPLE_IDENTIFIER)
		size += sizeof(data->id);
out:
	return size;
}

bool perf_evlist__valid_sample_id_all(struct perf_evlist *evlist)
{
	struct perf_evsel *first = perf_evlist__first(evlist), *pos = first;

	evlist__for_each_continue(evlist, pos) {
		if (first->attr.sample_id_all != pos->attr.sample_id_all)
			return false;
	}

	return true;
}

bool perf_evlist__sample_id_all(struct perf_evlist *evlist)
{
	struct perf_evsel *first = perf_evlist__first(evlist);
	return first->attr.sample_id_all;
}

void perf_evlist__set_selected(struct perf_evlist *evlist,
			       struct perf_evsel *evsel)
{
	evlist->selected = evsel;
}

void perf_evlist__close(struct perf_evlist *evlist)
{
	struct perf_evsel *evsel;
	int ncpus = cpu_map__nr(evlist->cpus);
	int nthreads = thread_map__nr(evlist->threads);
	int n;

	evlist__for_each_reverse(evlist, evsel) {
		n = evsel->cpus ? evsel->cpus->nr : ncpus;
		perf_evsel__close(evsel, n, nthreads);
	}
}

static int perf_evlist__create_syswide_maps(struct perf_evlist *evlist)
{
	int err = -ENOMEM;

	/*
	 * Try reading /sys/devices/system/cpu/online to get
	 * an all cpus map.
	 *
	 * FIXME: -ENOMEM is the best we can do here, the cpu_map
	 * code needs an overhaul to properly forward the
	 * error, and we may not want to do that fallback to a
	 * default cpu identity map :-\
	 */
	evlist->cpus = cpu_map__new(NULL);
	if (evlist->cpus == NULL)
		goto out;

	evlist->threads = thread_map__new_dummy();
	if (evlist->threads == NULL)
		goto out_free_cpus;

	err = 0;
out:
	return err;
out_free_cpus:
	cpu_map__put(evlist->cpus);
	evlist->cpus = NULL;
	goto out;
}

int perf_evlist__open(struct perf_evlist *evlist)
{
	struct perf_evsel *evsel;
	int err;

	/*
	 * Default: one fd per CPU, all threads, aka systemwide
	 * as sys_perf_event_open(cpu = -1, thread = -1) is EINVAL
	 */
	if (evlist->threads == NULL && evlist->cpus == NULL) {
		err = perf_evlist__create_syswide_maps(evlist);
		if (err < 0)
			goto out_err;
	}

	perf_evlist__update_id_pos(evlist);

	evlist__for_each(evlist, evsel) {
		err = perf_evsel__open(evsel, evlist->cpus, evlist->threads);
		if (err < 0)
			goto out_err;
	}

	return 0;
out_err:
	perf_evlist__close(evlist);
	errno = -err;
	return err;
}

int perf_evlist__prepare_workload(struct perf_evlist *evlist, struct target *target,
				  const char *argv[], bool pipe_output,
				  void (*exec_error)(int signo, siginfo_t *info, void *ucontext))
{
	int child_ready_pipe[2], go_pipe[2];
	char bf;

	if (pipe(child_ready_pipe) < 0) {
		perror("failed to create 'ready' pipe");
		return -1;
	}

	if (pipe(go_pipe) < 0) {
		perror("failed to create 'go' pipe");
		goto out_close_ready_pipe;
	}

	evlist->workload.pid = fork();
	if (evlist->workload.pid < 0) {
		perror("failed to fork");
		goto out_close_pipes;
	}

	if (!evlist->workload.pid) {
		int ret;

		if (pipe_output)
			dup2(2, 1);

		signal(SIGTERM, SIG_DFL);

		close(child_ready_pipe[0]);
		close(go_pipe[1]);
		fcntl(go_pipe[0], F_SETFD, FD_CLOEXEC);

		/*
		 * Tell the parent we're ready to go
		 */
		close(child_ready_pipe[1]);

		/*
		 * Wait until the parent tells us to go.
		 */
		ret = read(go_pipe[0], &bf, 1);
		/*
		 * The parent will ask for the execvp() to be performed by
		 * writing exactly one byte, in workload.cork_fd, usually via
		 * perf_evlist__start_workload().
		 *
		 * For cancelling the workload without actually running it,
		 * the parent will just close workload.cork_fd, without writing
		 * anything, i.e. read will return zero and we just exit()
		 * here.
		 */
		if (ret != 1) {
			if (ret == -1)
				perror("unable to read pipe");
			exit(ret);
		}

		execvp(argv[0], (char **)argv);

		if (exec_error) {
			union sigval val;

			val.sival_int = errno;
			if (sigqueue(getppid(), SIGUSR1, val))
				perror(argv[0]);
		} else
			perror(argv[0]);
		exit(-1);
	}

	if (exec_error) {
		struct sigaction act = {
			.sa_flags     = SA_SIGINFO,
			.sa_sigaction = exec_error,
		};
		sigaction(SIGUSR1, &act, NULL);
	}

	if (target__none(target)) {
		if (evlist->threads == NULL) {
			fprintf(stderr, "FATAL: evlist->threads need to be set at this point (%s:%d).\n",
				__func__, __LINE__);
			goto out_close_pipes;
		}
		thread_map__set_pid(evlist->threads, 0, evlist->workload.pid);
	}

	close(child_ready_pipe[1]);
	close(go_pipe[0]);
	/*
	 * wait for child to settle
	 */
	if (read(child_ready_pipe[0], &bf, 1) == -1) {
		perror("unable to read pipe");
		goto out_close_pipes;
	}

	fcntl(go_pipe[1], F_SETFD, FD_CLOEXEC);
	evlist->workload.cork_fd = go_pipe[1];
	close(child_ready_pipe[0]);
	return 0;

out_close_pipes:
	close(go_pipe[0]);
	close(go_pipe[1]);
out_close_ready_pipe:
	close(child_ready_pipe[0]);
	close(child_ready_pipe[1]);
	return -1;
}

int perf_evlist__start_workload(struct perf_evlist *evlist)
{
	if (evlist->workload.cork_fd > 0) {
		char bf = 0;
		int ret;
		/*
		 * Remove the cork, let it rip!
		 */
		ret = write(evlist->workload.cork_fd, &bf, 1);
		if (ret < 0)
			perror("enable to write to pipe");

		close(evlist->workload.cork_fd);
		return ret;
	}

	return 0;
}

int perf_evlist__parse_sample(struct perf_evlist *evlist, union perf_event *event,
			      struct perf_sample *sample)
{
	struct perf_evsel *evsel = perf_evlist__event2evsel(evlist, event);

	if (!evsel)
		return -EFAULT;
	return perf_evsel__parse_sample(evsel, event, sample);
}

size_t perf_evlist__fprintf(struct perf_evlist *evlist, FILE *fp)
{
	struct perf_evsel *evsel;
	size_t printed = 0;

	evlist__for_each(evlist, evsel) {
		printed += fprintf(fp, "%s%s", evsel->idx ? ", " : "",
				   perf_evsel__name(evsel));
	}

	return printed + fprintf(fp, "\n");
}

int perf_evlist__strerror_open(struct perf_evlist *evlist __maybe_unused,
			       int err, char *buf, size_t size)
{
	int printed, value;
	char sbuf[STRERR_BUFSIZE], *emsg = strerror_r(err, sbuf, sizeof(sbuf));

	switch (err) {
	case EACCES:
	case EPERM:
		printed = scnprintf(buf, size,
				    "Error:\t%s.\n"
				    "Hint:\tCheck /proc/sys/kernel/perf_event_paranoid setting.", emsg);

		value = perf_event_paranoid();

		printed += scnprintf(buf + printed, size - printed, "\nHint:\t");

		if (value >= 2) {
			printed += scnprintf(buf + printed, size - printed,
					     "For your workloads it needs to be <= 1\nHint:\t");
		}
		printed += scnprintf(buf + printed, size - printed,
				     "For system wide tracing it needs to be set to -1.\n");

		printed += scnprintf(buf + printed, size - printed,
				    "Hint:\tTry: 'sudo sh -c \"echo -1 > /proc/sys/kernel/perf_event_paranoid\"'\n"
				    "Hint:\tThe current value is %d.", value);
		break;
	default:
		scnprintf(buf, size, "%s", emsg);
		break;
	}

	return 0;
}

int perf_evlist__strerror_mmap(struct perf_evlist *evlist, int err, char *buf, size_t size)
{
	char sbuf[STRERR_BUFSIZE], *emsg = strerror_r(err, sbuf, sizeof(sbuf));
	int pages_attempted = evlist->mmap_len / 1024, pages_max_per_user, printed = 0;

	switch (err) {
	case EPERM:
		sysctl__read_int("kernel/perf_event_mlock_kb", &pages_max_per_user);
		printed += scnprintf(buf + printed, size - printed,
				     "Error:\t%s.\n"
				     "Hint:\tCheck /proc/sys/kernel/perf_event_mlock_kb (%d kB) setting.\n"
				     "Hint:\tTried using %zd kB.\n",
				     emsg, pages_max_per_user, pages_attempted);

		if (pages_attempted >= pages_max_per_user) {
			printed += scnprintf(buf + printed, size - printed,
					     "Hint:\tTry 'sudo sh -c \"echo %d > /proc/sys/kernel/perf_event_mlock_kb\"', or\n",
					     pages_max_per_user + pages_attempted);
		}

		printed += scnprintf(buf + printed, size - printed,
				     "Hint:\tTry using a smaller -m/--mmap-pages value.");
		break;
	default:
		scnprintf(buf, size, "%s", emsg);
		break;
	}

	return 0;
}

void perf_evlist__to_front(struct perf_evlist *evlist,
			   struct perf_evsel *move_evsel)
{
	struct perf_evsel *evsel, *n;
	LIST_HEAD(move);

	if (move_evsel == perf_evlist__first(evlist))
		return;

	evlist__for_each_safe(evlist, n, evsel) {
		if (evsel->leader == move_evsel->leader)
			list_move_tail(&evsel->node, &move);
	}

	list_splice(&move, &evlist->entries);
}

void perf_evlist__set_tracking_event(struct perf_evlist *evlist,
				     struct perf_evsel *tracking_evsel)
{
	struct perf_evsel *evsel;

	if (tracking_evsel->tracking)
		return;

	evlist__for_each(evlist, evsel) {
		if (evsel != tracking_evsel)
			evsel->tracking = false;
	}

	tracking_evsel->tracking = true;
}<|MERGE_RESOLUTION|>--- conflicted
+++ resolved
@@ -1104,11 +1104,7 @@
 }
 
 static int perf_evlist__propagate_maps(struct perf_evlist *evlist,
-<<<<<<< HEAD
-				       struct target *target)
-=======
 				       bool has_user_cpus)
->>>>>>> 9fe8ecca
 {
 	struct perf_evsel *evsel;
 
@@ -1117,27 +1113,16 @@
 		 * We already have cpus for evsel (via PMU sysfs) so
 		 * keep it, if there's no target cpu list defined.
 		 */
-<<<<<<< HEAD
-		if (evsel->cpus && target->cpu_list)
-			cpu_map__put(evsel->cpus);
-
-		if (!evsel->cpus || target->cpu_list)
-=======
 		if (evsel->cpus && has_user_cpus)
 			cpu_map__put(evsel->cpus);
 
 		if (!evsel->cpus || has_user_cpus)
->>>>>>> 9fe8ecca
 			evsel->cpus = cpu_map__get(evlist->cpus);
 
 		evsel->threads = thread_map__get(evlist->threads);
 
-<<<<<<< HEAD
-		if (!evsel->cpus || !evsel->threads)
-=======
 		if ((evlist->cpus && !evsel->cpus) ||
 		    (evlist->threads && !evsel->threads))
->>>>>>> 9fe8ecca
 			return -ENOMEM;
 	}
 
@@ -1160,11 +1145,7 @@
 	if (evlist->cpus == NULL)
 		goto out_delete_threads;
 
-<<<<<<< HEAD
-	return perf_evlist__propagate_maps(evlist, target);
-=======
 	return perf_evlist__propagate_maps(evlist, !!target->cpu_list);
->>>>>>> 9fe8ecca
 
 out_delete_threads:
 	thread_map__put(evlist->threads);
