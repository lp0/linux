--- conflicted
+++ resolved
@@ -142,11 +142,7 @@
 	gpio_priv->codec = codec;
 	gpio_priv->gpio_chip = snd_soc_ac97_gpio_chip;
 	gpio_priv->gpio_chip.ngpio = AC97_NUM_GPIOS;
-<<<<<<< HEAD
-	gpio_priv->gpio_chip.dev = codec->dev;
-=======
 	gpio_priv->gpio_chip.parent = codec->dev;
->>>>>>> d57b487d
 	gpio_priv->gpio_chip.base = -1;
 
 	ret = gpiochip_add(&gpio_priv->gpio_chip);
