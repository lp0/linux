/*
 * Kernel-based Virtual Machine driver for Linux
 *
 * derived from drivers/kvm/kvm_main.c
 *
 * Copyright (C) 2006 Qumranet, Inc.
 * Copyright (C) 2008 Qumranet, Inc.
 * Copyright IBM Corporation, 2008
 * Copyright 2010 Red Hat, Inc. and/or its affiliates.
 *
 * Authors:
 *   Avi Kivity   <avi@qumranet.com>
 *   Yaniv Kamay  <yaniv@qumranet.com>
 *   Amit Shah    <amit.shah@qumranet.com>
 *   Ben-Ami Yassour <benami@il.ibm.com>
 *
 * This work is licensed under the terms of the GNU GPL, version 2.  See
 * the COPYING file in the top-level directory.
 *
 */

#include <linux/kvm_host.h>
#include "irq.h"
#include "mmu.h"
#include "i8254.h"
#include "tss.h"
#include "kvm_cache_regs.h"
#include "x86.h"
#include "cpuid.h"
#include "assigned-dev.h"

#include <linux/clocksource.h>
#include <linux/interrupt.h>
#include <linux/kvm.h>
#include <linux/fs.h>
#include <linux/vmalloc.h>
#include <linux/module.h>
#include <linux/mman.h>
#include <linux/highmem.h>
#include <linux/iommu.h>
#include <linux/intel-iommu.h>
#include <linux/cpufreq.h>
#include <linux/user-return-notifier.h>
#include <linux/srcu.h>
#include <linux/slab.h>
#include <linux/perf_event.h>
#include <linux/uaccess.h>
#include <linux/hash.h>
#include <linux/pci.h>
#include <linux/timekeeper_internal.h>
#include <linux/pvclock_gtod.h>
#include <trace/events/kvm.h>

#define CREATE_TRACE_POINTS
#include "trace.h"

#include <asm/debugreg.h>
#include <asm/msr.h>
#include <asm/desc.h>
#include <asm/mtrr.h>
#include <asm/mce.h>
#include <asm/i387.h>
#include <asm/fpu-internal.h> /* Ugh! */
#include <asm/xcr.h>
#include <asm/pvclock.h>
#include <asm/div64.h>

#define MAX_IO_MSRS 256
#define KVM_MAX_MCE_BANKS 32
#define KVM_MCE_CAP_SUPPORTED (MCG_CTL_P | MCG_SER_P)

#define emul_to_vcpu(ctxt) \
	container_of(ctxt, struct kvm_vcpu, arch.emulate_ctxt)

/* EFER defaults:
 * - enable syscall per default because its emulated by KVM
 * - enable LME and LMA per default on 64 bit KVM
 */
#ifdef CONFIG_X86_64
static
u64 __read_mostly efer_reserved_bits = ~((u64)(EFER_SCE | EFER_LME | EFER_LMA));
#else
static u64 __read_mostly efer_reserved_bits = ~((u64)EFER_SCE);
#endif

#define VM_STAT(x) offsetof(struct kvm, stat.x), KVM_STAT_VM
#define VCPU_STAT(x) offsetof(struct kvm_vcpu, stat.x), KVM_STAT_VCPU

static void update_cr8_intercept(struct kvm_vcpu *vcpu);
static void process_nmi(struct kvm_vcpu *vcpu);
static void __kvm_set_rflags(struct kvm_vcpu *vcpu, unsigned long rflags);

struct kvm_x86_ops *kvm_x86_ops;
EXPORT_SYMBOL_GPL(kvm_x86_ops);

static bool ignore_msrs = 0;
module_param(ignore_msrs, bool, S_IRUGO | S_IWUSR);

unsigned int min_timer_period_us = 500;
module_param(min_timer_period_us, uint, S_IRUGO | S_IWUSR);

bool kvm_has_tsc_control;
EXPORT_SYMBOL_GPL(kvm_has_tsc_control);
u32  kvm_max_guest_tsc_khz;
EXPORT_SYMBOL_GPL(kvm_max_guest_tsc_khz);

/* tsc tolerance in parts per million - default to 1/2 of the NTP threshold */
static u32 tsc_tolerance_ppm = 250;
module_param(tsc_tolerance_ppm, uint, S_IRUGO | S_IWUSR);

/* lapic timer advance (tscdeadline mode only) in nanoseconds */
unsigned int lapic_timer_advance_ns = 0;
module_param(lapic_timer_advance_ns, uint, S_IRUGO | S_IWUSR);

static bool backwards_tsc_observed = false;

#define KVM_NR_SHARED_MSRS 16

struct kvm_shared_msrs_global {
	int nr;
	u32 msrs[KVM_NR_SHARED_MSRS];
};

struct kvm_shared_msrs {
	struct user_return_notifier urn;
	bool registered;
	struct kvm_shared_msr_values {
		u64 host;
		u64 curr;
	} values[KVM_NR_SHARED_MSRS];
};

static struct kvm_shared_msrs_global __read_mostly shared_msrs_global;
static struct kvm_shared_msrs __percpu *shared_msrs;

struct kvm_stats_debugfs_item debugfs_entries[] = {
	{ "pf_fixed", VCPU_STAT(pf_fixed) },
	{ "pf_guest", VCPU_STAT(pf_guest) },
	{ "tlb_flush", VCPU_STAT(tlb_flush) },
	{ "invlpg", VCPU_STAT(invlpg) },
	{ "exits", VCPU_STAT(exits) },
	{ "io_exits", VCPU_STAT(io_exits) },
	{ "mmio_exits", VCPU_STAT(mmio_exits) },
	{ "signal_exits", VCPU_STAT(signal_exits) },
	{ "irq_window", VCPU_STAT(irq_window_exits) },
	{ "nmi_window", VCPU_STAT(nmi_window_exits) },
	{ "halt_exits", VCPU_STAT(halt_exits) },
	{ "halt_successful_poll", VCPU_STAT(halt_successful_poll) },
	{ "halt_wakeup", VCPU_STAT(halt_wakeup) },
	{ "hypercalls", VCPU_STAT(hypercalls) },
	{ "request_irq", VCPU_STAT(request_irq_exits) },
	{ "irq_exits", VCPU_STAT(irq_exits) },
	{ "host_state_reload", VCPU_STAT(host_state_reload) },
	{ "efer_reload", VCPU_STAT(efer_reload) },
	{ "fpu_reload", VCPU_STAT(fpu_reload) },
	{ "insn_emulation", VCPU_STAT(insn_emulation) },
	{ "insn_emulation_fail", VCPU_STAT(insn_emulation_fail) },
	{ "irq_injections", VCPU_STAT(irq_injections) },
	{ "nmi_injections", VCPU_STAT(nmi_injections) },
	{ "mmu_shadow_zapped", VM_STAT(mmu_shadow_zapped) },
	{ "mmu_pte_write", VM_STAT(mmu_pte_write) },
	{ "mmu_pte_updated", VM_STAT(mmu_pte_updated) },
	{ "mmu_pde_zapped", VM_STAT(mmu_pde_zapped) },
	{ "mmu_flooded", VM_STAT(mmu_flooded) },
	{ "mmu_recycled", VM_STAT(mmu_recycled) },
	{ "mmu_cache_miss", VM_STAT(mmu_cache_miss) },
	{ "mmu_unsync", VM_STAT(mmu_unsync) },
	{ "remote_tlb_flush", VM_STAT(remote_tlb_flush) },
	{ "largepages", VM_STAT(lpages) },
	{ NULL }
};

u64 __read_mostly host_xcr0;

static int emulator_fix_hypercall(struct x86_emulate_ctxt *ctxt);

static inline void kvm_async_pf_hash_reset(struct kvm_vcpu *vcpu)
{
	int i;
	for (i = 0; i < roundup_pow_of_two(ASYNC_PF_PER_VCPU); i++)
		vcpu->arch.apf.gfns[i] = ~0;
}

static void kvm_on_user_return(struct user_return_notifier *urn)
{
	unsigned slot;
	struct kvm_shared_msrs *locals
		= container_of(urn, struct kvm_shared_msrs, urn);
	struct kvm_shared_msr_values *values;

	for (slot = 0; slot < shared_msrs_global.nr; ++slot) {
		values = &locals->values[slot];
		if (values->host != values->curr) {
			wrmsrl(shared_msrs_global.msrs[slot], values->host);
			values->curr = values->host;
		}
	}
	locals->registered = false;
	user_return_notifier_unregister(urn);
}

static void shared_msr_update(unsigned slot, u32 msr)
{
	u64 value;
	unsigned int cpu = smp_processor_id();
	struct kvm_shared_msrs *smsr = per_cpu_ptr(shared_msrs, cpu);

	/* only read, and nobody should modify it at this time,
	 * so don't need lock */
	if (slot >= shared_msrs_global.nr) {
		printk(KERN_ERR "kvm: invalid MSR slot!");
		return;
	}
	rdmsrl_safe(msr, &value);
	smsr->values[slot].host = value;
	smsr->values[slot].curr = value;
}

void kvm_define_shared_msr(unsigned slot, u32 msr)
{
	BUG_ON(slot >= KVM_NR_SHARED_MSRS);
	if (slot >= shared_msrs_global.nr)
		shared_msrs_global.nr = slot + 1;
	shared_msrs_global.msrs[slot] = msr;
	/* we need ensured the shared_msr_global have been updated */
	smp_wmb();
}
EXPORT_SYMBOL_GPL(kvm_define_shared_msr);

static void kvm_shared_msr_cpu_online(void)
{
	unsigned i;

	for (i = 0; i < shared_msrs_global.nr; ++i)
		shared_msr_update(i, shared_msrs_global.msrs[i]);
}

int kvm_set_shared_msr(unsigned slot, u64 value, u64 mask)
{
	unsigned int cpu = smp_processor_id();
	struct kvm_shared_msrs *smsr = per_cpu_ptr(shared_msrs, cpu);
	int err;

	if (((value ^ smsr->values[slot].curr) & mask) == 0)
		return 0;
	smsr->values[slot].curr = value;
	err = wrmsrl_safe(shared_msrs_global.msrs[slot], value);
	if (err)
		return 1;

	if (!smsr->registered) {
		smsr->urn.on_user_return = kvm_on_user_return;
		user_return_notifier_register(&smsr->urn);
		smsr->registered = true;
	}
	return 0;
}
EXPORT_SYMBOL_GPL(kvm_set_shared_msr);

static void drop_user_return_notifiers(void)
{
	unsigned int cpu = smp_processor_id();
	struct kvm_shared_msrs *smsr = per_cpu_ptr(shared_msrs, cpu);

	if (smsr->registered)
		kvm_on_user_return(&smsr->urn);
}

u64 kvm_get_apic_base(struct kvm_vcpu *vcpu)
{
	return vcpu->arch.apic_base;
}
EXPORT_SYMBOL_GPL(kvm_get_apic_base);

int kvm_set_apic_base(struct kvm_vcpu *vcpu, struct msr_data *msr_info)
{
	u64 old_state = vcpu->arch.apic_base &
		(MSR_IA32_APICBASE_ENABLE | X2APIC_ENABLE);
	u64 new_state = msr_info->data &
		(MSR_IA32_APICBASE_ENABLE | X2APIC_ENABLE);
	u64 reserved_bits = ((~0ULL) << cpuid_maxphyaddr(vcpu)) |
		0x2ff | (guest_cpuid_has_x2apic(vcpu) ? 0 : X2APIC_ENABLE);

	if (!msr_info->host_initiated &&
	    ((msr_info->data & reserved_bits) != 0 ||
	     new_state == X2APIC_ENABLE ||
	     (new_state == MSR_IA32_APICBASE_ENABLE &&
	      old_state == (MSR_IA32_APICBASE_ENABLE | X2APIC_ENABLE)) ||
	     (new_state == (MSR_IA32_APICBASE_ENABLE | X2APIC_ENABLE) &&
	      old_state == 0)))
		return 1;

	kvm_lapic_set_base(vcpu, msr_info->data);
	return 0;
}
EXPORT_SYMBOL_GPL(kvm_set_apic_base);

asmlinkage __visible void kvm_spurious_fault(void)
{
	/* Fault while not rebooting.  We want the trace. */
	BUG();
}
EXPORT_SYMBOL_GPL(kvm_spurious_fault);

#define EXCPT_BENIGN		0
#define EXCPT_CONTRIBUTORY	1
#define EXCPT_PF		2

static int exception_class(int vector)
{
	switch (vector) {
	case PF_VECTOR:
		return EXCPT_PF;
	case DE_VECTOR:
	case TS_VECTOR:
	case NP_VECTOR:
	case SS_VECTOR:
	case GP_VECTOR:
		return EXCPT_CONTRIBUTORY;
	default:
		break;
	}
	return EXCPT_BENIGN;
}

#define EXCPT_FAULT		0
#define EXCPT_TRAP		1
#define EXCPT_ABORT		2
#define EXCPT_INTERRUPT		3

static int exception_type(int vector)
{
	unsigned int mask;

	if (WARN_ON(vector > 31 || vector == NMI_VECTOR))
		return EXCPT_INTERRUPT;

	mask = 1 << vector;

	/* #DB is trap, as instruction watchpoints are handled elsewhere */
	if (mask & ((1 << DB_VECTOR) | (1 << BP_VECTOR) | (1 << OF_VECTOR)))
		return EXCPT_TRAP;

	if (mask & ((1 << DF_VECTOR) | (1 << MC_VECTOR)))
		return EXCPT_ABORT;

	/* Reserved exceptions will result in fault */
	return EXCPT_FAULT;
}

static void kvm_multiple_exception(struct kvm_vcpu *vcpu,
		unsigned nr, bool has_error, u32 error_code,
		bool reinject)
{
	u32 prev_nr;
	int class1, class2;

	kvm_make_request(KVM_REQ_EVENT, vcpu);

	if (!vcpu->arch.exception.pending) {
	queue:
		if (has_error && !is_protmode(vcpu))
			has_error = false;
		vcpu->arch.exception.pending = true;
		vcpu->arch.exception.has_error_code = has_error;
		vcpu->arch.exception.nr = nr;
		vcpu->arch.exception.error_code = error_code;
		vcpu->arch.exception.reinject = reinject;
		return;
	}

	/* to check exception */
	prev_nr = vcpu->arch.exception.nr;
	if (prev_nr == DF_VECTOR) {
		/* triple fault -> shutdown */
		kvm_make_request(KVM_REQ_TRIPLE_FAULT, vcpu);
		return;
	}
	class1 = exception_class(prev_nr);
	class2 = exception_class(nr);
	if ((class1 == EXCPT_CONTRIBUTORY && class2 == EXCPT_CONTRIBUTORY)
		|| (class1 == EXCPT_PF && class2 != EXCPT_BENIGN)) {
		/* generate double fault per SDM Table 5-5 */
		vcpu->arch.exception.pending = true;
		vcpu->arch.exception.has_error_code = true;
		vcpu->arch.exception.nr = DF_VECTOR;
		vcpu->arch.exception.error_code = 0;
	} else
		/* replace previous exception with a new one in a hope
		   that instruction re-execution will regenerate lost
		   exception */
		goto queue;
}

void kvm_queue_exception(struct kvm_vcpu *vcpu, unsigned nr)
{
	kvm_multiple_exception(vcpu, nr, false, 0, false);
}
EXPORT_SYMBOL_GPL(kvm_queue_exception);

void kvm_requeue_exception(struct kvm_vcpu *vcpu, unsigned nr)
{
	kvm_multiple_exception(vcpu, nr, false, 0, true);
}
EXPORT_SYMBOL_GPL(kvm_requeue_exception);

void kvm_complete_insn_gp(struct kvm_vcpu *vcpu, int err)
{
	if (err)
		kvm_inject_gp(vcpu, 0);
	else
		kvm_x86_ops->skip_emulated_instruction(vcpu);
}
EXPORT_SYMBOL_GPL(kvm_complete_insn_gp);

void kvm_inject_page_fault(struct kvm_vcpu *vcpu, struct x86_exception *fault)
{
	++vcpu->stat.pf_guest;
	vcpu->arch.cr2 = fault->address;
	kvm_queue_exception_e(vcpu, PF_VECTOR, fault->error_code);
}
EXPORT_SYMBOL_GPL(kvm_inject_page_fault);

static bool kvm_propagate_fault(struct kvm_vcpu *vcpu, struct x86_exception *fault)
{
	if (mmu_is_nested(vcpu) && !fault->nested_page_fault)
		vcpu->arch.nested_mmu.inject_page_fault(vcpu, fault);
	else
		vcpu->arch.mmu.inject_page_fault(vcpu, fault);

	return fault->nested_page_fault;
}

void kvm_inject_nmi(struct kvm_vcpu *vcpu)
{
	atomic_inc(&vcpu->arch.nmi_queued);
	kvm_make_request(KVM_REQ_NMI, vcpu);
}
EXPORT_SYMBOL_GPL(kvm_inject_nmi);

void kvm_queue_exception_e(struct kvm_vcpu *vcpu, unsigned nr, u32 error_code)
{
	kvm_multiple_exception(vcpu, nr, true, error_code, false);
}
EXPORT_SYMBOL_GPL(kvm_queue_exception_e);

void kvm_requeue_exception_e(struct kvm_vcpu *vcpu, unsigned nr, u32 error_code)
{
	kvm_multiple_exception(vcpu, nr, true, error_code, true);
}
EXPORT_SYMBOL_GPL(kvm_requeue_exception_e);

/*
 * Checks if cpl <= required_cpl; if true, return true.  Otherwise queue
 * a #GP and return false.
 */
bool kvm_require_cpl(struct kvm_vcpu *vcpu, int required_cpl)
{
	if (kvm_x86_ops->get_cpl(vcpu) <= required_cpl)
		return true;
	kvm_queue_exception_e(vcpu, GP_VECTOR, 0);
	return false;
}
EXPORT_SYMBOL_GPL(kvm_require_cpl);

bool kvm_require_dr(struct kvm_vcpu *vcpu, int dr)
{
	if ((dr != 4 && dr != 5) || !kvm_read_cr4_bits(vcpu, X86_CR4_DE))
		return true;

	kvm_queue_exception(vcpu, UD_VECTOR);
	return false;
}
EXPORT_SYMBOL_GPL(kvm_require_dr);

/*
 * This function will be used to read from the physical memory of the currently
 * running guest. The difference to kvm_read_guest_page is that this function
 * can read from guest physical or from the guest's guest physical memory.
 */
int kvm_read_guest_page_mmu(struct kvm_vcpu *vcpu, struct kvm_mmu *mmu,
			    gfn_t ngfn, void *data, int offset, int len,
			    u32 access)
{
	struct x86_exception exception;
	gfn_t real_gfn;
	gpa_t ngpa;

	ngpa     = gfn_to_gpa(ngfn);
	real_gfn = mmu->translate_gpa(vcpu, ngpa, access, &exception);
	if (real_gfn == UNMAPPED_GVA)
		return -EFAULT;

	real_gfn = gpa_to_gfn(real_gfn);

	return kvm_read_guest_page(vcpu->kvm, real_gfn, data, offset, len);
}
EXPORT_SYMBOL_GPL(kvm_read_guest_page_mmu);

static int kvm_read_nested_guest_page(struct kvm_vcpu *vcpu, gfn_t gfn,
			       void *data, int offset, int len, u32 access)
{
	return kvm_read_guest_page_mmu(vcpu, vcpu->arch.walk_mmu, gfn,
				       data, offset, len, access);
}

/*
 * Load the pae pdptrs.  Return true is they are all valid.
 */
int load_pdptrs(struct kvm_vcpu *vcpu, struct kvm_mmu *mmu, unsigned long cr3)
{
	gfn_t pdpt_gfn = cr3 >> PAGE_SHIFT;
	unsigned offset = ((cr3 & (PAGE_SIZE-1)) >> 5) << 2;
	int i;
	int ret;
	u64 pdpte[ARRAY_SIZE(mmu->pdptrs)];

	ret = kvm_read_guest_page_mmu(vcpu, mmu, pdpt_gfn, pdpte,
				      offset * sizeof(u64), sizeof(pdpte),
				      PFERR_USER_MASK|PFERR_WRITE_MASK);
	if (ret < 0) {
		ret = 0;
		goto out;
	}
	for (i = 0; i < ARRAY_SIZE(pdpte); ++i) {
		if (is_present_gpte(pdpte[i]) &&
		    (pdpte[i] & vcpu->arch.mmu.rsvd_bits_mask[0][2])) {
			ret = 0;
			goto out;
		}
	}
	ret = 1;

	memcpy(mmu->pdptrs, pdpte, sizeof(mmu->pdptrs));
	__set_bit(VCPU_EXREG_PDPTR,
		  (unsigned long *)&vcpu->arch.regs_avail);
	__set_bit(VCPU_EXREG_PDPTR,
		  (unsigned long *)&vcpu->arch.regs_dirty);
out:

	return ret;
}
EXPORT_SYMBOL_GPL(load_pdptrs);

static bool pdptrs_changed(struct kvm_vcpu *vcpu)
{
	u64 pdpte[ARRAY_SIZE(vcpu->arch.walk_mmu->pdptrs)];
	bool changed = true;
	int offset;
	gfn_t gfn;
	int r;

	if (is_long_mode(vcpu) || !is_pae(vcpu))
		return false;

	if (!test_bit(VCPU_EXREG_PDPTR,
		      (unsigned long *)&vcpu->arch.regs_avail))
		return true;

	gfn = (kvm_read_cr3(vcpu) & ~31u) >> PAGE_SHIFT;
	offset = (kvm_read_cr3(vcpu) & ~31u) & (PAGE_SIZE - 1);
	r = kvm_read_nested_guest_page(vcpu, gfn, pdpte, offset, sizeof(pdpte),
				       PFERR_USER_MASK | PFERR_WRITE_MASK);
	if (r < 0)
		goto out;
	changed = memcmp(pdpte, vcpu->arch.walk_mmu->pdptrs, sizeof(pdpte)) != 0;
out:

	return changed;
}

int kvm_set_cr0(struct kvm_vcpu *vcpu, unsigned long cr0)
{
	unsigned long old_cr0 = kvm_read_cr0(vcpu);
	unsigned long update_bits = X86_CR0_PG | X86_CR0_WP |
				    X86_CR0_CD | X86_CR0_NW;

	cr0 |= X86_CR0_ET;

#ifdef CONFIG_X86_64
	if (cr0 & 0xffffffff00000000UL)
		return 1;
#endif

	cr0 &= ~CR0_RESERVED_BITS;

	if ((cr0 & X86_CR0_NW) && !(cr0 & X86_CR0_CD))
		return 1;

	if ((cr0 & X86_CR0_PG) && !(cr0 & X86_CR0_PE))
		return 1;

	if (!is_paging(vcpu) && (cr0 & X86_CR0_PG)) {
#ifdef CONFIG_X86_64
		if ((vcpu->arch.efer & EFER_LME)) {
			int cs_db, cs_l;

			if (!is_pae(vcpu))
				return 1;
			kvm_x86_ops->get_cs_db_l_bits(vcpu, &cs_db, &cs_l);
			if (cs_l)
				return 1;
		} else
#endif
		if (is_pae(vcpu) && !load_pdptrs(vcpu, vcpu->arch.walk_mmu,
						 kvm_read_cr3(vcpu)))
			return 1;
	}

	if (!(cr0 & X86_CR0_PG) && kvm_read_cr4_bits(vcpu, X86_CR4_PCIDE))
		return 1;

	kvm_x86_ops->set_cr0(vcpu, cr0);

	if ((cr0 ^ old_cr0) & X86_CR0_PG) {
		kvm_clear_async_pf_completion_queue(vcpu);
		kvm_async_pf_hash_reset(vcpu);
	}

	if ((cr0 ^ old_cr0) & update_bits)
		kvm_mmu_reset_context(vcpu);
	return 0;
}
EXPORT_SYMBOL_GPL(kvm_set_cr0);

void kvm_lmsw(struct kvm_vcpu *vcpu, unsigned long msw)
{
	(void)kvm_set_cr0(vcpu, kvm_read_cr0_bits(vcpu, ~0x0eul) | (msw & 0x0f));
}
EXPORT_SYMBOL_GPL(kvm_lmsw);

static void kvm_load_guest_xcr0(struct kvm_vcpu *vcpu)
{
	if (kvm_read_cr4_bits(vcpu, X86_CR4_OSXSAVE) &&
			!vcpu->guest_xcr0_loaded) {
		/* kvm_set_xcr() also depends on this */
		xsetbv(XCR_XFEATURE_ENABLED_MASK, vcpu->arch.xcr0);
		vcpu->guest_xcr0_loaded = 1;
	}
}

static void kvm_put_guest_xcr0(struct kvm_vcpu *vcpu)
{
	if (vcpu->guest_xcr0_loaded) {
		if (vcpu->arch.xcr0 != host_xcr0)
			xsetbv(XCR_XFEATURE_ENABLED_MASK, host_xcr0);
		vcpu->guest_xcr0_loaded = 0;
	}
}

static int __kvm_set_xcr(struct kvm_vcpu *vcpu, u32 index, u64 xcr)
{
	u64 xcr0 = xcr;
	u64 old_xcr0 = vcpu->arch.xcr0;
	u64 valid_bits;

	/* Only support XCR_XFEATURE_ENABLED_MASK(xcr0) now  */
	if (index != XCR_XFEATURE_ENABLED_MASK)
		return 1;
	if (!(xcr0 & XSTATE_FP))
		return 1;
	if ((xcr0 & XSTATE_YMM) && !(xcr0 & XSTATE_SSE))
		return 1;

	/*
	 * Do not allow the guest to set bits that we do not support
	 * saving.  However, xcr0 bit 0 is always set, even if the
	 * emulated CPU does not support XSAVE (see fx_init).
	 */
	valid_bits = vcpu->arch.guest_supported_xcr0 | XSTATE_FP;
	if (xcr0 & ~valid_bits)
		return 1;

	if ((!(xcr0 & XSTATE_BNDREGS)) != (!(xcr0 & XSTATE_BNDCSR)))
		return 1;

	if (xcr0 & XSTATE_AVX512) {
		if (!(xcr0 & XSTATE_YMM))
			return 1;
		if ((xcr0 & XSTATE_AVX512) != XSTATE_AVX512)
			return 1;
	}
	kvm_put_guest_xcr0(vcpu);
	vcpu->arch.xcr0 = xcr0;

	if ((xcr0 ^ old_xcr0) & XSTATE_EXTEND_MASK)
		kvm_update_cpuid(vcpu);
	return 0;
}

int kvm_set_xcr(struct kvm_vcpu *vcpu, u32 index, u64 xcr)
{
	if (kvm_x86_ops->get_cpl(vcpu) != 0 ||
	    __kvm_set_xcr(vcpu, index, xcr)) {
		kvm_inject_gp(vcpu, 0);
		return 1;
	}
	return 0;
}
EXPORT_SYMBOL_GPL(kvm_set_xcr);

int kvm_set_cr4(struct kvm_vcpu *vcpu, unsigned long cr4)
{
	unsigned long old_cr4 = kvm_read_cr4(vcpu);
	unsigned long pdptr_bits = X86_CR4_PGE | X86_CR4_PSE |
				   X86_CR4_PAE | X86_CR4_SMEP;
	if (cr4 & CR4_RESERVED_BITS)
		return 1;

	if (!guest_cpuid_has_xsave(vcpu) && (cr4 & X86_CR4_OSXSAVE))
		return 1;

	if (!guest_cpuid_has_smep(vcpu) && (cr4 & X86_CR4_SMEP))
		return 1;

	if (!guest_cpuid_has_smap(vcpu) && (cr4 & X86_CR4_SMAP))
		return 1;

	if (!guest_cpuid_has_fsgsbase(vcpu) && (cr4 & X86_CR4_FSGSBASE))
		return 1;

	if (is_long_mode(vcpu)) {
		if (!(cr4 & X86_CR4_PAE))
			return 1;
	} else if (is_paging(vcpu) && (cr4 & X86_CR4_PAE)
		   && ((cr4 ^ old_cr4) & pdptr_bits)
		   && !load_pdptrs(vcpu, vcpu->arch.walk_mmu,
				   kvm_read_cr3(vcpu)))
		return 1;

	if ((cr4 & X86_CR4_PCIDE) && !(old_cr4 & X86_CR4_PCIDE)) {
		if (!guest_cpuid_has_pcid(vcpu))
			return 1;

		/* PCID can not be enabled when cr3[11:0]!=000H or EFER.LMA=0 */
		if ((kvm_read_cr3(vcpu) & X86_CR3_PCID_MASK) || !is_long_mode(vcpu))
			return 1;
	}

	if (kvm_x86_ops->set_cr4(vcpu, cr4))
		return 1;

	if (((cr4 ^ old_cr4) & pdptr_bits) ||
	    (!(cr4 & X86_CR4_PCIDE) && (old_cr4 & X86_CR4_PCIDE)))
		kvm_mmu_reset_context(vcpu);

	if ((cr4 ^ old_cr4) & X86_CR4_SMAP)
		update_permission_bitmask(vcpu, vcpu->arch.walk_mmu, false);

	if ((cr4 ^ old_cr4) & X86_CR4_OSXSAVE)
		kvm_update_cpuid(vcpu);

	return 0;
}
EXPORT_SYMBOL_GPL(kvm_set_cr4);

int kvm_set_cr3(struct kvm_vcpu *vcpu, unsigned long cr3)
{
#ifdef CONFIG_X86_64
	cr3 &= ~CR3_PCID_INVD;
#endif

	if (cr3 == kvm_read_cr3(vcpu) && !pdptrs_changed(vcpu)) {
		kvm_mmu_sync_roots(vcpu);
		kvm_make_request(KVM_REQ_TLB_FLUSH, vcpu);
		return 0;
	}

	if (is_long_mode(vcpu)) {
		if (cr3 & CR3_L_MODE_RESERVED_BITS)
			return 1;
	} else if (is_pae(vcpu) && is_paging(vcpu) &&
		   !load_pdptrs(vcpu, vcpu->arch.walk_mmu, cr3))
		return 1;

	vcpu->arch.cr3 = cr3;
	__set_bit(VCPU_EXREG_CR3, (ulong *)&vcpu->arch.regs_avail);
	kvm_mmu_new_cr3(vcpu);
	return 0;
}
EXPORT_SYMBOL_GPL(kvm_set_cr3);

int kvm_set_cr8(struct kvm_vcpu *vcpu, unsigned long cr8)
{
	if (cr8 & CR8_RESERVED_BITS)
		return 1;
	if (irqchip_in_kernel(vcpu->kvm))
		kvm_lapic_set_tpr(vcpu, cr8);
	else
		vcpu->arch.cr8 = cr8;
	return 0;
}
EXPORT_SYMBOL_GPL(kvm_set_cr8);

unsigned long kvm_get_cr8(struct kvm_vcpu *vcpu)
{
	if (irqchip_in_kernel(vcpu->kvm))
		return kvm_lapic_get_cr8(vcpu);
	else
		return vcpu->arch.cr8;
}
EXPORT_SYMBOL_GPL(kvm_get_cr8);

static void kvm_update_dr0123(struct kvm_vcpu *vcpu)
{
	int i;

	if (!(vcpu->guest_debug & KVM_GUESTDBG_USE_HW_BP)) {
		for (i = 0; i < KVM_NR_DB_REGS; i++)
			vcpu->arch.eff_db[i] = vcpu->arch.db[i];
		vcpu->arch.switch_db_regs |= KVM_DEBUGREG_RELOAD;
	}
}

static void kvm_update_dr6(struct kvm_vcpu *vcpu)
{
	if (!(vcpu->guest_debug & KVM_GUESTDBG_USE_HW_BP))
		kvm_x86_ops->set_dr6(vcpu, vcpu->arch.dr6);
}

static void kvm_update_dr7(struct kvm_vcpu *vcpu)
{
	unsigned long dr7;

	if (vcpu->guest_debug & KVM_GUESTDBG_USE_HW_BP)
		dr7 = vcpu->arch.guest_debug_dr7;
	else
		dr7 = vcpu->arch.dr7;
	kvm_x86_ops->set_dr7(vcpu, dr7);
	vcpu->arch.switch_db_regs &= ~KVM_DEBUGREG_BP_ENABLED;
	if (dr7 & DR7_BP_EN_MASK)
		vcpu->arch.switch_db_regs |= KVM_DEBUGREG_BP_ENABLED;
}

static u64 kvm_dr6_fixed(struct kvm_vcpu *vcpu)
{
	u64 fixed = DR6_FIXED_1;

	if (!guest_cpuid_has_rtm(vcpu))
		fixed |= DR6_RTM;
	return fixed;
}

static int __kvm_set_dr(struct kvm_vcpu *vcpu, int dr, unsigned long val)
{
	switch (dr) {
	case 0 ... 3:
		vcpu->arch.db[dr] = val;
		if (!(vcpu->guest_debug & KVM_GUESTDBG_USE_HW_BP))
			vcpu->arch.eff_db[dr] = val;
		break;
	case 4:
		/* fall through */
	case 6:
		if (val & 0xffffffff00000000ULL)
			return -1; /* #GP */
		vcpu->arch.dr6 = (val & DR6_VOLATILE) | kvm_dr6_fixed(vcpu);
		kvm_update_dr6(vcpu);
		break;
	case 5:
		/* fall through */
	default: /* 7 */
		if (val & 0xffffffff00000000ULL)
			return -1; /* #GP */
		vcpu->arch.dr7 = (val & DR7_VOLATILE) | DR7_FIXED_1;
		kvm_update_dr7(vcpu);
		break;
	}

	return 0;
}

int kvm_set_dr(struct kvm_vcpu *vcpu, int dr, unsigned long val)
{
	if (__kvm_set_dr(vcpu, dr, val)) {
		kvm_inject_gp(vcpu, 0);
		return 1;
	}
	return 0;
}
EXPORT_SYMBOL_GPL(kvm_set_dr);

int kvm_get_dr(struct kvm_vcpu *vcpu, int dr, unsigned long *val)
{
	switch (dr) {
	case 0 ... 3:
		*val = vcpu->arch.db[dr];
		break;
	case 4:
		/* fall through */
	case 6:
		if (vcpu->guest_debug & KVM_GUESTDBG_USE_HW_BP)
			*val = vcpu->arch.dr6;
		else
			*val = kvm_x86_ops->get_dr6(vcpu);
		break;
	case 5:
		/* fall through */
	default: /* 7 */
		*val = vcpu->arch.dr7;
		break;
	}
	return 0;
}
EXPORT_SYMBOL_GPL(kvm_get_dr);

bool kvm_rdpmc(struct kvm_vcpu *vcpu)
{
	u32 ecx = kvm_register_read(vcpu, VCPU_REGS_RCX);
	u64 data;
	int err;

	err = kvm_pmu_read_pmc(vcpu, ecx, &data);
	if (err)
		return err;
	kvm_register_write(vcpu, VCPU_REGS_RAX, (u32)data);
	kvm_register_write(vcpu, VCPU_REGS_RDX, data >> 32);
	return err;
}
EXPORT_SYMBOL_GPL(kvm_rdpmc);

/*
 * List of msr numbers which we expose to userspace through KVM_GET_MSRS
 * and KVM_SET_MSRS, and KVM_GET_MSR_INDEX_LIST.
 *
 * This list is modified at module load time to reflect the
 * capabilities of the host cpu. This capabilities test skips MSRs that are
 * kvm-specific. Those are put in the beginning of the list.
 */

#define KVM_SAVE_MSRS_BEGIN	12
static u32 msrs_to_save[] = {
	MSR_KVM_SYSTEM_TIME, MSR_KVM_WALL_CLOCK,
	MSR_KVM_SYSTEM_TIME_NEW, MSR_KVM_WALL_CLOCK_NEW,
	HV_X64_MSR_GUEST_OS_ID, HV_X64_MSR_HYPERCALL,
	HV_X64_MSR_TIME_REF_COUNT, HV_X64_MSR_REFERENCE_TSC,
	HV_X64_MSR_APIC_ASSIST_PAGE, MSR_KVM_ASYNC_PF_EN, MSR_KVM_STEAL_TIME,
	MSR_KVM_PV_EOI_EN,
	MSR_IA32_SYSENTER_CS, MSR_IA32_SYSENTER_ESP, MSR_IA32_SYSENTER_EIP,
	MSR_STAR,
#ifdef CONFIG_X86_64
	MSR_CSTAR, MSR_KERNEL_GS_BASE, MSR_SYSCALL_MASK, MSR_LSTAR,
#endif
	MSR_IA32_TSC, MSR_IA32_CR_PAT, MSR_VM_HSAVE_PA,
	MSR_IA32_FEATURE_CONTROL, MSR_IA32_BNDCFGS
};

static unsigned num_msrs_to_save;

static const u32 emulated_msrs[] = {
	MSR_IA32_TSC_ADJUST,
	MSR_IA32_TSCDEADLINE,
	MSR_IA32_MISC_ENABLE,
	MSR_IA32_MCG_STATUS,
	MSR_IA32_MCG_CTL,
};

bool kvm_valid_efer(struct kvm_vcpu *vcpu, u64 efer)
{
	if (efer & efer_reserved_bits)
		return false;

	if (efer & EFER_FFXSR) {
		struct kvm_cpuid_entry2 *feat;

		feat = kvm_find_cpuid_entry(vcpu, 0x80000001, 0);
		if (!feat || !(feat->edx & bit(X86_FEATURE_FXSR_OPT)))
			return false;
	}

	if (efer & EFER_SVME) {
		struct kvm_cpuid_entry2 *feat;

		feat = kvm_find_cpuid_entry(vcpu, 0x80000001, 0);
		if (!feat || !(feat->ecx & bit(X86_FEATURE_SVM)))
			return false;
	}

	return true;
}
EXPORT_SYMBOL_GPL(kvm_valid_efer);

static int set_efer(struct kvm_vcpu *vcpu, u64 efer)
{
	u64 old_efer = vcpu->arch.efer;

	if (!kvm_valid_efer(vcpu, efer))
		return 1;

	if (is_paging(vcpu)
	    && (vcpu->arch.efer & EFER_LME) != (efer & EFER_LME))
		return 1;

	efer &= ~EFER_LMA;
	efer |= vcpu->arch.efer & EFER_LMA;

	kvm_x86_ops->set_efer(vcpu, efer);

	/* Update reserved bits */
	if ((efer ^ old_efer) & EFER_NX)
		kvm_mmu_reset_context(vcpu);

	return 0;
}

void kvm_enable_efer_bits(u64 mask)
{
       efer_reserved_bits &= ~mask;
}
EXPORT_SYMBOL_GPL(kvm_enable_efer_bits);

/*
 * Writes msr value into into the appropriate "register".
 * Returns 0 on success, non-0 otherwise.
 * Assumes vcpu_load() was already called.
 */
int kvm_set_msr(struct kvm_vcpu *vcpu, struct msr_data *msr)
{
	switch (msr->index) {
	case MSR_FS_BASE:
	case MSR_GS_BASE:
	case MSR_KERNEL_GS_BASE:
	case MSR_CSTAR:
	case MSR_LSTAR:
		if (is_noncanonical_address(msr->data))
			return 1;
		break;
	case MSR_IA32_SYSENTER_EIP:
	case MSR_IA32_SYSENTER_ESP:
		/*
		 * IA32_SYSENTER_ESP and IA32_SYSENTER_EIP cause #GP if
		 * non-canonical address is written on Intel but not on
		 * AMD (which ignores the top 32-bits, because it does
		 * not implement 64-bit SYSENTER).
		 *
		 * 64-bit code should hence be able to write a non-canonical
		 * value on AMD.  Making the address canonical ensures that
		 * vmentry does not fail on Intel after writing a non-canonical
		 * value, and that something deterministic happens if the guest
		 * invokes 64-bit SYSENTER.
		 */
		msr->data = get_canonical(msr->data);
	}
	return kvm_x86_ops->set_msr(vcpu, msr);
}
EXPORT_SYMBOL_GPL(kvm_set_msr);

/*
 * Adapt set_msr() to msr_io()'s calling convention
 */
static int do_set_msr(struct kvm_vcpu *vcpu, unsigned index, u64 *data)
{
	struct msr_data msr;

	msr.data = *data;
	msr.index = index;
	msr.host_initiated = true;
	return kvm_set_msr(vcpu, &msr);
}

#ifdef CONFIG_X86_64
struct pvclock_gtod_data {
	seqcount_t	seq;

	struct { /* extract of a clocksource struct */
		int vclock_mode;
		cycle_t	cycle_last;
		cycle_t	mask;
		u32	mult;
		u32	shift;
	} clock;

	u64		boot_ns;
	u64		nsec_base;
};

static struct pvclock_gtod_data pvclock_gtod_data;

static void update_pvclock_gtod(struct timekeeper *tk)
{
	struct pvclock_gtod_data *vdata = &pvclock_gtod_data;
	u64 boot_ns;

	boot_ns = ktime_to_ns(ktime_add(tk->tkr_mono.base, tk->offs_boot));

	write_seqcount_begin(&vdata->seq);

	/* copy pvclock gtod data */
	vdata->clock.vclock_mode	= tk->tkr_mono.clock->archdata.vclock_mode;
	vdata->clock.cycle_last		= tk->tkr_mono.cycle_last;
	vdata->clock.mask		= tk->tkr_mono.mask;
	vdata->clock.mult		= tk->tkr_mono.mult;
	vdata->clock.shift		= tk->tkr_mono.shift;

	vdata->boot_ns			= boot_ns;
	vdata->nsec_base		= tk->tkr_mono.xtime_nsec;

	write_seqcount_end(&vdata->seq);
}
#endif

void kvm_set_pending_timer(struct kvm_vcpu *vcpu)
{
	/*
	 * Note: KVM_REQ_PENDING_TIMER is implicitly checked in
	 * vcpu_enter_guest.  This function is only called from
	 * the physical CPU that is running vcpu.
	 */
	kvm_make_request(KVM_REQ_PENDING_TIMER, vcpu);
}

static void kvm_write_wall_clock(struct kvm *kvm, gpa_t wall_clock)
{
	int version;
	int r;
	struct pvclock_wall_clock wc;
	struct timespec boot;

	if (!wall_clock)
		return;

	r = kvm_read_guest(kvm, wall_clock, &version, sizeof(version));
	if (r)
		return;

	if (version & 1)
		++version;  /* first time write, random junk */

	++version;

	kvm_write_guest(kvm, wall_clock, &version, sizeof(version));

	/*
	 * The guest calculates current wall clock time by adding
	 * system time (updated by kvm_guest_time_update below) to the
	 * wall clock specified here.  guest system time equals host
	 * system time for us, thus we must fill in host boot time here.
	 */
	getboottime(&boot);

	if (kvm->arch.kvmclock_offset) {
		struct timespec ts = ns_to_timespec(kvm->arch.kvmclock_offset);
		boot = timespec_sub(boot, ts);
	}
	wc.sec = boot.tv_sec;
	wc.nsec = boot.tv_nsec;
	wc.version = version;

	kvm_write_guest(kvm, wall_clock, &wc, sizeof(wc));

	version++;
	kvm_write_guest(kvm, wall_clock, &version, sizeof(version));
}

static uint32_t div_frac(uint32_t dividend, uint32_t divisor)
{
	uint32_t quotient, remainder;

	/* Don't try to replace with do_div(), this one calculates
	 * "(dividend << 32) / divisor" */
	__asm__ ( "divl %4"
		  : "=a" (quotient), "=d" (remainder)
		  : "0" (0), "1" (dividend), "r" (divisor) );
	return quotient;
}

static void kvm_get_time_scale(uint32_t scaled_khz, uint32_t base_khz,
			       s8 *pshift, u32 *pmultiplier)
{
	uint64_t scaled64;
	int32_t  shift = 0;
	uint64_t tps64;
	uint32_t tps32;

	tps64 = base_khz * 1000LL;
	scaled64 = scaled_khz * 1000LL;
	while (tps64 > scaled64*2 || tps64 & 0xffffffff00000000ULL) {
		tps64 >>= 1;
		shift--;
	}

	tps32 = (uint32_t)tps64;
	while (tps32 <= scaled64 || scaled64 & 0xffffffff00000000ULL) {
		if (scaled64 & 0xffffffff00000000ULL || tps32 & 0x80000000)
			scaled64 >>= 1;
		else
			tps32 <<= 1;
		shift++;
	}

	*pshift = shift;
	*pmultiplier = div_frac(scaled64, tps32);

	pr_debug("%s: base_khz %u => %u, shift %d, mul %u\n",
		 __func__, base_khz, scaled_khz, shift, *pmultiplier);
}

static inline u64 get_kernel_ns(void)
{
	return ktime_get_boot_ns();
}

#ifdef CONFIG_X86_64
static atomic_t kvm_guest_has_master_clock = ATOMIC_INIT(0);
#endif

static DEFINE_PER_CPU(unsigned long, cpu_tsc_khz);
static unsigned long max_tsc_khz;

static inline u64 nsec_to_cycles(struct kvm_vcpu *vcpu, u64 nsec)
{
	return pvclock_scale_delta(nsec, vcpu->arch.virtual_tsc_mult,
				   vcpu->arch.virtual_tsc_shift);
}

static u32 adjust_tsc_khz(u32 khz, s32 ppm)
{
	u64 v = (u64)khz * (1000000 + ppm);
	do_div(v, 1000000);
	return v;
}

static void kvm_set_tsc_khz(struct kvm_vcpu *vcpu, u32 this_tsc_khz)
{
	u32 thresh_lo, thresh_hi;
	int use_scaling = 0;

	/* tsc_khz can be zero if TSC calibration fails */
	if (this_tsc_khz == 0)
		return;

	/* Compute a scale to convert nanoseconds in TSC cycles */
	kvm_get_time_scale(this_tsc_khz, NSEC_PER_SEC / 1000,
			   &vcpu->arch.virtual_tsc_shift,
			   &vcpu->arch.virtual_tsc_mult);
	vcpu->arch.virtual_tsc_khz = this_tsc_khz;

	/*
	 * Compute the variation in TSC rate which is acceptable
	 * within the range of tolerance and decide if the
	 * rate being applied is within that bounds of the hardware
	 * rate.  If so, no scaling or compensation need be done.
	 */
	thresh_lo = adjust_tsc_khz(tsc_khz, -tsc_tolerance_ppm);
	thresh_hi = adjust_tsc_khz(tsc_khz, tsc_tolerance_ppm);
	if (this_tsc_khz < thresh_lo || this_tsc_khz > thresh_hi) {
		pr_debug("kvm: requested TSC rate %u falls outside tolerance [%u,%u]\n", this_tsc_khz, thresh_lo, thresh_hi);
		use_scaling = 1;
	}
	kvm_x86_ops->set_tsc_khz(vcpu, this_tsc_khz, use_scaling);
}

static u64 compute_guest_tsc(struct kvm_vcpu *vcpu, s64 kernel_ns)
{
	u64 tsc = pvclock_scale_delta(kernel_ns-vcpu->arch.this_tsc_nsec,
				      vcpu->arch.virtual_tsc_mult,
				      vcpu->arch.virtual_tsc_shift);
	tsc += vcpu->arch.this_tsc_write;
	return tsc;
}

static void kvm_track_tsc_matching(struct kvm_vcpu *vcpu)
{
#ifdef CONFIG_X86_64
	bool vcpus_matched;
	struct kvm_arch *ka = &vcpu->kvm->arch;
	struct pvclock_gtod_data *gtod = &pvclock_gtod_data;

	vcpus_matched = (ka->nr_vcpus_matched_tsc + 1 ==
			 atomic_read(&vcpu->kvm->online_vcpus));

	/*
	 * Once the masterclock is enabled, always perform request in
	 * order to update it.
	 *
	 * In order to enable masterclock, the host clocksource must be TSC
	 * and the vcpus need to have matched TSCs.  When that happens,
	 * perform request to enable masterclock.
	 */
	if (ka->use_master_clock ||
	    (gtod->clock.vclock_mode == VCLOCK_TSC && vcpus_matched))
		kvm_make_request(KVM_REQ_MASTERCLOCK_UPDATE, vcpu);

	trace_kvm_track_tsc(vcpu->vcpu_id, ka->nr_vcpus_matched_tsc,
			    atomic_read(&vcpu->kvm->online_vcpus),
		            ka->use_master_clock, gtod->clock.vclock_mode);
#endif
}

static void update_ia32_tsc_adjust_msr(struct kvm_vcpu *vcpu, s64 offset)
{
	u64 curr_offset = kvm_x86_ops->read_tsc_offset(vcpu);
	vcpu->arch.ia32_tsc_adjust_msr += offset - curr_offset;
}

void kvm_write_tsc(struct kvm_vcpu *vcpu, struct msr_data *msr)
{
	struct kvm *kvm = vcpu->kvm;
	u64 offset, ns, elapsed;
	unsigned long flags;
	s64 usdiff;
	bool matched;
	bool already_matched;
	u64 data = msr->data;

	raw_spin_lock_irqsave(&kvm->arch.tsc_write_lock, flags);
	offset = kvm_x86_ops->compute_tsc_offset(vcpu, data);
	ns = get_kernel_ns();
	elapsed = ns - kvm->arch.last_tsc_nsec;

	if (vcpu->arch.virtual_tsc_khz) {
		int faulted = 0;

		/* n.b - signed multiplication and division required */
		usdiff = data - kvm->arch.last_tsc_write;
#ifdef CONFIG_X86_64
		usdiff = (usdiff * 1000) / vcpu->arch.virtual_tsc_khz;
#else
		/* do_div() only does unsigned */
		asm("1: idivl %[divisor]\n"
		    "2: xor %%edx, %%edx\n"
		    "   movl $0, %[faulted]\n"
		    "3:\n"
		    ".section .fixup,\"ax\"\n"
		    "4: movl $1, %[faulted]\n"
		    "   jmp  3b\n"
		    ".previous\n"

		_ASM_EXTABLE(1b, 4b)

		: "=A"(usdiff), [faulted] "=r" (faulted)
		: "A"(usdiff * 1000), [divisor] "rm"(vcpu->arch.virtual_tsc_khz));

#endif
		do_div(elapsed, 1000);
		usdiff -= elapsed;
		if (usdiff < 0)
			usdiff = -usdiff;

		/* idivl overflow => difference is larger than USEC_PER_SEC */
		if (faulted)
			usdiff = USEC_PER_SEC;
	} else
		usdiff = USEC_PER_SEC; /* disable TSC match window below */

	/*
	 * Special case: TSC write with a small delta (1 second) of virtual
	 * cycle time against real time is interpreted as an attempt to
	 * synchronize the CPU.
         *
	 * For a reliable TSC, we can match TSC offsets, and for an unstable
	 * TSC, we add elapsed time in this computation.  We could let the
	 * compensation code attempt to catch up if we fall behind, but
	 * it's better to try to match offsets from the beginning.
         */
	if (usdiff < USEC_PER_SEC &&
	    vcpu->arch.virtual_tsc_khz == kvm->arch.last_tsc_khz) {
		if (!check_tsc_unstable()) {
			offset = kvm->arch.cur_tsc_offset;
			pr_debug("kvm: matched tsc offset for %llu\n", data);
		} else {
			u64 delta = nsec_to_cycles(vcpu, elapsed);
			data += delta;
			offset = kvm_x86_ops->compute_tsc_offset(vcpu, data);
			pr_debug("kvm: adjusted tsc offset by %llu\n", delta);
		}
		matched = true;
		already_matched = (vcpu->arch.this_tsc_generation == kvm->arch.cur_tsc_generation);
	} else {
		/*
		 * We split periods of matched TSC writes into generations.
		 * For each generation, we track the original measured
		 * nanosecond time, offset, and write, so if TSCs are in
		 * sync, we can match exact offset, and if not, we can match
		 * exact software computation in compute_guest_tsc()
		 *
		 * These values are tracked in kvm->arch.cur_xxx variables.
		 */
		kvm->arch.cur_tsc_generation++;
		kvm->arch.cur_tsc_nsec = ns;
		kvm->arch.cur_tsc_write = data;
		kvm->arch.cur_tsc_offset = offset;
		matched = false;
		pr_debug("kvm: new tsc generation %llu, clock %llu\n",
			 kvm->arch.cur_tsc_generation, data);
	}

	/*
	 * We also track th most recent recorded KHZ, write and time to
	 * allow the matching interval to be extended at each write.
	 */
	kvm->arch.last_tsc_nsec = ns;
	kvm->arch.last_tsc_write = data;
	kvm->arch.last_tsc_khz = vcpu->arch.virtual_tsc_khz;

	vcpu->arch.last_guest_tsc = data;

	/* Keep track of which generation this VCPU has synchronized to */
	vcpu->arch.this_tsc_generation = kvm->arch.cur_tsc_generation;
	vcpu->arch.this_tsc_nsec = kvm->arch.cur_tsc_nsec;
	vcpu->arch.this_tsc_write = kvm->arch.cur_tsc_write;

	if (guest_cpuid_has_tsc_adjust(vcpu) && !msr->host_initiated)
		update_ia32_tsc_adjust_msr(vcpu, offset);
	kvm_x86_ops->write_tsc_offset(vcpu, offset);
	raw_spin_unlock_irqrestore(&kvm->arch.tsc_write_lock, flags);

	spin_lock(&kvm->arch.pvclock_gtod_sync_lock);
	if (!matched) {
		kvm->arch.nr_vcpus_matched_tsc = 0;
	} else if (!already_matched) {
		kvm->arch.nr_vcpus_matched_tsc++;
	}

	kvm_track_tsc_matching(vcpu);
	spin_unlock(&kvm->arch.pvclock_gtod_sync_lock);
}

EXPORT_SYMBOL_GPL(kvm_write_tsc);

#ifdef CONFIG_X86_64

static cycle_t read_tsc(void)
{
	cycle_t ret;
	u64 last;

	/*
	 * Empirically, a fence (of type that depends on the CPU)
	 * before rdtsc is enough to ensure that rdtsc is ordered
	 * with respect to loads.  The various CPU manuals are unclear
	 * as to whether rdtsc can be reordered with later loads,
	 * but no one has ever seen it happen.
	 */
	rdtsc_barrier();
	ret = (cycle_t)vget_cycles();

	last = pvclock_gtod_data.clock.cycle_last;

	if (likely(ret >= last))
		return ret;

	/*
	 * GCC likes to generate cmov here, but this branch is extremely
	 * predictable (it's just a funciton of time and the likely is
	 * very likely) and there's a data dependence, so force GCC
	 * to generate a branch instead.  I don't barrier() because
	 * we don't actually need a barrier, and if this function
	 * ever gets inlined it will generate worse code.
	 */
	asm volatile ("");
	return last;
}

static inline u64 vgettsc(cycle_t *cycle_now)
{
	long v;
	struct pvclock_gtod_data *gtod = &pvclock_gtod_data;

	*cycle_now = read_tsc();

	v = (*cycle_now - gtod->clock.cycle_last) & gtod->clock.mask;
	return v * gtod->clock.mult;
}

static int do_monotonic_boot(s64 *t, cycle_t *cycle_now)
{
	struct pvclock_gtod_data *gtod = &pvclock_gtod_data;
	unsigned long seq;
	int mode;
	u64 ns;

	do {
		seq = read_seqcount_begin(&gtod->seq);
		mode = gtod->clock.vclock_mode;
		ns = gtod->nsec_base;
		ns += vgettsc(cycle_now);
		ns >>= gtod->clock.shift;
		ns += gtod->boot_ns;
	} while (unlikely(read_seqcount_retry(&gtod->seq, seq)));
	*t = ns;

	return mode;
}

/* returns true if host is using tsc clocksource */
static bool kvm_get_time_and_clockread(s64 *kernel_ns, cycle_t *cycle_now)
{
	/* checked again under seqlock below */
	if (pvclock_gtod_data.clock.vclock_mode != VCLOCK_TSC)
		return false;

	return do_monotonic_boot(kernel_ns, cycle_now) == VCLOCK_TSC;
}
#endif

/*
 *
 * Assuming a stable TSC across physical CPUS, and a stable TSC
 * across virtual CPUs, the following condition is possible.
 * Each numbered line represents an event visible to both
 * CPUs at the next numbered event.
 *
 * "timespecX" represents host monotonic time. "tscX" represents
 * RDTSC value.
 *
 * 		VCPU0 on CPU0		|	VCPU1 on CPU1
 *
 * 1.  read timespec0,tsc0
 * 2.					| timespec1 = timespec0 + N
 * 					| tsc1 = tsc0 + M
 * 3. transition to guest		| transition to guest
 * 4. ret0 = timespec0 + (rdtsc - tsc0) |
 * 5.				        | ret1 = timespec1 + (rdtsc - tsc1)
 * 				        | ret1 = timespec0 + N + (rdtsc - (tsc0 + M))
 *
 * Since ret0 update is visible to VCPU1 at time 5, to obey monotonicity:
 *
 * 	- ret0 < ret1
 *	- timespec0 + (rdtsc - tsc0) < timespec0 + N + (rdtsc - (tsc0 + M))
 *		...
 *	- 0 < N - M => M < N
 *
 * That is, when timespec0 != timespec1, M < N. Unfortunately that is not
 * always the case (the difference between two distinct xtime instances
 * might be smaller then the difference between corresponding TSC reads,
 * when updating guest vcpus pvclock areas).
 *
 * To avoid that problem, do not allow visibility of distinct
 * system_timestamp/tsc_timestamp values simultaneously: use a master
 * copy of host monotonic time values. Update that master copy
 * in lockstep.
 *
 * Rely on synchronization of host TSCs and guest TSCs for monotonicity.
 *
 */

static void pvclock_update_vm_gtod_copy(struct kvm *kvm)
{
#ifdef CONFIG_X86_64
	struct kvm_arch *ka = &kvm->arch;
	int vclock_mode;
	bool host_tsc_clocksource, vcpus_matched;

	vcpus_matched = (ka->nr_vcpus_matched_tsc + 1 ==
			atomic_read(&kvm->online_vcpus));

	/*
	 * If the host uses TSC clock, then passthrough TSC as stable
	 * to the guest.
	 */
	host_tsc_clocksource = kvm_get_time_and_clockread(
					&ka->master_kernel_ns,
					&ka->master_cycle_now);

	ka->use_master_clock = host_tsc_clocksource && vcpus_matched
				&& !backwards_tsc_observed
				&& !ka->boot_vcpu_runs_old_kvmclock;

	if (ka->use_master_clock)
		atomic_set(&kvm_guest_has_master_clock, 1);

	vclock_mode = pvclock_gtod_data.clock.vclock_mode;
	trace_kvm_update_master_clock(ka->use_master_clock, vclock_mode,
					vcpus_matched);
#endif
}

static void kvm_gen_update_masterclock(struct kvm *kvm)
{
#ifdef CONFIG_X86_64
	int i;
	struct kvm_vcpu *vcpu;
	struct kvm_arch *ka = &kvm->arch;

	spin_lock(&ka->pvclock_gtod_sync_lock);
	kvm_make_mclock_inprogress_request(kvm);
	/* no guest entries from this point */
	pvclock_update_vm_gtod_copy(kvm);

	kvm_for_each_vcpu(i, vcpu, kvm)
		kvm_make_request(KVM_REQ_CLOCK_UPDATE, vcpu);

	/* guest entries allowed */
	kvm_for_each_vcpu(i, vcpu, kvm)
		clear_bit(KVM_REQ_MCLOCK_INPROGRESS, &vcpu->requests);

	spin_unlock(&ka->pvclock_gtod_sync_lock);
#endif
}

static int kvm_guest_time_update(struct kvm_vcpu *v)
{
	unsigned long flags, this_tsc_khz;
	struct kvm_vcpu_arch *vcpu = &v->arch;
	struct kvm_arch *ka = &v->kvm->arch;
	s64 kernel_ns;
	u64 tsc_timestamp, host_tsc;
	struct pvclock_vcpu_time_info guest_hv_clock;
	u8 pvclock_flags;
	bool use_master_clock;

	kernel_ns = 0;
	host_tsc = 0;

	/*
	 * If the host uses TSC clock, then passthrough TSC as stable
	 * to the guest.
	 */
	spin_lock(&ka->pvclock_gtod_sync_lock);
	use_master_clock = ka->use_master_clock;
	if (use_master_clock) {
		host_tsc = ka->master_cycle_now;
		kernel_ns = ka->master_kernel_ns;
	}
	spin_unlock(&ka->pvclock_gtod_sync_lock);

	/* Keep irq disabled to prevent changes to the clock */
	local_irq_save(flags);
	this_tsc_khz = __this_cpu_read(cpu_tsc_khz);
	if (unlikely(this_tsc_khz == 0)) {
		local_irq_restore(flags);
		kvm_make_request(KVM_REQ_CLOCK_UPDATE, v);
		return 1;
	}
	if (!use_master_clock) {
		host_tsc = native_read_tsc();
		kernel_ns = get_kernel_ns();
	}

	tsc_timestamp = kvm_x86_ops->read_l1_tsc(v, host_tsc);

	/*
	 * We may have to catch up the TSC to match elapsed wall clock
	 * time for two reasons, even if kvmclock is used.
	 *   1) CPU could have been running below the maximum TSC rate
	 *   2) Broken TSC compensation resets the base at each VCPU
	 *      entry to avoid unknown leaps of TSC even when running
	 *      again on the same CPU.  This may cause apparent elapsed
	 *      time to disappear, and the guest to stand still or run
	 *	very slowly.
	 */
	if (vcpu->tsc_catchup) {
		u64 tsc = compute_guest_tsc(v, kernel_ns);
		if (tsc > tsc_timestamp) {
			adjust_tsc_offset_guest(v, tsc - tsc_timestamp);
			tsc_timestamp = tsc;
		}
	}

	local_irq_restore(flags);

	if (!vcpu->pv_time_enabled)
		return 0;

	if (unlikely(vcpu->hw_tsc_khz != this_tsc_khz)) {
		kvm_get_time_scale(NSEC_PER_SEC / 1000, this_tsc_khz,
				   &vcpu->hv_clock.tsc_shift,
				   &vcpu->hv_clock.tsc_to_system_mul);
		vcpu->hw_tsc_khz = this_tsc_khz;
	}

	/* With all the info we got, fill in the values */
	vcpu->hv_clock.tsc_timestamp = tsc_timestamp;
	vcpu->hv_clock.system_time = kernel_ns + v->kvm->arch.kvmclock_offset;
	vcpu->last_guest_tsc = tsc_timestamp;

	if (unlikely(kvm_read_guest_cached(v->kvm, &vcpu->pv_time,
		&guest_hv_clock, sizeof(guest_hv_clock))))
		return 0;

	/*
	 * The interface expects us to write an even number signaling that the
	 * update is finished. Since the guest won't see the intermediate
	 * state, we just increase by 2 at the end.
	 */
	vcpu->hv_clock.version = guest_hv_clock.version + 2;

	/* retain PVCLOCK_GUEST_STOPPED if set in guest copy */
	pvclock_flags = (guest_hv_clock.flags & PVCLOCK_GUEST_STOPPED);

	if (vcpu->pvclock_set_guest_stopped_request) {
		pvclock_flags |= PVCLOCK_GUEST_STOPPED;
		vcpu->pvclock_set_guest_stopped_request = false;
	}

	/* If the host uses TSC clocksource, then it is stable */
	if (use_master_clock)
		pvclock_flags |= PVCLOCK_TSC_STABLE_BIT;

	vcpu->hv_clock.flags = pvclock_flags;

	trace_kvm_pvclock_update(v->vcpu_id, &vcpu->hv_clock);

	kvm_write_guest_cached(v->kvm, &vcpu->pv_time,
				&vcpu->hv_clock,
				sizeof(vcpu->hv_clock));
	return 0;
}

/*
 * kvmclock updates which are isolated to a given vcpu, such as
 * vcpu->cpu migration, should not allow system_timestamp from
 * the rest of the vcpus to remain static. Otherwise ntp frequency
 * correction applies to one vcpu's system_timestamp but not
 * the others.
 *
 * So in those cases, request a kvmclock update for all vcpus.
 * We need to rate-limit these requests though, as they can
 * considerably slow guests that have a large number of vcpus.
 * The time for a remote vcpu to update its kvmclock is bound
 * by the delay we use to rate-limit the updates.
 */

#define KVMCLOCK_UPDATE_DELAY msecs_to_jiffies(100)

static void kvmclock_update_fn(struct work_struct *work)
{
	int i;
	struct delayed_work *dwork = to_delayed_work(work);
	struct kvm_arch *ka = container_of(dwork, struct kvm_arch,
					   kvmclock_update_work);
	struct kvm *kvm = container_of(ka, struct kvm, arch);
	struct kvm_vcpu *vcpu;

	kvm_for_each_vcpu(i, vcpu, kvm) {
		kvm_make_request(KVM_REQ_CLOCK_UPDATE, vcpu);
		kvm_vcpu_kick(vcpu);
	}
}

static void kvm_gen_kvmclock_update(struct kvm_vcpu *v)
{
	struct kvm *kvm = v->kvm;

	kvm_make_request(KVM_REQ_CLOCK_UPDATE, v);
	schedule_delayed_work(&kvm->arch.kvmclock_update_work,
					KVMCLOCK_UPDATE_DELAY);
}

#define KVMCLOCK_SYNC_PERIOD (300 * HZ)

static void kvmclock_sync_fn(struct work_struct *work)
{
	struct delayed_work *dwork = to_delayed_work(work);
	struct kvm_arch *ka = container_of(dwork, struct kvm_arch,
					   kvmclock_sync_work);
	struct kvm *kvm = container_of(ka, struct kvm, arch);

	schedule_delayed_work(&kvm->arch.kvmclock_update_work, 0);
	schedule_delayed_work(&kvm->arch.kvmclock_sync_work,
					KVMCLOCK_SYNC_PERIOD);
}

static bool msr_mtrr_valid(unsigned msr)
{
	switch (msr) {
	case 0x200 ... 0x200 + 2 * KVM_NR_VAR_MTRR - 1:
	case MSR_MTRRfix64K_00000:
	case MSR_MTRRfix16K_80000:
	case MSR_MTRRfix16K_A0000:
	case MSR_MTRRfix4K_C0000:
	case MSR_MTRRfix4K_C8000:
	case MSR_MTRRfix4K_D0000:
	case MSR_MTRRfix4K_D8000:
	case MSR_MTRRfix4K_E0000:
	case MSR_MTRRfix4K_E8000:
	case MSR_MTRRfix4K_F0000:
	case MSR_MTRRfix4K_F8000:
	case MSR_MTRRdefType:
	case MSR_IA32_CR_PAT:
		return true;
	case 0x2f8:
		return true;
	}
	return false;
}

static bool valid_pat_type(unsigned t)
{
	return t < 8 && (1 << t) & 0xf3; /* 0, 1, 4, 5, 6, 7 */
}

static bool valid_mtrr_type(unsigned t)
{
	return t < 8 && (1 << t) & 0x73; /* 0, 1, 4, 5, 6 */
}

bool kvm_mtrr_valid(struct kvm_vcpu *vcpu, u32 msr, u64 data)
{
	int i;
	u64 mask;

	if (!msr_mtrr_valid(msr))
		return false;

	if (msr == MSR_IA32_CR_PAT) {
		for (i = 0; i < 8; i++)
			if (!valid_pat_type((data >> (i * 8)) & 0xff))
				return false;
		return true;
	} else if (msr == MSR_MTRRdefType) {
		if (data & ~0xcff)
			return false;
		return valid_mtrr_type(data & 0xff);
	} else if (msr >= MSR_MTRRfix64K_00000 && msr <= MSR_MTRRfix4K_F8000) {
		for (i = 0; i < 8 ; i++)
			if (!valid_mtrr_type((data >> (i * 8)) & 0xff))
				return false;
		return true;
	}

	/* variable MTRRs */
	WARN_ON(!(msr >= 0x200 && msr < 0x200 + 2 * KVM_NR_VAR_MTRR));

	mask = (~0ULL) << cpuid_maxphyaddr(vcpu);
	if ((msr & 1) == 0) {
		/* MTRR base */
		if (!valid_mtrr_type(data & 0xff))
			return false;
		mask |= 0xf00;
	} else
		/* MTRR mask */
		mask |= 0x7ff;
	if (data & mask) {
		kvm_inject_gp(vcpu, 0);
		return false;
	}

	return true;
}
EXPORT_SYMBOL_GPL(kvm_mtrr_valid);

static int set_msr_mtrr(struct kvm_vcpu *vcpu, u32 msr, u64 data)
{
	u64 *p = (u64 *)&vcpu->arch.mtrr_state.fixed_ranges;

	if (!kvm_mtrr_valid(vcpu, msr, data))
		return 1;

	if (msr == MSR_MTRRdefType) {
		vcpu->arch.mtrr_state.def_type = data;
		vcpu->arch.mtrr_state.enabled = (data & 0xc00) >> 10;
	} else if (msr == MSR_MTRRfix64K_00000)
		p[0] = data;
	else if (msr == MSR_MTRRfix16K_80000 || msr == MSR_MTRRfix16K_A0000)
		p[1 + msr - MSR_MTRRfix16K_80000] = data;
	else if (msr >= MSR_MTRRfix4K_C0000 && msr <= MSR_MTRRfix4K_F8000)
		p[3 + msr - MSR_MTRRfix4K_C0000] = data;
	else if (msr == MSR_IA32_CR_PAT)
		vcpu->arch.pat = data;
	else {	/* Variable MTRRs */
		int idx, is_mtrr_mask;
		u64 *pt;

		idx = (msr - 0x200) / 2;
		is_mtrr_mask = msr - 0x200 - 2 * idx;
		if (!is_mtrr_mask)
			pt =
			  (u64 *)&vcpu->arch.mtrr_state.var_ranges[idx].base_lo;
		else
			pt =
			  (u64 *)&vcpu->arch.mtrr_state.var_ranges[idx].mask_lo;
		*pt = data;
	}

	kvm_mmu_reset_context(vcpu);
	return 0;
}

static int set_msr_mce(struct kvm_vcpu *vcpu, u32 msr, u64 data)
{
	u64 mcg_cap = vcpu->arch.mcg_cap;
	unsigned bank_num = mcg_cap & 0xff;

	switch (msr) {
	case MSR_IA32_MCG_STATUS:
		vcpu->arch.mcg_status = data;
		break;
	case MSR_IA32_MCG_CTL:
		if (!(mcg_cap & MCG_CTL_P))
			return 1;
		if (data != 0 && data != ~(u64)0)
			return -1;
		vcpu->arch.mcg_ctl = data;
		break;
	default:
		if (msr >= MSR_IA32_MC0_CTL &&
		    msr < MSR_IA32_MCx_CTL(bank_num)) {
			u32 offset = msr - MSR_IA32_MC0_CTL;
			/* only 0 or all 1s can be written to IA32_MCi_CTL
			 * some Linux kernels though clear bit 10 in bank 4 to
			 * workaround a BIOS/GART TBL issue on AMD K8s, ignore
			 * this to avoid an uncatched #GP in the guest
			 */
			if ((offset & 0x3) == 0 &&
			    data != 0 && (data | (1 << 10)) != ~(u64)0)
				return -1;
			vcpu->arch.mce_banks[offset] = data;
			break;
		}
		return 1;
	}
	return 0;
}

static int xen_hvm_config(struct kvm_vcpu *vcpu, u64 data)
{
	struct kvm *kvm = vcpu->kvm;
	int lm = is_long_mode(vcpu);
	u8 *blob_addr = lm ? (u8 *)(long)kvm->arch.xen_hvm_config.blob_addr_64
		: (u8 *)(long)kvm->arch.xen_hvm_config.blob_addr_32;
	u8 blob_size = lm ? kvm->arch.xen_hvm_config.blob_size_64
		: kvm->arch.xen_hvm_config.blob_size_32;
	u32 page_num = data & ~PAGE_MASK;
	u64 page_addr = data & PAGE_MASK;
	u8 *page;
	int r;

	r = -E2BIG;
	if (page_num >= blob_size)
		goto out;
	r = -ENOMEM;
	page = memdup_user(blob_addr + (page_num * PAGE_SIZE), PAGE_SIZE);
	if (IS_ERR(page)) {
		r = PTR_ERR(page);
		goto out;
	}
	if (kvm_write_guest(kvm, page_addr, page, PAGE_SIZE))
		goto out_free;
	r = 0;
out_free:
	kfree(page);
out:
	return r;
}

static bool kvm_hv_hypercall_enabled(struct kvm *kvm)
{
	return kvm->arch.hv_hypercall & HV_X64_MSR_HYPERCALL_ENABLE;
}

static bool kvm_hv_msr_partition_wide(u32 msr)
{
	bool r = false;
	switch (msr) {
	case HV_X64_MSR_GUEST_OS_ID:
	case HV_X64_MSR_HYPERCALL:
	case HV_X64_MSR_REFERENCE_TSC:
	case HV_X64_MSR_TIME_REF_COUNT:
		r = true;
		break;
	}

	return r;
}

static int set_msr_hyperv_pw(struct kvm_vcpu *vcpu, u32 msr, u64 data)
{
	struct kvm *kvm = vcpu->kvm;

	switch (msr) {
	case HV_X64_MSR_GUEST_OS_ID:
		kvm->arch.hv_guest_os_id = data;
		/* setting guest os id to zero disables hypercall page */
		if (!kvm->arch.hv_guest_os_id)
			kvm->arch.hv_hypercall &= ~HV_X64_MSR_HYPERCALL_ENABLE;
		break;
	case HV_X64_MSR_HYPERCALL: {
		u64 gfn;
		unsigned long addr;
		u8 instructions[4];

		/* if guest os id is not set hypercall should remain disabled */
		if (!kvm->arch.hv_guest_os_id)
			break;
		if (!(data & HV_X64_MSR_HYPERCALL_ENABLE)) {
			kvm->arch.hv_hypercall = data;
			break;
		}
		gfn = data >> HV_X64_MSR_HYPERCALL_PAGE_ADDRESS_SHIFT;
		addr = gfn_to_hva(kvm, gfn);
		if (kvm_is_error_hva(addr))
			return 1;
		kvm_x86_ops->patch_hypercall(vcpu, instructions);
		((unsigned char *)instructions)[3] = 0xc3; /* ret */
		if (__copy_to_user((void __user *)addr, instructions, 4))
			return 1;
		kvm->arch.hv_hypercall = data;
		mark_page_dirty(kvm, gfn);
		break;
	}
	case HV_X64_MSR_REFERENCE_TSC: {
		u64 gfn;
		HV_REFERENCE_TSC_PAGE tsc_ref;
		memset(&tsc_ref, 0, sizeof(tsc_ref));
		kvm->arch.hv_tsc_page = data;
		if (!(data & HV_X64_MSR_TSC_REFERENCE_ENABLE))
			break;
		gfn = data >> HV_X64_MSR_TSC_REFERENCE_ADDRESS_SHIFT;
		if (kvm_write_guest(kvm, gfn << HV_X64_MSR_TSC_REFERENCE_ADDRESS_SHIFT,
			&tsc_ref, sizeof(tsc_ref)))
			return 1;
		mark_page_dirty(kvm, gfn);
		break;
	}
	default:
		vcpu_unimpl(vcpu, "HYPER-V unimplemented wrmsr: 0x%x "
			    "data 0x%llx\n", msr, data);
		return 1;
	}
	return 0;
}

static int set_msr_hyperv(struct kvm_vcpu *vcpu, u32 msr, u64 data)
{
	switch (msr) {
	case HV_X64_MSR_APIC_ASSIST_PAGE: {
		u64 gfn;
		unsigned long addr;

		if (!(data & HV_X64_MSR_APIC_ASSIST_PAGE_ENABLE)) {
			vcpu->arch.hv_vapic = data;
			if (kvm_lapic_enable_pv_eoi(vcpu, 0))
				return 1;
			break;
		}
		gfn = data >> HV_X64_MSR_APIC_ASSIST_PAGE_ADDRESS_SHIFT;
		addr = gfn_to_hva(vcpu->kvm, gfn);
		if (kvm_is_error_hva(addr))
			return 1;
		if (__clear_user((void __user *)addr, PAGE_SIZE))
			return 1;
		vcpu->arch.hv_vapic = data;
		mark_page_dirty(vcpu->kvm, gfn);
		if (kvm_lapic_enable_pv_eoi(vcpu, gfn_to_gpa(gfn) | KVM_MSR_ENABLED))
			return 1;
		break;
	}
	case HV_X64_MSR_EOI:
		return kvm_hv_vapic_msr_write(vcpu, APIC_EOI, data);
	case HV_X64_MSR_ICR:
		return kvm_hv_vapic_msr_write(vcpu, APIC_ICR, data);
	case HV_X64_MSR_TPR:
		return kvm_hv_vapic_msr_write(vcpu, APIC_TASKPRI, data);
	default:
		vcpu_unimpl(vcpu, "HYPER-V unimplemented wrmsr: 0x%x "
			    "data 0x%llx\n", msr, data);
		return 1;
	}

	return 0;
}

static int kvm_pv_enable_async_pf(struct kvm_vcpu *vcpu, u64 data)
{
	gpa_t gpa = data & ~0x3f;

	/* Bits 2:5 are reserved, Should be zero */
	if (data & 0x3c)
		return 1;

	vcpu->arch.apf.msr_val = data;

	if (!(data & KVM_ASYNC_PF_ENABLED)) {
		kvm_clear_async_pf_completion_queue(vcpu);
		kvm_async_pf_hash_reset(vcpu);
		return 0;
	}

	if (kvm_gfn_to_hva_cache_init(vcpu->kvm, &vcpu->arch.apf.data, gpa,
					sizeof(u32)))
		return 1;

	vcpu->arch.apf.send_user_only = !(data & KVM_ASYNC_PF_SEND_ALWAYS);
	kvm_async_pf_wakeup_all(vcpu);
	return 0;
}

static void kvmclock_reset(struct kvm_vcpu *vcpu)
{
	vcpu->arch.pv_time_enabled = false;
}

static void accumulate_steal_time(struct kvm_vcpu *vcpu)
{
	u64 delta;

	if (!(vcpu->arch.st.msr_val & KVM_MSR_ENABLED))
		return;

	delta = current->sched_info.run_delay - vcpu->arch.st.last_steal;
	vcpu->arch.st.last_steal = current->sched_info.run_delay;
	vcpu->arch.st.accum_steal = delta;
}

static void record_steal_time(struct kvm_vcpu *vcpu)
{
	if (!(vcpu->arch.st.msr_val & KVM_MSR_ENABLED))
		return;

	if (unlikely(kvm_read_guest_cached(vcpu->kvm, &vcpu->arch.st.stime,
		&vcpu->arch.st.steal, sizeof(struct kvm_steal_time))))
		return;

	vcpu->arch.st.steal.steal += vcpu->arch.st.accum_steal;
	vcpu->arch.st.steal.version += 2;
	vcpu->arch.st.accum_steal = 0;

	kvm_write_guest_cached(vcpu->kvm, &vcpu->arch.st.stime,
		&vcpu->arch.st.steal, sizeof(struct kvm_steal_time));
}

int kvm_set_msr_common(struct kvm_vcpu *vcpu, struct msr_data *msr_info)
{
	bool pr = false;
	u32 msr = msr_info->index;
	u64 data = msr_info->data;

	switch (msr) {
	case MSR_AMD64_NB_CFG:
	case MSR_IA32_UCODE_REV:
	case MSR_IA32_UCODE_WRITE:
	case MSR_VM_HSAVE_PA:
	case MSR_AMD64_PATCH_LOADER:
	case MSR_AMD64_BU_CFG2:
		break;

	case MSR_EFER:
		return set_efer(vcpu, data);
	case MSR_K7_HWCR:
		data &= ~(u64)0x40;	/* ignore flush filter disable */
		data &= ~(u64)0x100;	/* ignore ignne emulation enable */
		data &= ~(u64)0x8;	/* ignore TLB cache disable */
		data &= ~(u64)0x40000;  /* ignore Mc status write enable */
		if (data != 0) {
			vcpu_unimpl(vcpu, "unimplemented HWCR wrmsr: 0x%llx\n",
				    data);
			return 1;
		}
		break;
	case MSR_FAM10H_MMIO_CONF_BASE:
		if (data != 0) {
			vcpu_unimpl(vcpu, "unimplemented MMIO_CONF_BASE wrmsr: "
				    "0x%llx\n", data);
			return 1;
		}
		break;
	case MSR_IA32_DEBUGCTLMSR:
		if (!data) {
			/* We support the non-activated case already */
			break;
		} else if (data & ~(DEBUGCTLMSR_LBR | DEBUGCTLMSR_BTF)) {
			/* Values other than LBR and BTF are vendor-specific,
			   thus reserved and should throw a #GP */
			return 1;
		}
		vcpu_unimpl(vcpu, "%s: MSR_IA32_DEBUGCTLMSR 0x%llx, nop\n",
			    __func__, data);
		break;
	case 0x200 ... 0x2ff:
		return set_msr_mtrr(vcpu, msr, data);
	case MSR_IA32_APICBASE:
		return kvm_set_apic_base(vcpu, msr_info);
	case APIC_BASE_MSR ... APIC_BASE_MSR + 0x3ff:
		return kvm_x2apic_msr_write(vcpu, msr, data);
	case MSR_IA32_TSCDEADLINE:
		kvm_set_lapic_tscdeadline_msr(vcpu, data);
		break;
	case MSR_IA32_TSC_ADJUST:
		if (guest_cpuid_has_tsc_adjust(vcpu)) {
			if (!msr_info->host_initiated) {
				s64 adj = data - vcpu->arch.ia32_tsc_adjust_msr;
				kvm_x86_ops->adjust_tsc_offset(vcpu, adj, true);
			}
			vcpu->arch.ia32_tsc_adjust_msr = data;
		}
		break;
	case MSR_IA32_MISC_ENABLE:
		vcpu->arch.ia32_misc_enable_msr = data;
		break;
	case MSR_KVM_WALL_CLOCK_NEW:
	case MSR_KVM_WALL_CLOCK:
		vcpu->kvm->arch.wall_clock = data;
		kvm_write_wall_clock(vcpu->kvm, data);
		break;
	case MSR_KVM_SYSTEM_TIME_NEW:
	case MSR_KVM_SYSTEM_TIME: {
		u64 gpa_offset;
		struct kvm_arch *ka = &vcpu->kvm->arch;

		kvmclock_reset(vcpu);

		if (vcpu->vcpu_id == 0 && !msr_info->host_initiated) {
			bool tmp = (msr == MSR_KVM_SYSTEM_TIME);

			if (ka->boot_vcpu_runs_old_kvmclock != tmp)
				set_bit(KVM_REQ_MASTERCLOCK_UPDATE,
					&vcpu->requests);

			ka->boot_vcpu_runs_old_kvmclock = tmp;
		}

		vcpu->arch.time = data;
		kvm_make_request(KVM_REQ_GLOBAL_CLOCK_UPDATE, vcpu);

		/* we verify if the enable bit is set... */
		if (!(data & 1))
			break;

		gpa_offset = data & ~(PAGE_MASK | 1);

		if (kvm_gfn_to_hva_cache_init(vcpu->kvm,
		     &vcpu->arch.pv_time, data & ~1ULL,
		     sizeof(struct pvclock_vcpu_time_info)))
			vcpu->arch.pv_time_enabled = false;
		else
			vcpu->arch.pv_time_enabled = true;

		break;
	}
	case MSR_KVM_ASYNC_PF_EN:
		if (kvm_pv_enable_async_pf(vcpu, data))
			return 1;
		break;
	case MSR_KVM_STEAL_TIME:

		if (unlikely(!sched_info_on()))
			return 1;

		if (data & KVM_STEAL_RESERVED_MASK)
			return 1;

		if (kvm_gfn_to_hva_cache_init(vcpu->kvm, &vcpu->arch.st.stime,
						data & KVM_STEAL_VALID_BITS,
						sizeof(struct kvm_steal_time)))
			return 1;

		vcpu->arch.st.msr_val = data;

		if (!(data & KVM_MSR_ENABLED))
			break;

		vcpu->arch.st.last_steal = current->sched_info.run_delay;

		preempt_disable();
		accumulate_steal_time(vcpu);
		preempt_enable();

		kvm_make_request(KVM_REQ_STEAL_UPDATE, vcpu);

		break;
	case MSR_KVM_PV_EOI_EN:
		if (kvm_lapic_enable_pv_eoi(vcpu, data))
			return 1;
		break;

	case MSR_IA32_MCG_CTL:
	case MSR_IA32_MCG_STATUS:
	case MSR_IA32_MC0_CTL ... MSR_IA32_MCx_CTL(KVM_MAX_MCE_BANKS) - 1:
		return set_msr_mce(vcpu, msr, data);

	/* Performance counters are not protected by a CPUID bit,
	 * so we should check all of them in the generic path for the sake of
	 * cross vendor migration.
	 * Writing a zero into the event select MSRs disables them,
	 * which we perfectly emulate ;-). Any other value should be at least
	 * reported, some guests depend on them.
	 */
	case MSR_K7_EVNTSEL0:
	case MSR_K7_EVNTSEL1:
	case MSR_K7_EVNTSEL2:
	case MSR_K7_EVNTSEL3:
		if (data != 0)
			vcpu_unimpl(vcpu, "unimplemented perfctr wrmsr: "
				    "0x%x data 0x%llx\n", msr, data);
		break;
	/* at least RHEL 4 unconditionally writes to the perfctr registers,
	 * so we ignore writes to make it happy.
	 */
	case MSR_K7_PERFCTR0:
	case MSR_K7_PERFCTR1:
	case MSR_K7_PERFCTR2:
	case MSR_K7_PERFCTR3:
		vcpu_unimpl(vcpu, "unimplemented perfctr wrmsr: "
			    "0x%x data 0x%llx\n", msr, data);
		break;
	case MSR_P6_PERFCTR0:
	case MSR_P6_PERFCTR1:
		pr = true;
	case MSR_P6_EVNTSEL0:
	case MSR_P6_EVNTSEL1:
		if (kvm_pmu_msr(vcpu, msr))
			return kvm_pmu_set_msr(vcpu, msr_info);

		if (pr || data != 0)
			vcpu_unimpl(vcpu, "disabled perfctr wrmsr: "
				    "0x%x data 0x%llx\n", msr, data);
		break;
	case MSR_K7_CLK_CTL:
		/*
		 * Ignore all writes to this no longer documented MSR.
		 * Writes are only relevant for old K7 processors,
		 * all pre-dating SVM, but a recommended workaround from
		 * AMD for these chips. It is possible to specify the
		 * affected processor models on the command line, hence
		 * the need to ignore the workaround.
		 */
		break;
	case HV_X64_MSR_GUEST_OS_ID ... HV_X64_MSR_SINT15:
		if (kvm_hv_msr_partition_wide(msr)) {
			int r;
			mutex_lock(&vcpu->kvm->lock);
			r = set_msr_hyperv_pw(vcpu, msr, data);
			mutex_unlock(&vcpu->kvm->lock);
			return r;
		} else
			return set_msr_hyperv(vcpu, msr, data);
		break;
	case MSR_IA32_BBL_CR_CTL3:
		/* Drop writes to this legacy MSR -- see rdmsr
		 * counterpart for further detail.
		 */
		vcpu_unimpl(vcpu, "ignored wrmsr: 0x%x data %llx\n", msr, data);
		break;
	case MSR_AMD64_OSVW_ID_LENGTH:
		if (!guest_cpuid_has_osvw(vcpu))
			return 1;
		vcpu->arch.osvw.length = data;
		break;
	case MSR_AMD64_OSVW_STATUS:
		if (!guest_cpuid_has_osvw(vcpu))
			return 1;
		vcpu->arch.osvw.status = data;
		break;
	default:
		if (msr && (msr == vcpu->kvm->arch.xen_hvm_config.msr))
			return xen_hvm_config(vcpu, data);
		if (kvm_pmu_msr(vcpu, msr))
			return kvm_pmu_set_msr(vcpu, msr_info);
		if (!ignore_msrs) {
			vcpu_unimpl(vcpu, "unhandled wrmsr: 0x%x data %llx\n",
				    msr, data);
			return 1;
		} else {
			vcpu_unimpl(vcpu, "ignored wrmsr: 0x%x data %llx\n",
				    msr, data);
			break;
		}
	}
	return 0;
}
EXPORT_SYMBOL_GPL(kvm_set_msr_common);


/*
 * Reads an msr value (of 'msr_index') into 'pdata'.
 * Returns 0 on success, non-0 otherwise.
 * Assumes vcpu_load() was already called.
 */
int kvm_get_msr(struct kvm_vcpu *vcpu, u32 msr_index, u64 *pdata)
{
	return kvm_x86_ops->get_msr(vcpu, msr_index, pdata);
}
EXPORT_SYMBOL_GPL(kvm_get_msr);

static int get_msr_mtrr(struct kvm_vcpu *vcpu, u32 msr, u64 *pdata)
{
	u64 *p = (u64 *)&vcpu->arch.mtrr_state.fixed_ranges;

	if (!msr_mtrr_valid(msr))
		return 1;

	if (msr == MSR_MTRRdefType)
		*pdata = vcpu->arch.mtrr_state.def_type +
			 (vcpu->arch.mtrr_state.enabled << 10);
	else if (msr == MSR_MTRRfix64K_00000)
		*pdata = p[0];
	else if (msr == MSR_MTRRfix16K_80000 || msr == MSR_MTRRfix16K_A0000)
		*pdata = p[1 + msr - MSR_MTRRfix16K_80000];
	else if (msr >= MSR_MTRRfix4K_C0000 && msr <= MSR_MTRRfix4K_F8000)
		*pdata = p[3 + msr - MSR_MTRRfix4K_C0000];
	else if (msr == MSR_IA32_CR_PAT)
		*pdata = vcpu->arch.pat;
	else {	/* Variable MTRRs */
		int idx, is_mtrr_mask;
		u64 *pt;

		idx = (msr - 0x200) / 2;
		is_mtrr_mask = msr - 0x200 - 2 * idx;
		if (!is_mtrr_mask)
			pt =
			  (u64 *)&vcpu->arch.mtrr_state.var_ranges[idx].base_lo;
		else
			pt =
			  (u64 *)&vcpu->arch.mtrr_state.var_ranges[idx].mask_lo;
		*pdata = *pt;
	}

	return 0;
}

static int get_msr_mce(struct kvm_vcpu *vcpu, u32 msr, u64 *pdata)
{
	u64 data;
	u64 mcg_cap = vcpu->arch.mcg_cap;
	unsigned bank_num = mcg_cap & 0xff;

	switch (msr) {
	case MSR_IA32_P5_MC_ADDR:
	case MSR_IA32_P5_MC_TYPE:
		data = 0;
		break;
	case MSR_IA32_MCG_CAP:
		data = vcpu->arch.mcg_cap;
		break;
	case MSR_IA32_MCG_CTL:
		if (!(mcg_cap & MCG_CTL_P))
			return 1;
		data = vcpu->arch.mcg_ctl;
		break;
	case MSR_IA32_MCG_STATUS:
		data = vcpu->arch.mcg_status;
		break;
	default:
		if (msr >= MSR_IA32_MC0_CTL &&
		    msr < MSR_IA32_MCx_CTL(bank_num)) {
			u32 offset = msr - MSR_IA32_MC0_CTL;
			data = vcpu->arch.mce_banks[offset];
			break;
		}
		return 1;
	}
	*pdata = data;
	return 0;
}

static int get_msr_hyperv_pw(struct kvm_vcpu *vcpu, u32 msr, u64 *pdata)
{
	u64 data = 0;
	struct kvm *kvm = vcpu->kvm;

	switch (msr) {
	case HV_X64_MSR_GUEST_OS_ID:
		data = kvm->arch.hv_guest_os_id;
		break;
	case HV_X64_MSR_HYPERCALL:
		data = kvm->arch.hv_hypercall;
		break;
	case HV_X64_MSR_TIME_REF_COUNT: {
		data =
		     div_u64(get_kernel_ns() + kvm->arch.kvmclock_offset, 100);
		break;
	}
	case HV_X64_MSR_REFERENCE_TSC:
		data = kvm->arch.hv_tsc_page;
		break;
	default:
		vcpu_unimpl(vcpu, "Hyper-V unhandled rdmsr: 0x%x\n", msr);
		return 1;
	}

	*pdata = data;
	return 0;
}

static int get_msr_hyperv(struct kvm_vcpu *vcpu, u32 msr, u64 *pdata)
{
	u64 data = 0;

	switch (msr) {
	case HV_X64_MSR_VP_INDEX: {
		int r;
		struct kvm_vcpu *v;
		kvm_for_each_vcpu(r, v, vcpu->kvm) {
			if (v == vcpu) {
				data = r;
				break;
			}
		}
		break;
	}
	case HV_X64_MSR_EOI:
		return kvm_hv_vapic_msr_read(vcpu, APIC_EOI, pdata);
	case HV_X64_MSR_ICR:
		return kvm_hv_vapic_msr_read(vcpu, APIC_ICR, pdata);
	case HV_X64_MSR_TPR:
		return kvm_hv_vapic_msr_read(vcpu, APIC_TASKPRI, pdata);
	case HV_X64_MSR_APIC_ASSIST_PAGE:
		data = vcpu->arch.hv_vapic;
		break;
	default:
		vcpu_unimpl(vcpu, "Hyper-V unhandled rdmsr: 0x%x\n", msr);
		return 1;
	}
	*pdata = data;
	return 0;
}

int kvm_get_msr_common(struct kvm_vcpu *vcpu, u32 msr, u64 *pdata)
{
	u64 data;

	switch (msr) {
	case MSR_IA32_PLATFORM_ID:
	case MSR_IA32_EBL_CR_POWERON:
	case MSR_IA32_DEBUGCTLMSR:
	case MSR_IA32_LASTBRANCHFROMIP:
	case MSR_IA32_LASTBRANCHTOIP:
	case MSR_IA32_LASTINTFROMIP:
	case MSR_IA32_LASTINTTOIP:
	case MSR_K8_SYSCFG:
	case MSR_K7_HWCR:
	case MSR_VM_HSAVE_PA:
	case MSR_K7_EVNTSEL0:
	case MSR_K7_EVNTSEL1:
	case MSR_K7_EVNTSEL2:
	case MSR_K7_EVNTSEL3:
	case MSR_K7_PERFCTR0:
	case MSR_K7_PERFCTR1:
	case MSR_K7_PERFCTR2:
	case MSR_K7_PERFCTR3:
	case MSR_K8_INT_PENDING_MSG:
	case MSR_AMD64_NB_CFG:
	case MSR_FAM10H_MMIO_CONF_BASE:
	case MSR_AMD64_BU_CFG2:
		data = 0;
		break;
	case MSR_P6_PERFCTR0:
	case MSR_P6_PERFCTR1:
	case MSR_P6_EVNTSEL0:
	case MSR_P6_EVNTSEL1:
		if (kvm_pmu_msr(vcpu, msr))
			return kvm_pmu_get_msr(vcpu, msr, pdata);
		data = 0;
		break;
	case MSR_IA32_UCODE_REV:
		data = 0x100000000ULL;
		break;
	case MSR_MTRRcap:
		data = 0x500 | KVM_NR_VAR_MTRR;
		break;
	case 0x200 ... 0x2ff:
		return get_msr_mtrr(vcpu, msr, pdata);
	case 0xcd: /* fsb frequency */
		data = 3;
		break;
		/*
		 * MSR_EBC_FREQUENCY_ID
		 * Conservative value valid for even the basic CPU models.
		 * Models 0,1: 000 in bits 23:21 indicating a bus speed of
		 * 100MHz, model 2 000 in bits 18:16 indicating 100MHz,
		 * and 266MHz for model 3, or 4. Set Core Clock
		 * Frequency to System Bus Frequency Ratio to 1 (bits
		 * 31:24) even though these are only valid for CPU
		 * models > 2, however guests may end up dividing or
		 * multiplying by zero otherwise.
		 */
	case MSR_EBC_FREQUENCY_ID:
		data = 1 << 24;
		break;
	case MSR_IA32_APICBASE:
		data = kvm_get_apic_base(vcpu);
		break;
	case APIC_BASE_MSR ... APIC_BASE_MSR + 0x3ff:
		return kvm_x2apic_msr_read(vcpu, msr, pdata);
		break;
	case MSR_IA32_TSCDEADLINE:
		data = kvm_get_lapic_tscdeadline_msr(vcpu);
		break;
	case MSR_IA32_TSC_ADJUST:
		data = (u64)vcpu->arch.ia32_tsc_adjust_msr;
		break;
	case MSR_IA32_MISC_ENABLE:
		data = vcpu->arch.ia32_misc_enable_msr;
		break;
	case MSR_IA32_PERF_STATUS:
		/* TSC increment by tick */
		data = 1000ULL;
		/* CPU multiplier */
		data |= (((uint64_t)4ULL) << 40);
		break;
	case MSR_EFER:
		data = vcpu->arch.efer;
		break;
	case MSR_KVM_WALL_CLOCK:
	case MSR_KVM_WALL_CLOCK_NEW:
		data = vcpu->kvm->arch.wall_clock;
		break;
	case MSR_KVM_SYSTEM_TIME:
	case MSR_KVM_SYSTEM_TIME_NEW:
		data = vcpu->arch.time;
		break;
	case MSR_KVM_ASYNC_PF_EN:
		data = vcpu->arch.apf.msr_val;
		break;
	case MSR_KVM_STEAL_TIME:
		data = vcpu->arch.st.msr_val;
		break;
	case MSR_KVM_PV_EOI_EN:
		data = vcpu->arch.pv_eoi.msr_val;
		break;
	case MSR_IA32_P5_MC_ADDR:
	case MSR_IA32_P5_MC_TYPE:
	case MSR_IA32_MCG_CAP:
	case MSR_IA32_MCG_CTL:
	case MSR_IA32_MCG_STATUS:
	case MSR_IA32_MC0_CTL ... MSR_IA32_MCx_CTL(KVM_MAX_MCE_BANKS) - 1:
		return get_msr_mce(vcpu, msr, pdata);
	case MSR_K7_CLK_CTL:
		/*
		 * Provide expected ramp-up count for K7. All other
		 * are set to zero, indicating minimum divisors for
		 * every field.
		 *
		 * This prevents guest kernels on AMD host with CPU
		 * type 6, model 8 and higher from exploding due to
		 * the rdmsr failing.
		 */
		data = 0x20000000;
		break;
	case HV_X64_MSR_GUEST_OS_ID ... HV_X64_MSR_SINT15:
		if (kvm_hv_msr_partition_wide(msr)) {
			int r;
			mutex_lock(&vcpu->kvm->lock);
			r = get_msr_hyperv_pw(vcpu, msr, pdata);
			mutex_unlock(&vcpu->kvm->lock);
			return r;
		} else
			return get_msr_hyperv(vcpu, msr, pdata);
		break;
	case MSR_IA32_BBL_CR_CTL3:
		/* This legacy MSR exists but isn't fully documented in current
		 * silicon.  It is however accessed by winxp in very narrow
		 * scenarios where it sets bit #19, itself documented as
		 * a "reserved" bit.  Best effort attempt to source coherent
		 * read data here should the balance of the register be
		 * interpreted by the guest:
		 *
		 * L2 cache control register 3: 64GB range, 256KB size,
		 * enabled, latency 0x1, configured
		 */
		data = 0xbe702111;
		break;
	case MSR_AMD64_OSVW_ID_LENGTH:
		if (!guest_cpuid_has_osvw(vcpu))
			return 1;
		data = vcpu->arch.osvw.length;
		break;
	case MSR_AMD64_OSVW_STATUS:
		if (!guest_cpuid_has_osvw(vcpu))
			return 1;
		data = vcpu->arch.osvw.status;
		break;
	default:
		if (kvm_pmu_msr(vcpu, msr))
			return kvm_pmu_get_msr(vcpu, msr, pdata);
		if (!ignore_msrs) {
			vcpu_unimpl(vcpu, "unhandled rdmsr: 0x%x\n", msr);
			return 1;
		} else {
			vcpu_unimpl(vcpu, "ignored rdmsr: 0x%x\n", msr);
			data = 0;
		}
		break;
	}
	*pdata = data;
	return 0;
}
EXPORT_SYMBOL_GPL(kvm_get_msr_common);

/*
 * Read or write a bunch of msrs. All parameters are kernel addresses.
 *
 * @return number of msrs set successfully.
 */
static int __msr_io(struct kvm_vcpu *vcpu, struct kvm_msrs *msrs,
		    struct kvm_msr_entry *entries,
		    int (*do_msr)(struct kvm_vcpu *vcpu,
				  unsigned index, u64 *data))
{
	int i, idx;

	idx = srcu_read_lock(&vcpu->kvm->srcu);
	for (i = 0; i < msrs->nmsrs; ++i)
		if (do_msr(vcpu, entries[i].index, &entries[i].data))
			break;
	srcu_read_unlock(&vcpu->kvm->srcu, idx);

	return i;
}

/*
 * Read or write a bunch of msrs. Parameters are user addresses.
 *
 * @return number of msrs set successfully.
 */
static int msr_io(struct kvm_vcpu *vcpu, struct kvm_msrs __user *user_msrs,
		  int (*do_msr)(struct kvm_vcpu *vcpu,
				unsigned index, u64 *data),
		  int writeback)
{
	struct kvm_msrs msrs;
	struct kvm_msr_entry *entries;
	int r, n;
	unsigned size;

	r = -EFAULT;
	if (copy_from_user(&msrs, user_msrs, sizeof msrs))
		goto out;

	r = -E2BIG;
	if (msrs.nmsrs >= MAX_IO_MSRS)
		goto out;

	size = sizeof(struct kvm_msr_entry) * msrs.nmsrs;
	entries = memdup_user(user_msrs->entries, size);
	if (IS_ERR(entries)) {
		r = PTR_ERR(entries);
		goto out;
	}

	r = n = __msr_io(vcpu, &msrs, entries, do_msr);
	if (r < 0)
		goto out_free;

	r = -EFAULT;
	if (writeback && copy_to_user(user_msrs->entries, entries, size))
		goto out_free;

	r = n;

out_free:
	kfree(entries);
out:
	return r;
}

int kvm_vm_ioctl_check_extension(struct kvm *kvm, long ext)
{
	int r;

	switch (ext) {
	case KVM_CAP_IRQCHIP:
	case KVM_CAP_HLT:
	case KVM_CAP_MMU_SHADOW_CACHE_CONTROL:
	case KVM_CAP_SET_TSS_ADDR:
	case KVM_CAP_EXT_CPUID:
	case KVM_CAP_EXT_EMUL_CPUID:
	case KVM_CAP_CLOCKSOURCE:
	case KVM_CAP_PIT:
	case KVM_CAP_NOP_IO_DELAY:
	case KVM_CAP_MP_STATE:
	case KVM_CAP_SYNC_MMU:
	case KVM_CAP_USER_NMI:
	case KVM_CAP_REINJECT_CONTROL:
	case KVM_CAP_IRQ_INJECT_STATUS:
	case KVM_CAP_IOEVENTFD:
	case KVM_CAP_IOEVENTFD_NO_LENGTH:
	case KVM_CAP_PIT2:
	case KVM_CAP_PIT_STATE2:
	case KVM_CAP_SET_IDENTITY_MAP_ADDR:
	case KVM_CAP_XEN_HVM:
	case KVM_CAP_ADJUST_CLOCK:
	case KVM_CAP_VCPU_EVENTS:
	case KVM_CAP_HYPERV:
	case KVM_CAP_HYPERV_VAPIC:
	case KVM_CAP_HYPERV_SPIN:
	case KVM_CAP_PCI_SEGMENT:
	case KVM_CAP_DEBUGREGS:
	case KVM_CAP_X86_ROBUST_SINGLESTEP:
	case KVM_CAP_XSAVE:
	case KVM_CAP_ASYNC_PF:
	case KVM_CAP_GET_TSC_KHZ:
	case KVM_CAP_KVMCLOCK_CTRL:
	case KVM_CAP_READONLY_MEM:
	case KVM_CAP_HYPERV_TIME:
	case KVM_CAP_IOAPIC_POLARITY_IGNORED:
	case KVM_CAP_TSC_DEADLINE_TIMER:
#ifdef CONFIG_KVM_DEVICE_ASSIGNMENT
	case KVM_CAP_ASSIGN_DEV_IRQ:
	case KVM_CAP_PCI_2_3:
#endif
		r = 1;
		break;
	case KVM_CAP_COALESCED_MMIO:
		r = KVM_COALESCED_MMIO_PAGE_OFFSET;
		break;
	case KVM_CAP_VAPIC:
		r = !kvm_x86_ops->cpu_has_accelerated_tpr();
		break;
	case KVM_CAP_NR_VCPUS:
		r = KVM_SOFT_MAX_VCPUS;
		break;
	case KVM_CAP_MAX_VCPUS:
		r = KVM_MAX_VCPUS;
		break;
	case KVM_CAP_NR_MEMSLOTS:
		r = KVM_USER_MEM_SLOTS;
		break;
	case KVM_CAP_PV_MMU:	/* obsolete */
		r = 0;
		break;
#ifdef CONFIG_KVM_DEVICE_ASSIGNMENT
	case KVM_CAP_IOMMU:
		r = iommu_present(&pci_bus_type);
		break;
#endif
	case KVM_CAP_MCE:
		r = KVM_MAX_MCE_BANKS;
		break;
	case KVM_CAP_XCRS:
		r = cpu_has_xsave;
		break;
	case KVM_CAP_TSC_CONTROL:
		r = kvm_has_tsc_control;
		break;
	default:
		r = 0;
		break;
	}
	return r;

}

long kvm_arch_dev_ioctl(struct file *filp,
			unsigned int ioctl, unsigned long arg)
{
	void __user *argp = (void __user *)arg;
	long r;

	switch (ioctl) {
	case KVM_GET_MSR_INDEX_LIST: {
		struct kvm_msr_list __user *user_msr_list = argp;
		struct kvm_msr_list msr_list;
		unsigned n;

		r = -EFAULT;
		if (copy_from_user(&msr_list, user_msr_list, sizeof msr_list))
			goto out;
		n = msr_list.nmsrs;
		msr_list.nmsrs = num_msrs_to_save + ARRAY_SIZE(emulated_msrs);
		if (copy_to_user(user_msr_list, &msr_list, sizeof msr_list))
			goto out;
		r = -E2BIG;
		if (n < msr_list.nmsrs)
			goto out;
		r = -EFAULT;
		if (copy_to_user(user_msr_list->indices, &msrs_to_save,
				 num_msrs_to_save * sizeof(u32)))
			goto out;
		if (copy_to_user(user_msr_list->indices + num_msrs_to_save,
				 &emulated_msrs,
				 ARRAY_SIZE(emulated_msrs) * sizeof(u32)))
			goto out;
		r = 0;
		break;
	}
	case KVM_GET_SUPPORTED_CPUID:
	case KVM_GET_EMULATED_CPUID: {
		struct kvm_cpuid2 __user *cpuid_arg = argp;
		struct kvm_cpuid2 cpuid;

		r = -EFAULT;
		if (copy_from_user(&cpuid, cpuid_arg, sizeof cpuid))
			goto out;

		r = kvm_dev_ioctl_get_cpuid(&cpuid, cpuid_arg->entries,
					    ioctl);
		if (r)
			goto out;

		r = -EFAULT;
		if (copy_to_user(cpuid_arg, &cpuid, sizeof cpuid))
			goto out;
		r = 0;
		break;
	}
	case KVM_X86_GET_MCE_CAP_SUPPORTED: {
		u64 mce_cap;

		mce_cap = KVM_MCE_CAP_SUPPORTED;
		r = -EFAULT;
		if (copy_to_user(argp, &mce_cap, sizeof mce_cap))
			goto out;
		r = 0;
		break;
	}
	default:
		r = -EINVAL;
	}
out:
	return r;
}

static void wbinvd_ipi(void *garbage)
{
	wbinvd();
}

static bool need_emulate_wbinvd(struct kvm_vcpu *vcpu)
{
	return kvm_arch_has_noncoherent_dma(vcpu->kvm);
}

void kvm_arch_vcpu_load(struct kvm_vcpu *vcpu, int cpu)
{
	/* Address WBINVD may be executed by guest */
	if (need_emulate_wbinvd(vcpu)) {
		if (kvm_x86_ops->has_wbinvd_exit())
			cpumask_set_cpu(cpu, vcpu->arch.wbinvd_dirty_mask);
		else if (vcpu->cpu != -1 && vcpu->cpu != cpu)
			smp_call_function_single(vcpu->cpu,
					wbinvd_ipi, NULL, 1);
	}

	kvm_x86_ops->vcpu_load(vcpu, cpu);

	/* Apply any externally detected TSC adjustments (due to suspend) */
	if (unlikely(vcpu->arch.tsc_offset_adjustment)) {
		adjust_tsc_offset_host(vcpu, vcpu->arch.tsc_offset_adjustment);
		vcpu->arch.tsc_offset_adjustment = 0;
		kvm_make_request(KVM_REQ_CLOCK_UPDATE, vcpu);
	}

	if (unlikely(vcpu->cpu != cpu) || check_tsc_unstable()) {
		s64 tsc_delta = !vcpu->arch.last_host_tsc ? 0 :
				native_read_tsc() - vcpu->arch.last_host_tsc;
		if (tsc_delta < 0)
			mark_tsc_unstable("KVM discovered backwards TSC");
		if (check_tsc_unstable()) {
			u64 offset = kvm_x86_ops->compute_tsc_offset(vcpu,
						vcpu->arch.last_guest_tsc);
			kvm_x86_ops->write_tsc_offset(vcpu, offset);
			vcpu->arch.tsc_catchup = 1;
		}
		/*
		 * On a host with synchronized TSC, there is no need to update
		 * kvmclock on vcpu->cpu migration
		 */
		if (!vcpu->kvm->arch.use_master_clock || vcpu->cpu == -1)
			kvm_make_request(KVM_REQ_GLOBAL_CLOCK_UPDATE, vcpu);
		if (vcpu->cpu != cpu)
			kvm_migrate_timers(vcpu);
		vcpu->cpu = cpu;
	}

	accumulate_steal_time(vcpu);
	kvm_make_request(KVM_REQ_STEAL_UPDATE, vcpu);
}

void kvm_arch_vcpu_put(struct kvm_vcpu *vcpu)
{
	kvm_x86_ops->vcpu_put(vcpu);
	kvm_put_guest_fpu(vcpu);
	vcpu->arch.last_host_tsc = native_read_tsc();
}

static int kvm_vcpu_ioctl_get_lapic(struct kvm_vcpu *vcpu,
				    struct kvm_lapic_state *s)
{
	kvm_x86_ops->sync_pir_to_irr(vcpu);
	memcpy(s->regs, vcpu->arch.apic->regs, sizeof *s);

	return 0;
}

static int kvm_vcpu_ioctl_set_lapic(struct kvm_vcpu *vcpu,
				    struct kvm_lapic_state *s)
{
	kvm_apic_post_state_restore(vcpu, s);
	update_cr8_intercept(vcpu);

	return 0;
}

static int kvm_vcpu_ioctl_interrupt(struct kvm_vcpu *vcpu,
				    struct kvm_interrupt *irq)
{
	if (irq->irq >= KVM_NR_INTERRUPTS)
		return -EINVAL;
	if (irqchip_in_kernel(vcpu->kvm))
		return -ENXIO;

	kvm_queue_interrupt(vcpu, irq->irq, false);
	kvm_make_request(KVM_REQ_EVENT, vcpu);

	return 0;
}

static int kvm_vcpu_ioctl_nmi(struct kvm_vcpu *vcpu)
{
	kvm_inject_nmi(vcpu);

	return 0;
}

static int vcpu_ioctl_tpr_access_reporting(struct kvm_vcpu *vcpu,
					   struct kvm_tpr_access_ctl *tac)
{
	if (tac->flags)
		return -EINVAL;
	vcpu->arch.tpr_access_reporting = !!tac->enabled;
	return 0;
}

static int kvm_vcpu_ioctl_x86_setup_mce(struct kvm_vcpu *vcpu,
					u64 mcg_cap)
{
	int r;
	unsigned bank_num = mcg_cap & 0xff, bank;

	r = -EINVAL;
	if (!bank_num || bank_num >= KVM_MAX_MCE_BANKS)
		goto out;
	if (mcg_cap & ~(KVM_MCE_CAP_SUPPORTED | 0xff | 0xff0000))
		goto out;
	r = 0;
	vcpu->arch.mcg_cap = mcg_cap;
	/* Init IA32_MCG_CTL to all 1s */
	if (mcg_cap & MCG_CTL_P)
		vcpu->arch.mcg_ctl = ~(u64)0;
	/* Init IA32_MCi_CTL to all 1s */
	for (bank = 0; bank < bank_num; bank++)
		vcpu->arch.mce_banks[bank*4] = ~(u64)0;
out:
	return r;
}

static int kvm_vcpu_ioctl_x86_set_mce(struct kvm_vcpu *vcpu,
				      struct kvm_x86_mce *mce)
{
	u64 mcg_cap = vcpu->arch.mcg_cap;
	unsigned bank_num = mcg_cap & 0xff;
	u64 *banks = vcpu->arch.mce_banks;

	if (mce->bank >= bank_num || !(mce->status & MCI_STATUS_VAL))
		return -EINVAL;
	/*
	 * if IA32_MCG_CTL is not all 1s, the uncorrected error
	 * reporting is disabled
	 */
	if ((mce->status & MCI_STATUS_UC) && (mcg_cap & MCG_CTL_P) &&
	    vcpu->arch.mcg_ctl != ~(u64)0)
		return 0;
	banks += 4 * mce->bank;
	/*
	 * if IA32_MCi_CTL is not all 1s, the uncorrected error
	 * reporting is disabled for the bank
	 */
	if ((mce->status & MCI_STATUS_UC) && banks[0] != ~(u64)0)
		return 0;
	if (mce->status & MCI_STATUS_UC) {
		if ((vcpu->arch.mcg_status & MCG_STATUS_MCIP) ||
		    !kvm_read_cr4_bits(vcpu, X86_CR4_MCE)) {
			kvm_make_request(KVM_REQ_TRIPLE_FAULT, vcpu);
			return 0;
		}
		if (banks[1] & MCI_STATUS_VAL)
			mce->status |= MCI_STATUS_OVER;
		banks[2] = mce->addr;
		banks[3] = mce->misc;
		vcpu->arch.mcg_status = mce->mcg_status;
		banks[1] = mce->status;
		kvm_queue_exception(vcpu, MC_VECTOR);
	} else if (!(banks[1] & MCI_STATUS_VAL)
		   || !(banks[1] & MCI_STATUS_UC)) {
		if (banks[1] & MCI_STATUS_VAL)
			mce->status |= MCI_STATUS_OVER;
		banks[2] = mce->addr;
		banks[3] = mce->misc;
		banks[1] = mce->status;
	} else
		banks[1] |= MCI_STATUS_OVER;
	return 0;
}

static void kvm_vcpu_ioctl_x86_get_vcpu_events(struct kvm_vcpu *vcpu,
					       struct kvm_vcpu_events *events)
{
	process_nmi(vcpu);
	events->exception.injected =
		vcpu->arch.exception.pending &&
		!kvm_exception_is_soft(vcpu->arch.exception.nr);
	events->exception.nr = vcpu->arch.exception.nr;
	events->exception.has_error_code = vcpu->arch.exception.has_error_code;
	events->exception.pad = 0;
	events->exception.error_code = vcpu->arch.exception.error_code;

	events->interrupt.injected =
		vcpu->arch.interrupt.pending && !vcpu->arch.interrupt.soft;
	events->interrupt.nr = vcpu->arch.interrupt.nr;
	events->interrupt.soft = 0;
	events->interrupt.shadow = kvm_x86_ops->get_interrupt_shadow(vcpu);

	events->nmi.injected = vcpu->arch.nmi_injected;
	events->nmi.pending = vcpu->arch.nmi_pending != 0;
	events->nmi.masked = kvm_x86_ops->get_nmi_mask(vcpu);
	events->nmi.pad = 0;

	events->sipi_vector = 0; /* never valid when reporting to user space */

	events->flags = (KVM_VCPUEVENT_VALID_NMI_PENDING
			 | KVM_VCPUEVENT_VALID_SHADOW);
	memset(&events->reserved, 0, sizeof(events->reserved));
}

static int kvm_vcpu_ioctl_x86_set_vcpu_events(struct kvm_vcpu *vcpu,
					      struct kvm_vcpu_events *events)
{
	if (events->flags & ~(KVM_VCPUEVENT_VALID_NMI_PENDING
			      | KVM_VCPUEVENT_VALID_SIPI_VECTOR
			      | KVM_VCPUEVENT_VALID_SHADOW))
		return -EINVAL;

	process_nmi(vcpu);
	vcpu->arch.exception.pending = events->exception.injected;
	vcpu->arch.exception.nr = events->exception.nr;
	vcpu->arch.exception.has_error_code = events->exception.has_error_code;
	vcpu->arch.exception.error_code = events->exception.error_code;

	vcpu->arch.interrupt.pending = events->interrupt.injected;
	vcpu->arch.interrupt.nr = events->interrupt.nr;
	vcpu->arch.interrupt.soft = events->interrupt.soft;
	if (events->flags & KVM_VCPUEVENT_VALID_SHADOW)
		kvm_x86_ops->set_interrupt_shadow(vcpu,
						  events->interrupt.shadow);

	vcpu->arch.nmi_injected = events->nmi.injected;
	if (events->flags & KVM_VCPUEVENT_VALID_NMI_PENDING)
		vcpu->arch.nmi_pending = events->nmi.pending;
	kvm_x86_ops->set_nmi_mask(vcpu, events->nmi.masked);

	if (events->flags & KVM_VCPUEVENT_VALID_SIPI_VECTOR &&
	    kvm_vcpu_has_lapic(vcpu))
		vcpu->arch.apic->sipi_vector = events->sipi_vector;

	kvm_make_request(KVM_REQ_EVENT, vcpu);

	return 0;
}

static void kvm_vcpu_ioctl_x86_get_debugregs(struct kvm_vcpu *vcpu,
					     struct kvm_debugregs *dbgregs)
{
	unsigned long val;

	memcpy(dbgregs->db, vcpu->arch.db, sizeof(vcpu->arch.db));
	kvm_get_dr(vcpu, 6, &val);
	dbgregs->dr6 = val;
	dbgregs->dr7 = vcpu->arch.dr7;
	dbgregs->flags = 0;
	memset(&dbgregs->reserved, 0, sizeof(dbgregs->reserved));
}

static int kvm_vcpu_ioctl_x86_set_debugregs(struct kvm_vcpu *vcpu,
					    struct kvm_debugregs *dbgregs)
{
	if (dbgregs->flags)
		return -EINVAL;

	memcpy(vcpu->arch.db, dbgregs->db, sizeof(vcpu->arch.db));
	kvm_update_dr0123(vcpu);
	vcpu->arch.dr6 = dbgregs->dr6;
	kvm_update_dr6(vcpu);
	vcpu->arch.dr7 = dbgregs->dr7;
	kvm_update_dr7(vcpu);

	return 0;
}

#define XSTATE_COMPACTION_ENABLED (1ULL << 63)

static void fill_xsave(u8 *dest, struct kvm_vcpu *vcpu)
{
	struct xsave_struct *xsave = &vcpu->arch.guest_fpu.state->xsave;
	u64 xstate_bv = xsave->xsave_hdr.xstate_bv;
	u64 valid;

	/*
	 * Copy legacy XSAVE area, to avoid complications with CPUID
	 * leaves 0 and 1 in the loop below.
	 */
	memcpy(dest, xsave, XSAVE_HDR_OFFSET);

	/* Set XSTATE_BV */
	*(u64 *)(dest + XSAVE_HDR_OFFSET) = xstate_bv;

	/*
	 * Copy each region from the possibly compacted offset to the
	 * non-compacted offset.
	 */
	valid = xstate_bv & ~XSTATE_FPSSE;
	while (valid) {
		u64 feature = valid & -valid;
		int index = fls64(feature) - 1;
		void *src = get_xsave_addr(xsave, feature);

		if (src) {
			u32 size, offset, ecx, edx;
			cpuid_count(XSTATE_CPUID, index,
				    &size, &offset, &ecx, &edx);
			memcpy(dest + offset, src, size);
		}

		valid -= feature;
	}
}

static void load_xsave(struct kvm_vcpu *vcpu, u8 *src)
{
	struct xsave_struct *xsave = &vcpu->arch.guest_fpu.state->xsave;
	u64 xstate_bv = *(u64 *)(src + XSAVE_HDR_OFFSET);
	u64 valid;

	/*
	 * Copy legacy XSAVE area, to avoid complications with CPUID
	 * leaves 0 and 1 in the loop below.
	 */
	memcpy(xsave, src, XSAVE_HDR_OFFSET);

	/* Set XSTATE_BV and possibly XCOMP_BV.  */
	xsave->xsave_hdr.xstate_bv = xstate_bv;
	if (cpu_has_xsaves)
		xsave->xsave_hdr.xcomp_bv = host_xcr0 | XSTATE_COMPACTION_ENABLED;

	/*
	 * Copy each region from the non-compacted offset to the
	 * possibly compacted offset.
	 */
	valid = xstate_bv & ~XSTATE_FPSSE;
	while (valid) {
		u64 feature = valid & -valid;
		int index = fls64(feature) - 1;
		void *dest = get_xsave_addr(xsave, feature);

		if (dest) {
			u32 size, offset, ecx, edx;
			cpuid_count(XSTATE_CPUID, index,
				    &size, &offset, &ecx, &edx);
			memcpy(dest, src + offset, size);
		} else
			WARN_ON_ONCE(1);

		valid -= feature;
	}
}

static void kvm_vcpu_ioctl_x86_get_xsave(struct kvm_vcpu *vcpu,
					 struct kvm_xsave *guest_xsave)
{
	if (cpu_has_xsave) {
		memset(guest_xsave, 0, sizeof(struct kvm_xsave));
		fill_xsave((u8 *) guest_xsave->region, vcpu);
	} else {
		memcpy(guest_xsave->region,
			&vcpu->arch.guest_fpu.state->fxsave,
			sizeof(struct i387_fxsave_struct));
		*(u64 *)&guest_xsave->region[XSAVE_HDR_OFFSET / sizeof(u32)] =
			XSTATE_FPSSE;
	}
}

static int kvm_vcpu_ioctl_x86_set_xsave(struct kvm_vcpu *vcpu,
					struct kvm_xsave *guest_xsave)
{
	u64 xstate_bv =
		*(u64 *)&guest_xsave->region[XSAVE_HDR_OFFSET / sizeof(u32)];

	if (cpu_has_xsave) {
		/*
		 * Here we allow setting states that are not present in
		 * CPUID leaf 0xD, index 0, EDX:EAX.  This is for compatibility
		 * with old userspace.
		 */
		if (xstate_bv & ~kvm_supported_xcr0())
			return -EINVAL;
		load_xsave(vcpu, (u8 *)guest_xsave->region);
	} else {
		if (xstate_bv & ~XSTATE_FPSSE)
			return -EINVAL;
		memcpy(&vcpu->arch.guest_fpu.state->fxsave,
			guest_xsave->region, sizeof(struct i387_fxsave_struct));
	}
	return 0;
}

static void kvm_vcpu_ioctl_x86_get_xcrs(struct kvm_vcpu *vcpu,
					struct kvm_xcrs *guest_xcrs)
{
	if (!cpu_has_xsave) {
		guest_xcrs->nr_xcrs = 0;
		return;
	}

	guest_xcrs->nr_xcrs = 1;
	guest_xcrs->flags = 0;
	guest_xcrs->xcrs[0].xcr = XCR_XFEATURE_ENABLED_MASK;
	guest_xcrs->xcrs[0].value = vcpu->arch.xcr0;
}

static int kvm_vcpu_ioctl_x86_set_xcrs(struct kvm_vcpu *vcpu,
				       struct kvm_xcrs *guest_xcrs)
{
	int i, r = 0;

	if (!cpu_has_xsave)
		return -EINVAL;

	if (guest_xcrs->nr_xcrs > KVM_MAX_XCRS || guest_xcrs->flags)
		return -EINVAL;

	for (i = 0; i < guest_xcrs->nr_xcrs; i++)
		/* Only support XCR0 currently */
		if (guest_xcrs->xcrs[i].xcr == XCR_XFEATURE_ENABLED_MASK) {
			r = __kvm_set_xcr(vcpu, XCR_XFEATURE_ENABLED_MASK,
				guest_xcrs->xcrs[i].value);
			break;
		}
	if (r)
		r = -EINVAL;
	return r;
}

/*
 * kvm_set_guest_paused() indicates to the guest kernel that it has been
 * stopped by the hypervisor.  This function will be called from the host only.
 * EINVAL is returned when the host attempts to set the flag for a guest that
 * does not support pv clocks.
 */
static int kvm_set_guest_paused(struct kvm_vcpu *vcpu)
{
	if (!vcpu->arch.pv_time_enabled)
		return -EINVAL;
	vcpu->arch.pvclock_set_guest_stopped_request = true;
	kvm_make_request(KVM_REQ_CLOCK_UPDATE, vcpu);
	return 0;
}

long kvm_arch_vcpu_ioctl(struct file *filp,
			 unsigned int ioctl, unsigned long arg)
{
	struct kvm_vcpu *vcpu = filp->private_data;
	void __user *argp = (void __user *)arg;
	int r;
	union {
		struct kvm_lapic_state *lapic;
		struct kvm_xsave *xsave;
		struct kvm_xcrs *xcrs;
		void *buffer;
	} u;

	u.buffer = NULL;
	switch (ioctl) {
	case KVM_GET_LAPIC: {
		r = -EINVAL;
		if (!vcpu->arch.apic)
			goto out;
		u.lapic = kzalloc(sizeof(struct kvm_lapic_state), GFP_KERNEL);

		r = -ENOMEM;
		if (!u.lapic)
			goto out;
		r = kvm_vcpu_ioctl_get_lapic(vcpu, u.lapic);
		if (r)
			goto out;
		r = -EFAULT;
		if (copy_to_user(argp, u.lapic, sizeof(struct kvm_lapic_state)))
			goto out;
		r = 0;
		break;
	}
	case KVM_SET_LAPIC: {
		r = -EINVAL;
		if (!vcpu->arch.apic)
			goto out;
		u.lapic = memdup_user(argp, sizeof(*u.lapic));
		if (IS_ERR(u.lapic))
			return PTR_ERR(u.lapic);

		r = kvm_vcpu_ioctl_set_lapic(vcpu, u.lapic);
		break;
	}
	case KVM_INTERRUPT: {
		struct kvm_interrupt irq;

		r = -EFAULT;
		if (copy_from_user(&irq, argp, sizeof irq))
			goto out;
		r = kvm_vcpu_ioctl_interrupt(vcpu, &irq);
		break;
	}
	case KVM_NMI: {
		r = kvm_vcpu_ioctl_nmi(vcpu);
		break;
	}
	case KVM_SET_CPUID: {
		struct kvm_cpuid __user *cpuid_arg = argp;
		struct kvm_cpuid cpuid;

		r = -EFAULT;
		if (copy_from_user(&cpuid, cpuid_arg, sizeof cpuid))
			goto out;
		r = kvm_vcpu_ioctl_set_cpuid(vcpu, &cpuid, cpuid_arg->entries);
		break;
	}
	case KVM_SET_CPUID2: {
		struct kvm_cpuid2 __user *cpuid_arg = argp;
		struct kvm_cpuid2 cpuid;

		r = -EFAULT;
		if (copy_from_user(&cpuid, cpuid_arg, sizeof cpuid))
			goto out;
		r = kvm_vcpu_ioctl_set_cpuid2(vcpu, &cpuid,
					      cpuid_arg->entries);
		break;
	}
	case KVM_GET_CPUID2: {
		struct kvm_cpuid2 __user *cpuid_arg = argp;
		struct kvm_cpuid2 cpuid;

		r = -EFAULT;
		if (copy_from_user(&cpuid, cpuid_arg, sizeof cpuid))
			goto out;
		r = kvm_vcpu_ioctl_get_cpuid2(vcpu, &cpuid,
					      cpuid_arg->entries);
		if (r)
			goto out;
		r = -EFAULT;
		if (copy_to_user(cpuid_arg, &cpuid, sizeof cpuid))
			goto out;
		r = 0;
		break;
	}
	case KVM_GET_MSRS:
		r = msr_io(vcpu, argp, kvm_get_msr, 1);
		break;
	case KVM_SET_MSRS:
		r = msr_io(vcpu, argp, do_set_msr, 0);
		break;
	case KVM_TPR_ACCESS_REPORTING: {
		struct kvm_tpr_access_ctl tac;

		r = -EFAULT;
		if (copy_from_user(&tac, argp, sizeof tac))
			goto out;
		r = vcpu_ioctl_tpr_access_reporting(vcpu, &tac);
		if (r)
			goto out;
		r = -EFAULT;
		if (copy_to_user(argp, &tac, sizeof tac))
			goto out;
		r = 0;
		break;
	};
	case KVM_SET_VAPIC_ADDR: {
		struct kvm_vapic_addr va;

		r = -EINVAL;
		if (!irqchip_in_kernel(vcpu->kvm))
			goto out;
		r = -EFAULT;
		if (copy_from_user(&va, argp, sizeof va))
			goto out;
		r = kvm_lapic_set_vapic_addr(vcpu, va.vapic_addr);
		break;
	}
	case KVM_X86_SETUP_MCE: {
		u64 mcg_cap;

		r = -EFAULT;
		if (copy_from_user(&mcg_cap, argp, sizeof mcg_cap))
			goto out;
		r = kvm_vcpu_ioctl_x86_setup_mce(vcpu, mcg_cap);
		break;
	}
	case KVM_X86_SET_MCE: {
		struct kvm_x86_mce mce;

		r = -EFAULT;
		if (copy_from_user(&mce, argp, sizeof mce))
			goto out;
		r = kvm_vcpu_ioctl_x86_set_mce(vcpu, &mce);
		break;
	}
	case KVM_GET_VCPU_EVENTS: {
		struct kvm_vcpu_events events;

		kvm_vcpu_ioctl_x86_get_vcpu_events(vcpu, &events);

		r = -EFAULT;
		if (copy_to_user(argp, &events, sizeof(struct kvm_vcpu_events)))
			break;
		r = 0;
		break;
	}
	case KVM_SET_VCPU_EVENTS: {
		struct kvm_vcpu_events events;

		r = -EFAULT;
		if (copy_from_user(&events, argp, sizeof(struct kvm_vcpu_events)))
			break;

		r = kvm_vcpu_ioctl_x86_set_vcpu_events(vcpu, &events);
		break;
	}
	case KVM_GET_DEBUGREGS: {
		struct kvm_debugregs dbgregs;

		kvm_vcpu_ioctl_x86_get_debugregs(vcpu, &dbgregs);

		r = -EFAULT;
		if (copy_to_user(argp, &dbgregs,
				 sizeof(struct kvm_debugregs)))
			break;
		r = 0;
		break;
	}
	case KVM_SET_DEBUGREGS: {
		struct kvm_debugregs dbgregs;

		r = -EFAULT;
		if (copy_from_user(&dbgregs, argp,
				   sizeof(struct kvm_debugregs)))
			break;

		r = kvm_vcpu_ioctl_x86_set_debugregs(vcpu, &dbgregs);
		break;
	}
	case KVM_GET_XSAVE: {
		u.xsave = kzalloc(sizeof(struct kvm_xsave), GFP_KERNEL);
		r = -ENOMEM;
		if (!u.xsave)
			break;

		kvm_vcpu_ioctl_x86_get_xsave(vcpu, u.xsave);

		r = -EFAULT;
		if (copy_to_user(argp, u.xsave, sizeof(struct kvm_xsave)))
			break;
		r = 0;
		break;
	}
	case KVM_SET_XSAVE: {
		u.xsave = memdup_user(argp, sizeof(*u.xsave));
		if (IS_ERR(u.xsave))
			return PTR_ERR(u.xsave);

		r = kvm_vcpu_ioctl_x86_set_xsave(vcpu, u.xsave);
		break;
	}
	case KVM_GET_XCRS: {
		u.xcrs = kzalloc(sizeof(struct kvm_xcrs), GFP_KERNEL);
		r = -ENOMEM;
		if (!u.xcrs)
			break;

		kvm_vcpu_ioctl_x86_get_xcrs(vcpu, u.xcrs);

		r = -EFAULT;
		if (copy_to_user(argp, u.xcrs,
				 sizeof(struct kvm_xcrs)))
			break;
		r = 0;
		break;
	}
	case KVM_SET_XCRS: {
		u.xcrs = memdup_user(argp, sizeof(*u.xcrs));
		if (IS_ERR(u.xcrs))
			return PTR_ERR(u.xcrs);

		r = kvm_vcpu_ioctl_x86_set_xcrs(vcpu, u.xcrs);
		break;
	}
	case KVM_SET_TSC_KHZ: {
		u32 user_tsc_khz;

		r = -EINVAL;
		user_tsc_khz = (u32)arg;

		if (user_tsc_khz >= kvm_max_guest_tsc_khz)
			goto out;

		if (user_tsc_khz == 0)
			user_tsc_khz = tsc_khz;

		kvm_set_tsc_khz(vcpu, user_tsc_khz);

		r = 0;
		goto out;
	}
	case KVM_GET_TSC_KHZ: {
		r = vcpu->arch.virtual_tsc_khz;
		goto out;
	}
	case KVM_KVMCLOCK_CTRL: {
		r = kvm_set_guest_paused(vcpu);
		goto out;
	}
	default:
		r = -EINVAL;
	}
out:
	kfree(u.buffer);
	return r;
}

int kvm_arch_vcpu_fault(struct kvm_vcpu *vcpu, struct vm_fault *vmf)
{
	return VM_FAULT_SIGBUS;
}

static int kvm_vm_ioctl_set_tss_addr(struct kvm *kvm, unsigned long addr)
{
	int ret;

	if (addr > (unsigned int)(-3 * PAGE_SIZE))
		return -EINVAL;
	ret = kvm_x86_ops->set_tss_addr(kvm, addr);
	return ret;
}

static int kvm_vm_ioctl_set_identity_map_addr(struct kvm *kvm,
					      u64 ident_addr)
{
	kvm->arch.ept_identity_map_addr = ident_addr;
	return 0;
}

static int kvm_vm_ioctl_set_nr_mmu_pages(struct kvm *kvm,
					  u32 kvm_nr_mmu_pages)
{
	if (kvm_nr_mmu_pages < KVM_MIN_ALLOC_MMU_PAGES)
		return -EINVAL;

	mutex_lock(&kvm->slots_lock);

	kvm_mmu_change_mmu_pages(kvm, kvm_nr_mmu_pages);
	kvm->arch.n_requested_mmu_pages = kvm_nr_mmu_pages;

	mutex_unlock(&kvm->slots_lock);
	return 0;
}

static int kvm_vm_ioctl_get_nr_mmu_pages(struct kvm *kvm)
{
	return kvm->arch.n_max_mmu_pages;
}

static int kvm_vm_ioctl_get_irqchip(struct kvm *kvm, struct kvm_irqchip *chip)
{
	int r;

	r = 0;
	switch (chip->chip_id) {
	case KVM_IRQCHIP_PIC_MASTER:
		memcpy(&chip->chip.pic,
			&pic_irqchip(kvm)->pics[0],
			sizeof(struct kvm_pic_state));
		break;
	case KVM_IRQCHIP_PIC_SLAVE:
		memcpy(&chip->chip.pic,
			&pic_irqchip(kvm)->pics[1],
			sizeof(struct kvm_pic_state));
		break;
	case KVM_IRQCHIP_IOAPIC:
		r = kvm_get_ioapic(kvm, &chip->chip.ioapic);
		break;
	default:
		r = -EINVAL;
		break;
	}
	return r;
}

static int kvm_vm_ioctl_set_irqchip(struct kvm *kvm, struct kvm_irqchip *chip)
{
	int r;

	r = 0;
	switch (chip->chip_id) {
	case KVM_IRQCHIP_PIC_MASTER:
		spin_lock(&pic_irqchip(kvm)->lock);
		memcpy(&pic_irqchip(kvm)->pics[0],
			&chip->chip.pic,
			sizeof(struct kvm_pic_state));
		spin_unlock(&pic_irqchip(kvm)->lock);
		break;
	case KVM_IRQCHIP_PIC_SLAVE:
		spin_lock(&pic_irqchip(kvm)->lock);
		memcpy(&pic_irqchip(kvm)->pics[1],
			&chip->chip.pic,
			sizeof(struct kvm_pic_state));
		spin_unlock(&pic_irqchip(kvm)->lock);
		break;
	case KVM_IRQCHIP_IOAPIC:
		r = kvm_set_ioapic(kvm, &chip->chip.ioapic);
		break;
	default:
		r = -EINVAL;
		break;
	}
	kvm_pic_update_irq(pic_irqchip(kvm));
	return r;
}

static int kvm_vm_ioctl_get_pit(struct kvm *kvm, struct kvm_pit_state *ps)
{
	int r = 0;

	mutex_lock(&kvm->arch.vpit->pit_state.lock);
	memcpy(ps, &kvm->arch.vpit->pit_state, sizeof(struct kvm_pit_state));
	mutex_unlock(&kvm->arch.vpit->pit_state.lock);
	return r;
}

static int kvm_vm_ioctl_set_pit(struct kvm *kvm, struct kvm_pit_state *ps)
{
	int r = 0;

	mutex_lock(&kvm->arch.vpit->pit_state.lock);
	memcpy(&kvm->arch.vpit->pit_state, ps, sizeof(struct kvm_pit_state));
	kvm_pit_load_count(kvm, 0, ps->channels[0].count, 0);
	mutex_unlock(&kvm->arch.vpit->pit_state.lock);
	return r;
}

static int kvm_vm_ioctl_get_pit2(struct kvm *kvm, struct kvm_pit_state2 *ps)
{
	int r = 0;

	mutex_lock(&kvm->arch.vpit->pit_state.lock);
	memcpy(ps->channels, &kvm->arch.vpit->pit_state.channels,
		sizeof(ps->channels));
	ps->flags = kvm->arch.vpit->pit_state.flags;
	mutex_unlock(&kvm->arch.vpit->pit_state.lock);
	memset(&ps->reserved, 0, sizeof(ps->reserved));
	return r;
}

static int kvm_vm_ioctl_set_pit2(struct kvm *kvm, struct kvm_pit_state2 *ps)
{
	int r = 0, start = 0;
	u32 prev_legacy, cur_legacy;
	mutex_lock(&kvm->arch.vpit->pit_state.lock);
	prev_legacy = kvm->arch.vpit->pit_state.flags & KVM_PIT_FLAGS_HPET_LEGACY;
	cur_legacy = ps->flags & KVM_PIT_FLAGS_HPET_LEGACY;
	if (!prev_legacy && cur_legacy)
		start = 1;
	memcpy(&kvm->arch.vpit->pit_state.channels, &ps->channels,
	       sizeof(kvm->arch.vpit->pit_state.channels));
	kvm->arch.vpit->pit_state.flags = ps->flags;
	kvm_pit_load_count(kvm, 0, kvm->arch.vpit->pit_state.channels[0].count, start);
	mutex_unlock(&kvm->arch.vpit->pit_state.lock);
	return r;
}

static int kvm_vm_ioctl_reinject(struct kvm *kvm,
				 struct kvm_reinject_control *control)
{
	if (!kvm->arch.vpit)
		return -ENXIO;
	mutex_lock(&kvm->arch.vpit->pit_state.lock);
	kvm->arch.vpit->pit_state.reinject = control->pit_reinject;
	mutex_unlock(&kvm->arch.vpit->pit_state.lock);
	return 0;
}

/**
 * kvm_vm_ioctl_get_dirty_log - get and clear the log of dirty pages in a slot
 * @kvm: kvm instance
 * @log: slot id and address to which we copy the log
 *
 * Steps 1-4 below provide general overview of dirty page logging. See
 * kvm_get_dirty_log_protect() function description for additional details.
 *
 * We call kvm_get_dirty_log_protect() to handle steps 1-3, upon return we
 * always flush the TLB (step 4) even if previous step failed  and the dirty
 * bitmap may be corrupt. Regardless of previous outcome the KVM logging API
 * does not preclude user space subsequent dirty log read. Flushing TLB ensures
 * writes will be marked dirty for next log read.
 *
 *   1. Take a snapshot of the bit and clear it if needed.
 *   2. Write protect the corresponding page.
 *   3. Copy the snapshot to the userspace.
 *   4. Flush TLB's if needed.
 */
int kvm_vm_ioctl_get_dirty_log(struct kvm *kvm, struct kvm_dirty_log *log)
{
	bool is_dirty = false;
	int r;

	mutex_lock(&kvm->slots_lock);

	/*
	 * Flush potentially hardware-cached dirty pages to dirty_bitmap.
	 */
	if (kvm_x86_ops->flush_log_dirty)
		kvm_x86_ops->flush_log_dirty(kvm);

	r = kvm_get_dirty_log_protect(kvm, log, &is_dirty);

	/*
	 * All the TLBs can be flushed out of mmu lock, see the comments in
	 * kvm_mmu_slot_remove_write_access().
	 */
	lockdep_assert_held(&kvm->slots_lock);
	if (is_dirty)
		kvm_flush_remote_tlbs(kvm);

	mutex_unlock(&kvm->slots_lock);
	return r;
}

int kvm_vm_ioctl_irq_line(struct kvm *kvm, struct kvm_irq_level *irq_event,
			bool line_status)
{
	if (!irqchip_in_kernel(kvm))
		return -ENXIO;

	irq_event->status = kvm_set_irq(kvm, KVM_USERSPACE_IRQ_SOURCE_ID,
					irq_event->irq, irq_event->level,
					line_status);
	return 0;
}

long kvm_arch_vm_ioctl(struct file *filp,
		       unsigned int ioctl, unsigned long arg)
{
	struct kvm *kvm = filp->private_data;
	void __user *argp = (void __user *)arg;
	int r = -ENOTTY;
	/*
	 * This union makes it completely explicit to gcc-3.x
	 * that these two variables' stack usage should be
	 * combined, not added together.
	 */
	union {
		struct kvm_pit_state ps;
		struct kvm_pit_state2 ps2;
		struct kvm_pit_config pit_config;
	} u;

	switch (ioctl) {
	case KVM_SET_TSS_ADDR:
		r = kvm_vm_ioctl_set_tss_addr(kvm, arg);
		break;
	case KVM_SET_IDENTITY_MAP_ADDR: {
		u64 ident_addr;

		r = -EFAULT;
		if (copy_from_user(&ident_addr, argp, sizeof ident_addr))
			goto out;
		r = kvm_vm_ioctl_set_identity_map_addr(kvm, ident_addr);
		break;
	}
	case KVM_SET_NR_MMU_PAGES:
		r = kvm_vm_ioctl_set_nr_mmu_pages(kvm, arg);
		break;
	case KVM_GET_NR_MMU_PAGES:
		r = kvm_vm_ioctl_get_nr_mmu_pages(kvm);
		break;
	case KVM_CREATE_IRQCHIP: {
		struct kvm_pic *vpic;

		mutex_lock(&kvm->lock);
		r = -EEXIST;
		if (kvm->arch.vpic)
			goto create_irqchip_unlock;
		r = -EINVAL;
		if (atomic_read(&kvm->online_vcpus))
			goto create_irqchip_unlock;
		r = -ENOMEM;
		vpic = kvm_create_pic(kvm);
		if (vpic) {
			r = kvm_ioapic_init(kvm);
			if (r) {
				mutex_lock(&kvm->slots_lock);
				kvm_io_bus_unregister_dev(kvm, KVM_PIO_BUS,
							  &vpic->dev_master);
				kvm_io_bus_unregister_dev(kvm, KVM_PIO_BUS,
							  &vpic->dev_slave);
				kvm_io_bus_unregister_dev(kvm, KVM_PIO_BUS,
							  &vpic->dev_eclr);
				mutex_unlock(&kvm->slots_lock);
				kfree(vpic);
				goto create_irqchip_unlock;
			}
		} else
			goto create_irqchip_unlock;
		smp_wmb();
		kvm->arch.vpic = vpic;
		smp_wmb();
		r = kvm_setup_default_irq_routing(kvm);
		if (r) {
			mutex_lock(&kvm->slots_lock);
			mutex_lock(&kvm->irq_lock);
			kvm_ioapic_destroy(kvm);
			kvm_destroy_pic(kvm);
			mutex_unlock(&kvm->irq_lock);
			mutex_unlock(&kvm->slots_lock);
		}
	create_irqchip_unlock:
		mutex_unlock(&kvm->lock);
		break;
	}
	case KVM_CREATE_PIT:
		u.pit_config.flags = KVM_PIT_SPEAKER_DUMMY;
		goto create_pit;
	case KVM_CREATE_PIT2:
		r = -EFAULT;
		if (copy_from_user(&u.pit_config, argp,
				   sizeof(struct kvm_pit_config)))
			goto out;
	create_pit:
		mutex_lock(&kvm->slots_lock);
		r = -EEXIST;
		if (kvm->arch.vpit)
			goto create_pit_unlock;
		r = -ENOMEM;
		kvm->arch.vpit = kvm_create_pit(kvm, u.pit_config.flags);
		if (kvm->arch.vpit)
			r = 0;
	create_pit_unlock:
		mutex_unlock(&kvm->slots_lock);
		break;
	case KVM_GET_IRQCHIP: {
		/* 0: PIC master, 1: PIC slave, 2: IOAPIC */
		struct kvm_irqchip *chip;

		chip = memdup_user(argp, sizeof(*chip));
		if (IS_ERR(chip)) {
			r = PTR_ERR(chip);
			goto out;
		}

		r = -ENXIO;
		if (!irqchip_in_kernel(kvm))
			goto get_irqchip_out;
		r = kvm_vm_ioctl_get_irqchip(kvm, chip);
		if (r)
			goto get_irqchip_out;
		r = -EFAULT;
		if (copy_to_user(argp, chip, sizeof *chip))
			goto get_irqchip_out;
		r = 0;
	get_irqchip_out:
		kfree(chip);
		break;
	}
	case KVM_SET_IRQCHIP: {
		/* 0: PIC master, 1: PIC slave, 2: IOAPIC */
		struct kvm_irqchip *chip;

		chip = memdup_user(argp, sizeof(*chip));
		if (IS_ERR(chip)) {
			r = PTR_ERR(chip);
			goto out;
		}

		r = -ENXIO;
		if (!irqchip_in_kernel(kvm))
			goto set_irqchip_out;
		r = kvm_vm_ioctl_set_irqchip(kvm, chip);
		if (r)
			goto set_irqchip_out;
		r = 0;
	set_irqchip_out:
		kfree(chip);
		break;
	}
	case KVM_GET_PIT: {
		r = -EFAULT;
		if (copy_from_user(&u.ps, argp, sizeof(struct kvm_pit_state)))
			goto out;
		r = -ENXIO;
		if (!kvm->arch.vpit)
			goto out;
		r = kvm_vm_ioctl_get_pit(kvm, &u.ps);
		if (r)
			goto out;
		r = -EFAULT;
		if (copy_to_user(argp, &u.ps, sizeof(struct kvm_pit_state)))
			goto out;
		r = 0;
		break;
	}
	case KVM_SET_PIT: {
		r = -EFAULT;
		if (copy_from_user(&u.ps, argp, sizeof u.ps))
			goto out;
		r = -ENXIO;
		if (!kvm->arch.vpit)
			goto out;
		r = kvm_vm_ioctl_set_pit(kvm, &u.ps);
		break;
	}
	case KVM_GET_PIT2: {
		r = -ENXIO;
		if (!kvm->arch.vpit)
			goto out;
		r = kvm_vm_ioctl_get_pit2(kvm, &u.ps2);
		if (r)
			goto out;
		r = -EFAULT;
		if (copy_to_user(argp, &u.ps2, sizeof(u.ps2)))
			goto out;
		r = 0;
		break;
	}
	case KVM_SET_PIT2: {
		r = -EFAULT;
		if (copy_from_user(&u.ps2, argp, sizeof(u.ps2)))
			goto out;
		r = -ENXIO;
		if (!kvm->arch.vpit)
			goto out;
		r = kvm_vm_ioctl_set_pit2(kvm, &u.ps2);
		break;
	}
	case KVM_REINJECT_CONTROL: {
		struct kvm_reinject_control control;
		r =  -EFAULT;
		if (copy_from_user(&control, argp, sizeof(control)))
			goto out;
		r = kvm_vm_ioctl_reinject(kvm, &control);
		break;
	}
	case KVM_XEN_HVM_CONFIG: {
		r = -EFAULT;
		if (copy_from_user(&kvm->arch.xen_hvm_config, argp,
				   sizeof(struct kvm_xen_hvm_config)))
			goto out;
		r = -EINVAL;
		if (kvm->arch.xen_hvm_config.flags)
			goto out;
		r = 0;
		break;
	}
	case KVM_SET_CLOCK: {
		struct kvm_clock_data user_ns;
		u64 now_ns;
		s64 delta;

		r = -EFAULT;
		if (copy_from_user(&user_ns, argp, sizeof(user_ns)))
			goto out;

		r = -EINVAL;
		if (user_ns.flags)
			goto out;

		r = 0;
		local_irq_disable();
		now_ns = get_kernel_ns();
		delta = user_ns.clock - now_ns;
		local_irq_enable();
		kvm->arch.kvmclock_offset = delta;
		kvm_gen_update_masterclock(kvm);
		break;
	}
	case KVM_GET_CLOCK: {
		struct kvm_clock_data user_ns;
		u64 now_ns;

		local_irq_disable();
		now_ns = get_kernel_ns();
		user_ns.clock = kvm->arch.kvmclock_offset + now_ns;
		local_irq_enable();
		user_ns.flags = 0;
		memset(&user_ns.pad, 0, sizeof(user_ns.pad));

		r = -EFAULT;
		if (copy_to_user(argp, &user_ns, sizeof(user_ns)))
			goto out;
		r = 0;
		break;
	}

	default:
		r = kvm_vm_ioctl_assigned_device(kvm, ioctl, arg);
	}
out:
	return r;
}

static void kvm_init_msr_list(void)
{
	u32 dummy[2];
	unsigned i, j;

	/* skip the first msrs in the list. KVM-specific */
	for (i = j = KVM_SAVE_MSRS_BEGIN; i < ARRAY_SIZE(msrs_to_save); i++) {
		if (rdmsr_safe(msrs_to_save[i], &dummy[0], &dummy[1]) < 0)
			continue;

		/*
		 * Even MSRs that are valid in the host may not be exposed
		 * to the guests in some cases.  We could work around this
		 * in VMX with the generic MSR save/load machinery, but it
		 * is not really worthwhile since it will really only
		 * happen with nested virtualization.
		 */
		switch (msrs_to_save[i]) {
		case MSR_IA32_BNDCFGS:
			if (!kvm_x86_ops->mpx_supported())
				continue;
			break;
		default:
			break;
		}

		if (j < i)
			msrs_to_save[j] = msrs_to_save[i];
		j++;
	}
	num_msrs_to_save = j;
}

static int vcpu_mmio_write(struct kvm_vcpu *vcpu, gpa_t addr, int len,
			   const void *v)
{
	int handled = 0;
	int n;

	do {
		n = min(len, 8);
		if (!(vcpu->arch.apic &&
		      !kvm_iodevice_write(vcpu, &vcpu->arch.apic->dev, addr, n, v))
		    && kvm_io_bus_write(vcpu, KVM_MMIO_BUS, addr, n, v))
			break;
		handled += n;
		addr += n;
		len -= n;
		v += n;
	} while (len);

	return handled;
}

static int vcpu_mmio_read(struct kvm_vcpu *vcpu, gpa_t addr, int len, void *v)
{
	int handled = 0;
	int n;

	do {
		n = min(len, 8);
		if (!(vcpu->arch.apic &&
		      !kvm_iodevice_read(vcpu, &vcpu->arch.apic->dev,
					 addr, n, v))
		    && kvm_io_bus_read(vcpu, KVM_MMIO_BUS, addr, n, v))
			break;
		trace_kvm_mmio(KVM_TRACE_MMIO_READ, n, addr, *(u64 *)v);
		handled += n;
		addr += n;
		len -= n;
		v += n;
	} while (len);

	return handled;
}

static void kvm_set_segment(struct kvm_vcpu *vcpu,
			struct kvm_segment *var, int seg)
{
	kvm_x86_ops->set_segment(vcpu, var, seg);
}

void kvm_get_segment(struct kvm_vcpu *vcpu,
		     struct kvm_segment *var, int seg)
{
	kvm_x86_ops->get_segment(vcpu, var, seg);
}

gpa_t translate_nested_gpa(struct kvm_vcpu *vcpu, gpa_t gpa, u32 access,
			   struct x86_exception *exception)
{
	gpa_t t_gpa;

	BUG_ON(!mmu_is_nested(vcpu));

	/* NPT walks are always user-walks */
	access |= PFERR_USER_MASK;
	t_gpa  = vcpu->arch.mmu.gva_to_gpa(vcpu, gpa, access, exception);

	return t_gpa;
}

gpa_t kvm_mmu_gva_to_gpa_read(struct kvm_vcpu *vcpu, gva_t gva,
			      struct x86_exception *exception)
{
	u32 access = (kvm_x86_ops->get_cpl(vcpu) == 3) ? PFERR_USER_MASK : 0;
	return vcpu->arch.walk_mmu->gva_to_gpa(vcpu, gva, access, exception);
}

 gpa_t kvm_mmu_gva_to_gpa_fetch(struct kvm_vcpu *vcpu, gva_t gva,
				struct x86_exception *exception)
{
	u32 access = (kvm_x86_ops->get_cpl(vcpu) == 3) ? PFERR_USER_MASK : 0;
	access |= PFERR_FETCH_MASK;
	return vcpu->arch.walk_mmu->gva_to_gpa(vcpu, gva, access, exception);
}

gpa_t kvm_mmu_gva_to_gpa_write(struct kvm_vcpu *vcpu, gva_t gva,
			       struct x86_exception *exception)
{
	u32 access = (kvm_x86_ops->get_cpl(vcpu) == 3) ? PFERR_USER_MASK : 0;
	access |= PFERR_WRITE_MASK;
	return vcpu->arch.walk_mmu->gva_to_gpa(vcpu, gva, access, exception);
}

/* uses this to access any guest's mapped memory without checking CPL */
gpa_t kvm_mmu_gva_to_gpa_system(struct kvm_vcpu *vcpu, gva_t gva,
				struct x86_exception *exception)
{
	return vcpu->arch.walk_mmu->gva_to_gpa(vcpu, gva, 0, exception);
}

static int kvm_read_guest_virt_helper(gva_t addr, void *val, unsigned int bytes,
				      struct kvm_vcpu *vcpu, u32 access,
				      struct x86_exception *exception)
{
	void *data = val;
	int r = X86EMUL_CONTINUE;

	while (bytes) {
		gpa_t gpa = vcpu->arch.walk_mmu->gva_to_gpa(vcpu, addr, access,
							    exception);
		unsigned offset = addr & (PAGE_SIZE-1);
		unsigned toread = min(bytes, (unsigned)PAGE_SIZE - offset);
		int ret;

		if (gpa == UNMAPPED_GVA)
			return X86EMUL_PROPAGATE_FAULT;
		ret = kvm_read_guest_page(vcpu->kvm, gpa >> PAGE_SHIFT, data,
					  offset, toread);
		if (ret < 0) {
			r = X86EMUL_IO_NEEDED;
			goto out;
		}

		bytes -= toread;
		data += toread;
		addr += toread;
	}
out:
	return r;
}

/* used for instruction fetching */
static int kvm_fetch_guest_virt(struct x86_emulate_ctxt *ctxt,
				gva_t addr, void *val, unsigned int bytes,
				struct x86_exception *exception)
{
	struct kvm_vcpu *vcpu = emul_to_vcpu(ctxt);
	u32 access = (kvm_x86_ops->get_cpl(vcpu) == 3) ? PFERR_USER_MASK : 0;
	unsigned offset;
	int ret;

	/* Inline kvm_read_guest_virt_helper for speed.  */
	gpa_t gpa = vcpu->arch.walk_mmu->gva_to_gpa(vcpu, addr, access|PFERR_FETCH_MASK,
						    exception);
	if (unlikely(gpa == UNMAPPED_GVA))
		return X86EMUL_PROPAGATE_FAULT;

	offset = addr & (PAGE_SIZE-1);
	if (WARN_ON(offset + bytes > PAGE_SIZE))
		bytes = (unsigned)PAGE_SIZE - offset;
	ret = kvm_read_guest_page(vcpu->kvm, gpa >> PAGE_SHIFT, val,
				  offset, bytes);
	if (unlikely(ret < 0))
		return X86EMUL_IO_NEEDED;

	return X86EMUL_CONTINUE;
}

int kvm_read_guest_virt(struct x86_emulate_ctxt *ctxt,
			       gva_t addr, void *val, unsigned int bytes,
			       struct x86_exception *exception)
{
	struct kvm_vcpu *vcpu = emul_to_vcpu(ctxt);
	u32 access = (kvm_x86_ops->get_cpl(vcpu) == 3) ? PFERR_USER_MASK : 0;

	return kvm_read_guest_virt_helper(addr, val, bytes, vcpu, access,
					  exception);
}
EXPORT_SYMBOL_GPL(kvm_read_guest_virt);

static int kvm_read_guest_virt_system(struct x86_emulate_ctxt *ctxt,
				      gva_t addr, void *val, unsigned int bytes,
				      struct x86_exception *exception)
{
	struct kvm_vcpu *vcpu = emul_to_vcpu(ctxt);
	return kvm_read_guest_virt_helper(addr, val, bytes, vcpu, 0, exception);
}

int kvm_write_guest_virt_system(struct x86_emulate_ctxt *ctxt,
				       gva_t addr, void *val,
				       unsigned int bytes,
				       struct x86_exception *exception)
{
	struct kvm_vcpu *vcpu = emul_to_vcpu(ctxt);
	void *data = val;
	int r = X86EMUL_CONTINUE;

	while (bytes) {
		gpa_t gpa =  vcpu->arch.walk_mmu->gva_to_gpa(vcpu, addr,
							     PFERR_WRITE_MASK,
							     exception);
		unsigned offset = addr & (PAGE_SIZE-1);
		unsigned towrite = min(bytes, (unsigned)PAGE_SIZE - offset);
		int ret;

		if (gpa == UNMAPPED_GVA)
			return X86EMUL_PROPAGATE_FAULT;
		ret = kvm_write_guest(vcpu->kvm, gpa, data, towrite);
		if (ret < 0) {
			r = X86EMUL_IO_NEEDED;
			goto out;
		}

		bytes -= towrite;
		data += towrite;
		addr += towrite;
	}
out:
	return r;
}
EXPORT_SYMBOL_GPL(kvm_write_guest_virt_system);

static int vcpu_mmio_gva_to_gpa(struct kvm_vcpu *vcpu, unsigned long gva,
				gpa_t *gpa, struct x86_exception *exception,
				bool write)
{
	u32 access = ((kvm_x86_ops->get_cpl(vcpu) == 3) ? PFERR_USER_MASK : 0)
		| (write ? PFERR_WRITE_MASK : 0);

	if (vcpu_match_mmio_gva(vcpu, gva)
	    && !permission_fault(vcpu, vcpu->arch.walk_mmu,
				 vcpu->arch.access, access)) {
		*gpa = vcpu->arch.mmio_gfn << PAGE_SHIFT |
					(gva & (PAGE_SIZE - 1));
		trace_vcpu_match_mmio(gva, *gpa, write, false);
		return 1;
	}

	*gpa = vcpu->arch.walk_mmu->gva_to_gpa(vcpu, gva, access, exception);

	if (*gpa == UNMAPPED_GVA)
		return -1;

	/* For APIC access vmexit */
	if ((*gpa & PAGE_MASK) == APIC_DEFAULT_PHYS_BASE)
		return 1;

	if (vcpu_match_mmio_gpa(vcpu, *gpa)) {
		trace_vcpu_match_mmio(gva, *gpa, write, true);
		return 1;
	}

	return 0;
}

int emulator_write_phys(struct kvm_vcpu *vcpu, gpa_t gpa,
			const void *val, int bytes)
{
	int ret;

	ret = kvm_write_guest(vcpu->kvm, gpa, val, bytes);
	if (ret < 0)
		return 0;
	kvm_mmu_pte_write(vcpu, gpa, val, bytes);
	return 1;
}

struct read_write_emulator_ops {
	int (*read_write_prepare)(struct kvm_vcpu *vcpu, void *val,
				  int bytes);
	int (*read_write_emulate)(struct kvm_vcpu *vcpu, gpa_t gpa,
				  void *val, int bytes);
	int (*read_write_mmio)(struct kvm_vcpu *vcpu, gpa_t gpa,
			       int bytes, void *val);
	int (*read_write_exit_mmio)(struct kvm_vcpu *vcpu, gpa_t gpa,
				    void *val, int bytes);
	bool write;
};

static int read_prepare(struct kvm_vcpu *vcpu, void *val, int bytes)
{
	if (vcpu->mmio_read_completed) {
		trace_kvm_mmio(KVM_TRACE_MMIO_READ, bytes,
			       vcpu->mmio_fragments[0].gpa, *(u64 *)val);
		vcpu->mmio_read_completed = 0;
		return 1;
	}

	return 0;
}

static int read_emulate(struct kvm_vcpu *vcpu, gpa_t gpa,
			void *val, int bytes)
{
	return !kvm_read_guest(vcpu->kvm, gpa, val, bytes);
}

static int write_emulate(struct kvm_vcpu *vcpu, gpa_t gpa,
			 void *val, int bytes)
{
	return emulator_write_phys(vcpu, gpa, val, bytes);
}

static int write_mmio(struct kvm_vcpu *vcpu, gpa_t gpa, int bytes, void *val)
{
	trace_kvm_mmio(KVM_TRACE_MMIO_WRITE, bytes, gpa, *(u64 *)val);
	return vcpu_mmio_write(vcpu, gpa, bytes, val);
}

static int read_exit_mmio(struct kvm_vcpu *vcpu, gpa_t gpa,
			  void *val, int bytes)
{
	trace_kvm_mmio(KVM_TRACE_MMIO_READ_UNSATISFIED, bytes, gpa, 0);
	return X86EMUL_IO_NEEDED;
}

static int write_exit_mmio(struct kvm_vcpu *vcpu, gpa_t gpa,
			   void *val, int bytes)
{
	struct kvm_mmio_fragment *frag = &vcpu->mmio_fragments[0];

	memcpy(vcpu->run->mmio.data, frag->data, min(8u, frag->len));
	return X86EMUL_CONTINUE;
}

static const struct read_write_emulator_ops read_emultor = {
	.read_write_prepare = read_prepare,
	.read_write_emulate = read_emulate,
	.read_write_mmio = vcpu_mmio_read,
	.read_write_exit_mmio = read_exit_mmio,
};

static const struct read_write_emulator_ops write_emultor = {
	.read_write_emulate = write_emulate,
	.read_write_mmio = write_mmio,
	.read_write_exit_mmio = write_exit_mmio,
	.write = true,
};

static int emulator_read_write_onepage(unsigned long addr, void *val,
				       unsigned int bytes,
				       struct x86_exception *exception,
				       struct kvm_vcpu *vcpu,
				       const struct read_write_emulator_ops *ops)
{
	gpa_t gpa;
	int handled, ret;
	bool write = ops->write;
	struct kvm_mmio_fragment *frag;

	ret = vcpu_mmio_gva_to_gpa(vcpu, addr, &gpa, exception, write);

	if (ret < 0)
		return X86EMUL_PROPAGATE_FAULT;

	/* For APIC access vmexit */
	if (ret)
		goto mmio;

	if (ops->read_write_emulate(vcpu, gpa, val, bytes))
		return X86EMUL_CONTINUE;

mmio:
	/*
	 * Is this MMIO handled locally?
	 */
	handled = ops->read_write_mmio(vcpu, gpa, bytes, val);
	if (handled == bytes)
		return X86EMUL_CONTINUE;

	gpa += handled;
	bytes -= handled;
	val += handled;

	WARN_ON(vcpu->mmio_nr_fragments >= KVM_MAX_MMIO_FRAGMENTS);
	frag = &vcpu->mmio_fragments[vcpu->mmio_nr_fragments++];
	frag->gpa = gpa;
	frag->data = val;
	frag->len = bytes;
	return X86EMUL_CONTINUE;
}

static int emulator_read_write(struct x86_emulate_ctxt *ctxt,
			unsigned long addr,
			void *val, unsigned int bytes,
			struct x86_exception *exception,
			const struct read_write_emulator_ops *ops)
{
	struct kvm_vcpu *vcpu = emul_to_vcpu(ctxt);
	gpa_t gpa;
	int rc;

	if (ops->read_write_prepare &&
		  ops->read_write_prepare(vcpu, val, bytes))
		return X86EMUL_CONTINUE;

	vcpu->mmio_nr_fragments = 0;

	/* Crossing a page boundary? */
	if (((addr + bytes - 1) ^ addr) & PAGE_MASK) {
		int now;

		now = -addr & ~PAGE_MASK;
		rc = emulator_read_write_onepage(addr, val, now, exception,
						 vcpu, ops);

		if (rc != X86EMUL_CONTINUE)
			return rc;
		addr += now;
		if (ctxt->mode != X86EMUL_MODE_PROT64)
			addr = (u32)addr;
		val += now;
		bytes -= now;
	}

	rc = emulator_read_write_onepage(addr, val, bytes, exception,
					 vcpu, ops);
	if (rc != X86EMUL_CONTINUE)
		return rc;

	if (!vcpu->mmio_nr_fragments)
		return rc;

	gpa = vcpu->mmio_fragments[0].gpa;

	vcpu->mmio_needed = 1;
	vcpu->mmio_cur_fragment = 0;

	vcpu->run->mmio.len = min(8u, vcpu->mmio_fragments[0].len);
	vcpu->run->mmio.is_write = vcpu->mmio_is_write = ops->write;
	vcpu->run->exit_reason = KVM_EXIT_MMIO;
	vcpu->run->mmio.phys_addr = gpa;

	return ops->read_write_exit_mmio(vcpu, gpa, val, bytes);
}

static int emulator_read_emulated(struct x86_emulate_ctxt *ctxt,
				  unsigned long addr,
				  void *val,
				  unsigned int bytes,
				  struct x86_exception *exception)
{
	return emulator_read_write(ctxt, addr, val, bytes,
				   exception, &read_emultor);
}

static int emulator_write_emulated(struct x86_emulate_ctxt *ctxt,
			    unsigned long addr,
			    const void *val,
			    unsigned int bytes,
			    struct x86_exception *exception)
{
	return emulator_read_write(ctxt, addr, (void *)val, bytes,
				   exception, &write_emultor);
}

#define CMPXCHG_TYPE(t, ptr, old, new) \
	(cmpxchg((t *)(ptr), *(t *)(old), *(t *)(new)) == *(t *)(old))

#ifdef CONFIG_X86_64
#  define CMPXCHG64(ptr, old, new) CMPXCHG_TYPE(u64, ptr, old, new)
#else
#  define CMPXCHG64(ptr, old, new) \
	(cmpxchg64((u64 *)(ptr), *(u64 *)(old), *(u64 *)(new)) == *(u64 *)(old))
#endif

static int emulator_cmpxchg_emulated(struct x86_emulate_ctxt *ctxt,
				     unsigned long addr,
				     const void *old,
				     const void *new,
				     unsigned int bytes,
				     struct x86_exception *exception)
{
	struct kvm_vcpu *vcpu = emul_to_vcpu(ctxt);
	gpa_t gpa;
	struct page *page;
	char *kaddr;
	bool exchanged;

	/* guests cmpxchg8b have to be emulated atomically */
	if (bytes > 8 || (bytes & (bytes - 1)))
		goto emul_write;

	gpa = kvm_mmu_gva_to_gpa_write(vcpu, addr, NULL);

	if (gpa == UNMAPPED_GVA ||
	    (gpa & PAGE_MASK) == APIC_DEFAULT_PHYS_BASE)
		goto emul_write;

	if (((gpa + bytes - 1) & PAGE_MASK) != (gpa & PAGE_MASK))
		goto emul_write;

	page = gfn_to_page(vcpu->kvm, gpa >> PAGE_SHIFT);
	if (is_error_page(page))
		goto emul_write;

	kaddr = kmap_atomic(page);
	kaddr += offset_in_page(gpa);
	switch (bytes) {
	case 1:
		exchanged = CMPXCHG_TYPE(u8, kaddr, old, new);
		break;
	case 2:
		exchanged = CMPXCHG_TYPE(u16, kaddr, old, new);
		break;
	case 4:
		exchanged = CMPXCHG_TYPE(u32, kaddr, old, new);
		break;
	case 8:
		exchanged = CMPXCHG64(kaddr, old, new);
		break;
	default:
		BUG();
	}
	kunmap_atomic(kaddr);
	kvm_release_page_dirty(page);

	if (!exchanged)
		return X86EMUL_CMPXCHG_FAILED;

	mark_page_dirty(vcpu->kvm, gpa >> PAGE_SHIFT);
	kvm_mmu_pte_write(vcpu, gpa, new, bytes);

	return X86EMUL_CONTINUE;

emul_write:
	printk_once(KERN_WARNING "kvm: emulating exchange as write\n");

	return emulator_write_emulated(ctxt, addr, new, bytes, exception);
}

static int kernel_pio(struct kvm_vcpu *vcpu, void *pd)
{
	/* TODO: String I/O for in kernel device */
	int r;

	if (vcpu->arch.pio.in)
		r = kvm_io_bus_read(vcpu, KVM_PIO_BUS, vcpu->arch.pio.port,
				    vcpu->arch.pio.size, pd);
	else
		r = kvm_io_bus_write(vcpu, KVM_PIO_BUS,
				     vcpu->arch.pio.port, vcpu->arch.pio.size,
				     pd);
	return r;
}

static int emulator_pio_in_out(struct kvm_vcpu *vcpu, int size,
			       unsigned short port, void *val,
			       unsigned int count, bool in)
{
	vcpu->arch.pio.port = port;
	vcpu->arch.pio.in = in;
	vcpu->arch.pio.count  = count;
	vcpu->arch.pio.size = size;

	if (!kernel_pio(vcpu, vcpu->arch.pio_data)) {
		vcpu->arch.pio.count = 0;
		return 1;
	}

	vcpu->run->exit_reason = KVM_EXIT_IO;
	vcpu->run->io.direction = in ? KVM_EXIT_IO_IN : KVM_EXIT_IO_OUT;
	vcpu->run->io.size = size;
	vcpu->run->io.data_offset = KVM_PIO_PAGE_OFFSET * PAGE_SIZE;
	vcpu->run->io.count = count;
	vcpu->run->io.port = port;

	return 0;
}

static int emulator_pio_in_emulated(struct x86_emulate_ctxt *ctxt,
				    int size, unsigned short port, void *val,
				    unsigned int count)
{
	struct kvm_vcpu *vcpu = emul_to_vcpu(ctxt);
	int ret;

	if (vcpu->arch.pio.count)
		goto data_avail;

	ret = emulator_pio_in_out(vcpu, size, port, val, count, true);
	if (ret) {
data_avail:
		memcpy(val, vcpu->arch.pio_data, size * count);
		trace_kvm_pio(KVM_PIO_IN, port, size, count, vcpu->arch.pio_data);
		vcpu->arch.pio.count = 0;
		return 1;
	}

	return 0;
}

static int emulator_pio_out_emulated(struct x86_emulate_ctxt *ctxt,
				     int size, unsigned short port,
				     const void *val, unsigned int count)
{
	struct kvm_vcpu *vcpu = emul_to_vcpu(ctxt);

	memcpy(vcpu->arch.pio_data, val, size * count);
	trace_kvm_pio(KVM_PIO_OUT, port, size, count, vcpu->arch.pio_data);
	return emulator_pio_in_out(vcpu, size, port, (void *)val, count, false);
}

static unsigned long get_segment_base(struct kvm_vcpu *vcpu, int seg)
{
	return kvm_x86_ops->get_segment_base(vcpu, seg);
}

static void emulator_invlpg(struct x86_emulate_ctxt *ctxt, ulong address)
{
	kvm_mmu_invlpg(emul_to_vcpu(ctxt), address);
}

int kvm_emulate_wbinvd_noskip(struct kvm_vcpu *vcpu)
{
	if (!need_emulate_wbinvd(vcpu))
		return X86EMUL_CONTINUE;

	if (kvm_x86_ops->has_wbinvd_exit()) {
		int cpu = get_cpu();

		cpumask_set_cpu(cpu, vcpu->arch.wbinvd_dirty_mask);
		smp_call_function_many(vcpu->arch.wbinvd_dirty_mask,
				wbinvd_ipi, NULL, 1);
		put_cpu();
		cpumask_clear(vcpu->arch.wbinvd_dirty_mask);
	} else
		wbinvd();
	return X86EMUL_CONTINUE;
}

int kvm_emulate_wbinvd(struct kvm_vcpu *vcpu)
{
	kvm_x86_ops->skip_emulated_instruction(vcpu);
	return kvm_emulate_wbinvd_noskip(vcpu);
}
EXPORT_SYMBOL_GPL(kvm_emulate_wbinvd);



static void emulator_wbinvd(struct x86_emulate_ctxt *ctxt)
{
	kvm_emulate_wbinvd_noskip(emul_to_vcpu(ctxt));
}

static int emulator_get_dr(struct x86_emulate_ctxt *ctxt, int dr,
			   unsigned long *dest)
{
	return kvm_get_dr(emul_to_vcpu(ctxt), dr, dest);
}

static int emulator_set_dr(struct x86_emulate_ctxt *ctxt, int dr,
			   unsigned long value)
{

	return __kvm_set_dr(emul_to_vcpu(ctxt), dr, value);
}

static u64 mk_cr_64(u64 curr_cr, u32 new_val)
{
	return (curr_cr & ~((1ULL << 32) - 1)) | new_val;
}

static unsigned long emulator_get_cr(struct x86_emulate_ctxt *ctxt, int cr)
{
	struct kvm_vcpu *vcpu = emul_to_vcpu(ctxt);
	unsigned long value;

	switch (cr) {
	case 0:
		value = kvm_read_cr0(vcpu);
		break;
	case 2:
		value = vcpu->arch.cr2;
		break;
	case 3:
		value = kvm_read_cr3(vcpu);
		break;
	case 4:
		value = kvm_read_cr4(vcpu);
		break;
	case 8:
		value = kvm_get_cr8(vcpu);
		break;
	default:
		kvm_err("%s: unexpected cr %u\n", __func__, cr);
		return 0;
	}

	return value;
}

static int emulator_set_cr(struct x86_emulate_ctxt *ctxt, int cr, ulong val)
{
	struct kvm_vcpu *vcpu = emul_to_vcpu(ctxt);
	int res = 0;

	switch (cr) {
	case 0:
		res = kvm_set_cr0(vcpu, mk_cr_64(kvm_read_cr0(vcpu), val));
		break;
	case 2:
		vcpu->arch.cr2 = val;
		break;
	case 3:
		res = kvm_set_cr3(vcpu, val);
		break;
	case 4:
		res = kvm_set_cr4(vcpu, mk_cr_64(kvm_read_cr4(vcpu), val));
		break;
	case 8:
		res = kvm_set_cr8(vcpu, val);
		break;
	default:
		kvm_err("%s: unexpected cr %u\n", __func__, cr);
		res = -1;
	}

	return res;
}

static int emulator_get_cpl(struct x86_emulate_ctxt *ctxt)
{
	return kvm_x86_ops->get_cpl(emul_to_vcpu(ctxt));
}

static void emulator_get_gdt(struct x86_emulate_ctxt *ctxt, struct desc_ptr *dt)
{
	kvm_x86_ops->get_gdt(emul_to_vcpu(ctxt), dt);
}

static void emulator_get_idt(struct x86_emulate_ctxt *ctxt, struct desc_ptr *dt)
{
	kvm_x86_ops->get_idt(emul_to_vcpu(ctxt), dt);
}

static void emulator_set_gdt(struct x86_emulate_ctxt *ctxt, struct desc_ptr *dt)
{
	kvm_x86_ops->set_gdt(emul_to_vcpu(ctxt), dt);
}

static void emulator_set_idt(struct x86_emulate_ctxt *ctxt, struct desc_ptr *dt)
{
	kvm_x86_ops->set_idt(emul_to_vcpu(ctxt), dt);
}

static unsigned long emulator_get_cached_segment_base(
	struct x86_emulate_ctxt *ctxt, int seg)
{
	return get_segment_base(emul_to_vcpu(ctxt), seg);
}

static bool emulator_get_segment(struct x86_emulate_ctxt *ctxt, u16 *selector,
				 struct desc_struct *desc, u32 *base3,
				 int seg)
{
	struct kvm_segment var;

	kvm_get_segment(emul_to_vcpu(ctxt), &var, seg);
	*selector = var.selector;

	if (var.unusable) {
		memset(desc, 0, sizeof(*desc));
		return false;
	}

	if (var.g)
		var.limit >>= 12;
	set_desc_limit(desc, var.limit);
	set_desc_base(desc, (unsigned long)var.base);
#ifdef CONFIG_X86_64
	if (base3)
		*base3 = var.base >> 32;
#endif
	desc->type = var.type;
	desc->s = var.s;
	desc->dpl = var.dpl;
	desc->p = var.present;
	desc->avl = var.avl;
	desc->l = var.l;
	desc->d = var.db;
	desc->g = var.g;

	return true;
}

static void emulator_set_segment(struct x86_emulate_ctxt *ctxt, u16 selector,
				 struct desc_struct *desc, u32 base3,
				 int seg)
{
	struct kvm_vcpu *vcpu = emul_to_vcpu(ctxt);
	struct kvm_segment var;

	var.selector = selector;
	var.base = get_desc_base(desc);
#ifdef CONFIG_X86_64
	var.base |= ((u64)base3) << 32;
#endif
	var.limit = get_desc_limit(desc);
	if (desc->g)
		var.limit = (var.limit << 12) | 0xfff;
	var.type = desc->type;
	var.dpl = desc->dpl;
	var.db = desc->d;
	var.s = desc->s;
	var.l = desc->l;
	var.g = desc->g;
	var.avl = desc->avl;
	var.present = desc->p;
	var.unusable = !var.present;
	var.padding = 0;

	kvm_set_segment(vcpu, &var, seg);
	return;
}

static int emulator_get_msr(struct x86_emulate_ctxt *ctxt,
			    u32 msr_index, u64 *pdata)
{
	return kvm_get_msr(emul_to_vcpu(ctxt), msr_index, pdata);
}

static int emulator_set_msr(struct x86_emulate_ctxt *ctxt,
			    u32 msr_index, u64 data)
{
	struct msr_data msr;

	msr.data = data;
	msr.index = msr_index;
	msr.host_initiated = false;
	return kvm_set_msr(emul_to_vcpu(ctxt), &msr);
}

static int emulator_check_pmc(struct x86_emulate_ctxt *ctxt,
			      u32 pmc)
{
	return kvm_pmu_check_pmc(emul_to_vcpu(ctxt), pmc);
}

static int emulator_read_pmc(struct x86_emulate_ctxt *ctxt,
			     u32 pmc, u64 *pdata)
{
	return kvm_pmu_read_pmc(emul_to_vcpu(ctxt), pmc, pdata);
}

static void emulator_halt(struct x86_emulate_ctxt *ctxt)
{
	emul_to_vcpu(ctxt)->arch.halt_request = 1;
}

static void emulator_get_fpu(struct x86_emulate_ctxt *ctxt)
{
	preempt_disable();
	kvm_load_guest_fpu(emul_to_vcpu(ctxt));
	/*
	 * CR0.TS may reference the host fpu state, not the guest fpu state,
	 * so it may be clear at this point.
	 */
	clts();
}

static void emulator_put_fpu(struct x86_emulate_ctxt *ctxt)
{
	preempt_enable();
}

static int emulator_intercept(struct x86_emulate_ctxt *ctxt,
			      struct x86_instruction_info *info,
			      enum x86_intercept_stage stage)
{
	return kvm_x86_ops->check_intercept(emul_to_vcpu(ctxt), info, stage);
}

static void emulator_get_cpuid(struct x86_emulate_ctxt *ctxt,
			       u32 *eax, u32 *ebx, u32 *ecx, u32 *edx)
{
	kvm_cpuid(emul_to_vcpu(ctxt), eax, ebx, ecx, edx);
}

static ulong emulator_read_gpr(struct x86_emulate_ctxt *ctxt, unsigned reg)
{
	return kvm_register_read(emul_to_vcpu(ctxt), reg);
}

static void emulator_write_gpr(struct x86_emulate_ctxt *ctxt, unsigned reg, ulong val)
{
	kvm_register_write(emul_to_vcpu(ctxt), reg, val);
}

static void emulator_set_nmi_mask(struct x86_emulate_ctxt *ctxt, bool masked)
{
	kvm_x86_ops->set_nmi_mask(emul_to_vcpu(ctxt), masked);
}

static const struct x86_emulate_ops emulate_ops = {
	.read_gpr            = emulator_read_gpr,
	.write_gpr           = emulator_write_gpr,
	.read_std            = kvm_read_guest_virt_system,
	.write_std           = kvm_write_guest_virt_system,
	.fetch               = kvm_fetch_guest_virt,
	.read_emulated       = emulator_read_emulated,
	.write_emulated      = emulator_write_emulated,
	.cmpxchg_emulated    = emulator_cmpxchg_emulated,
	.invlpg              = emulator_invlpg,
	.pio_in_emulated     = emulator_pio_in_emulated,
	.pio_out_emulated    = emulator_pio_out_emulated,
	.get_segment         = emulator_get_segment,
	.set_segment         = emulator_set_segment,
	.get_cached_segment_base = emulator_get_cached_segment_base,
	.get_gdt             = emulator_get_gdt,
	.get_idt	     = emulator_get_idt,
	.set_gdt             = emulator_set_gdt,
	.set_idt	     = emulator_set_idt,
	.get_cr              = emulator_get_cr,
	.set_cr              = emulator_set_cr,
	.cpl                 = emulator_get_cpl,
	.get_dr              = emulator_get_dr,
	.set_dr              = emulator_set_dr,
	.set_msr             = emulator_set_msr,
	.get_msr             = emulator_get_msr,
	.check_pmc	     = emulator_check_pmc,
	.read_pmc            = emulator_read_pmc,
	.halt                = emulator_halt,
	.wbinvd              = emulator_wbinvd,
	.fix_hypercall       = emulator_fix_hypercall,
	.get_fpu             = emulator_get_fpu,
	.put_fpu             = emulator_put_fpu,
	.intercept           = emulator_intercept,
	.get_cpuid           = emulator_get_cpuid,
	.set_nmi_mask        = emulator_set_nmi_mask,
};

static void toggle_interruptibility(struct kvm_vcpu *vcpu, u32 mask)
{
	u32 int_shadow = kvm_x86_ops->get_interrupt_shadow(vcpu);
	/*
	 * an sti; sti; sequence only disable interrupts for the first
	 * instruction. So, if the last instruction, be it emulated or
	 * not, left the system with the INT_STI flag enabled, it
	 * means that the last instruction is an sti. We should not
	 * leave the flag on in this case. The same goes for mov ss
	 */
	if (int_shadow & mask)
		mask = 0;
	if (unlikely(int_shadow || mask)) {
		kvm_x86_ops->set_interrupt_shadow(vcpu, mask);
		if (!mask)
			kvm_make_request(KVM_REQ_EVENT, vcpu);
	}
}

static bool inject_emulated_exception(struct kvm_vcpu *vcpu)
{
	struct x86_emulate_ctxt *ctxt = &vcpu->arch.emulate_ctxt;
	if (ctxt->exception.vector == PF_VECTOR)
		return kvm_propagate_fault(vcpu, &ctxt->exception);

	if (ctxt->exception.error_code_valid)
		kvm_queue_exception_e(vcpu, ctxt->exception.vector,
				      ctxt->exception.error_code);
	else
		kvm_queue_exception(vcpu, ctxt->exception.vector);
	return false;
}

static void init_emulate_ctxt(struct kvm_vcpu *vcpu)
{
	struct x86_emulate_ctxt *ctxt = &vcpu->arch.emulate_ctxt;
	int cs_db, cs_l;

	kvm_x86_ops->get_cs_db_l_bits(vcpu, &cs_db, &cs_l);

	ctxt->eflags = kvm_get_rflags(vcpu);
	ctxt->eip = kvm_rip_read(vcpu);
	ctxt->mode = (!is_protmode(vcpu))		? X86EMUL_MODE_REAL :
		     (ctxt->eflags & X86_EFLAGS_VM)	? X86EMUL_MODE_VM86 :
		     (cs_l && is_long_mode(vcpu))	? X86EMUL_MODE_PROT64 :
		     cs_db				? X86EMUL_MODE_PROT32 :
							  X86EMUL_MODE_PROT16;
	ctxt->guest_mode = is_guest_mode(vcpu);

	init_decode_cache(ctxt);
	vcpu->arch.emulate_regs_need_sync_from_vcpu = false;
}

int kvm_inject_realmode_interrupt(struct kvm_vcpu *vcpu, int irq, int inc_eip)
{
	struct x86_emulate_ctxt *ctxt = &vcpu->arch.emulate_ctxt;
	int ret;

	init_emulate_ctxt(vcpu);

	ctxt->op_bytes = 2;
	ctxt->ad_bytes = 2;
	ctxt->_eip = ctxt->eip + inc_eip;
	ret = emulate_int_real(ctxt, irq);

	if (ret != X86EMUL_CONTINUE)
		return EMULATE_FAIL;

	ctxt->eip = ctxt->_eip;
	kvm_rip_write(vcpu, ctxt->eip);
	kvm_set_rflags(vcpu, ctxt->eflags);

	if (irq == NMI_VECTOR)
		vcpu->arch.nmi_pending = 0;
	else
		vcpu->arch.interrupt.pending = false;

	return EMULATE_DONE;
}
EXPORT_SYMBOL_GPL(kvm_inject_realmode_interrupt);

static int handle_emulation_failure(struct kvm_vcpu *vcpu)
{
	int r = EMULATE_DONE;

	++vcpu->stat.insn_emulation_fail;
	trace_kvm_emulate_insn_failed(vcpu);
	if (!is_guest_mode(vcpu) && kvm_x86_ops->get_cpl(vcpu) == 0) {
		vcpu->run->exit_reason = KVM_EXIT_INTERNAL_ERROR;
		vcpu->run->internal.suberror = KVM_INTERNAL_ERROR_EMULATION;
		vcpu->run->internal.ndata = 0;
		r = EMULATE_FAIL;
	}
	kvm_queue_exception(vcpu, UD_VECTOR);

	return r;
}

static bool reexecute_instruction(struct kvm_vcpu *vcpu, gva_t cr2,
				  bool write_fault_to_shadow_pgtable,
				  int emulation_type)
{
	gpa_t gpa = cr2;
	pfn_t pfn;

	if (emulation_type & EMULTYPE_NO_REEXECUTE)
		return false;

	if (!vcpu->arch.mmu.direct_map) {
		/*
		 * Write permission should be allowed since only
		 * write access need to be emulated.
		 */
		gpa = kvm_mmu_gva_to_gpa_write(vcpu, cr2, NULL);

		/*
		 * If the mapping is invalid in guest, let cpu retry
		 * it to generate fault.
		 */
		if (gpa == UNMAPPED_GVA)
			return true;
	}

	/*
	 * Do not retry the unhandleable instruction if it faults on the
	 * readonly host memory, otherwise it will goto a infinite loop:
	 * retry instruction -> write #PF -> emulation fail -> retry
	 * instruction -> ...
	 */
	pfn = gfn_to_pfn(vcpu->kvm, gpa_to_gfn(gpa));

	/*
	 * If the instruction failed on the error pfn, it can not be fixed,
	 * report the error to userspace.
	 */
	if (is_error_noslot_pfn(pfn))
		return false;

	kvm_release_pfn_clean(pfn);

	/* The instructions are well-emulated on direct mmu. */
	if (vcpu->arch.mmu.direct_map) {
		unsigned int indirect_shadow_pages;

		spin_lock(&vcpu->kvm->mmu_lock);
		indirect_shadow_pages = vcpu->kvm->arch.indirect_shadow_pages;
		spin_unlock(&vcpu->kvm->mmu_lock);

		if (indirect_shadow_pages)
			kvm_mmu_unprotect_page(vcpu->kvm, gpa_to_gfn(gpa));

		return true;
	}

	/*
	 * if emulation was due to access to shadowed page table
	 * and it failed try to unshadow page and re-enter the
	 * guest to let CPU execute the instruction.
	 */
	kvm_mmu_unprotect_page(vcpu->kvm, gpa_to_gfn(gpa));

	/*
	 * If the access faults on its page table, it can not
	 * be fixed by unprotecting shadow page and it should
	 * be reported to userspace.
	 */
	return !write_fault_to_shadow_pgtable;
}

static bool retry_instruction(struct x86_emulate_ctxt *ctxt,
			      unsigned long cr2,  int emulation_type)
{
	struct kvm_vcpu *vcpu = emul_to_vcpu(ctxt);
	unsigned long last_retry_eip, last_retry_addr, gpa = cr2;

	last_retry_eip = vcpu->arch.last_retry_eip;
	last_retry_addr = vcpu->arch.last_retry_addr;

	/*
	 * If the emulation is caused by #PF and it is non-page_table
	 * writing instruction, it means the VM-EXIT is caused by shadow
	 * page protected, we can zap the shadow page and retry this
	 * instruction directly.
	 *
	 * Note: if the guest uses a non-page-table modifying instruction
	 * on the PDE that points to the instruction, then we will unmap
	 * the instruction and go to an infinite loop. So, we cache the
	 * last retried eip and the last fault address, if we meet the eip
	 * and the address again, we can break out of the potential infinite
	 * loop.
	 */
	vcpu->arch.last_retry_eip = vcpu->arch.last_retry_addr = 0;

	if (!(emulation_type & EMULTYPE_RETRY))
		return false;

	if (x86_page_table_writing_insn(ctxt))
		return false;

	if (ctxt->eip == last_retry_eip && last_retry_addr == cr2)
		return false;

	vcpu->arch.last_retry_eip = ctxt->eip;
	vcpu->arch.last_retry_addr = cr2;

	if (!vcpu->arch.mmu.direct_map)
		gpa = kvm_mmu_gva_to_gpa_write(vcpu, cr2, NULL);

	kvm_mmu_unprotect_page(vcpu->kvm, gpa_to_gfn(gpa));

	return true;
}

static int complete_emulated_mmio(struct kvm_vcpu *vcpu);
static int complete_emulated_pio(struct kvm_vcpu *vcpu);

static int kvm_vcpu_check_hw_bp(unsigned long addr, u32 type, u32 dr7,
				unsigned long *db)
{
	u32 dr6 = 0;
	int i;
	u32 enable, rwlen;

	enable = dr7;
	rwlen = dr7 >> 16;
	for (i = 0; i < 4; i++, enable >>= 2, rwlen >>= 4)
		if ((enable & 3) && (rwlen & 15) == type && db[i] == addr)
			dr6 |= (1 << i);
	return dr6;
}

static void kvm_vcpu_check_singlestep(struct kvm_vcpu *vcpu, unsigned long rflags, int *r)
{
	struct kvm_run *kvm_run = vcpu->run;

	/*
	 * rflags is the old, "raw" value of the flags.  The new value has
	 * not been saved yet.
	 *
	 * This is correct even for TF set by the guest, because "the
	 * processor will not generate this exception after the instruction
	 * that sets the TF flag".
	 */
	if (unlikely(rflags & X86_EFLAGS_TF)) {
		if (vcpu->guest_debug & KVM_GUESTDBG_SINGLESTEP) {
			kvm_run->debug.arch.dr6 = DR6_BS | DR6_FIXED_1 |
						  DR6_RTM;
			kvm_run->debug.arch.pc = vcpu->arch.singlestep_rip;
			kvm_run->debug.arch.exception = DB_VECTOR;
			kvm_run->exit_reason = KVM_EXIT_DEBUG;
			*r = EMULATE_USER_EXIT;
		} else {
			vcpu->arch.emulate_ctxt.eflags &= ~X86_EFLAGS_TF;
			/*
			 * "Certain debug exceptions may clear bit 0-3.  The
			 * remaining contents of the DR6 register are never
			 * cleared by the processor".
			 */
			vcpu->arch.dr6 &= ~15;
			vcpu->arch.dr6 |= DR6_BS | DR6_RTM;
			kvm_queue_exception(vcpu, DB_VECTOR);
		}
	}
}

static bool kvm_vcpu_check_breakpoint(struct kvm_vcpu *vcpu, int *r)
{
	if (unlikely(vcpu->guest_debug & KVM_GUESTDBG_USE_HW_BP) &&
	    (vcpu->arch.guest_debug_dr7 & DR7_BP_EN_MASK)) {
		struct kvm_run *kvm_run = vcpu->run;
		unsigned long eip = kvm_get_linear_rip(vcpu);
		u32 dr6 = kvm_vcpu_check_hw_bp(eip, 0,
					   vcpu->arch.guest_debug_dr7,
					   vcpu->arch.eff_db);

		if (dr6 != 0) {
			kvm_run->debug.arch.dr6 = dr6 | DR6_FIXED_1 | DR6_RTM;
			kvm_run->debug.arch.pc = eip;
			kvm_run->debug.arch.exception = DB_VECTOR;
			kvm_run->exit_reason = KVM_EXIT_DEBUG;
			*r = EMULATE_USER_EXIT;
			return true;
		}
	}

	if (unlikely(vcpu->arch.dr7 & DR7_BP_EN_MASK) &&
	    !(kvm_get_rflags(vcpu) & X86_EFLAGS_RF)) {
		unsigned long eip = kvm_get_linear_rip(vcpu);
		u32 dr6 = kvm_vcpu_check_hw_bp(eip, 0,
					   vcpu->arch.dr7,
					   vcpu->arch.db);

		if (dr6 != 0) {
			vcpu->arch.dr6 &= ~15;
			vcpu->arch.dr6 |= dr6 | DR6_RTM;
			kvm_queue_exception(vcpu, DB_VECTOR);
			*r = EMULATE_DONE;
			return true;
		}
	}

	return false;
}

int x86_emulate_instruction(struct kvm_vcpu *vcpu,
			    unsigned long cr2,
			    int emulation_type,
			    void *insn,
			    int insn_len)
{
	int r;
	struct x86_emulate_ctxt *ctxt = &vcpu->arch.emulate_ctxt;
	bool writeback = true;
	bool write_fault_to_spt = vcpu->arch.write_fault_to_shadow_pgtable;

	/*
	 * Clear write_fault_to_shadow_pgtable here to ensure it is
	 * never reused.
	 */
	vcpu->arch.write_fault_to_shadow_pgtable = false;
	kvm_clear_exception_queue(vcpu);

	if (!(emulation_type & EMULTYPE_NO_DECODE)) {
		init_emulate_ctxt(vcpu);

		/*
		 * We will reenter on the same instruction since
		 * we do not set complete_userspace_io.  This does not
		 * handle watchpoints yet, those would be handled in
		 * the emulate_ops.
		 */
		if (kvm_vcpu_check_breakpoint(vcpu, &r))
			return r;

		ctxt->interruptibility = 0;
		ctxt->have_exception = false;
		ctxt->exception.vector = -1;
		ctxt->perm_ok = false;

		ctxt->ud = emulation_type & EMULTYPE_TRAP_UD;

		r = x86_decode_insn(ctxt, insn, insn_len);

		trace_kvm_emulate_insn_start(vcpu);
		++vcpu->stat.insn_emulation;
		if (r != EMULATION_OK)  {
			if (emulation_type & EMULTYPE_TRAP_UD)
				return EMULATE_FAIL;
			if (reexecute_instruction(vcpu, cr2, write_fault_to_spt,
						emulation_type))
				return EMULATE_DONE;
			if (emulation_type & EMULTYPE_SKIP)
				return EMULATE_FAIL;
			return handle_emulation_failure(vcpu);
		}
	}

	if (emulation_type & EMULTYPE_SKIP) {
		kvm_rip_write(vcpu, ctxt->_eip);
		if (ctxt->eflags & X86_EFLAGS_RF)
			kvm_set_rflags(vcpu, ctxt->eflags & ~X86_EFLAGS_RF);
		return EMULATE_DONE;
	}

	if (retry_instruction(ctxt, cr2, emulation_type))
		return EMULATE_DONE;

	/* this is needed for vmware backdoor interface to work since it
	   changes registers values  during IO operation */
	if (vcpu->arch.emulate_regs_need_sync_from_vcpu) {
		vcpu->arch.emulate_regs_need_sync_from_vcpu = false;
		emulator_invalidate_register_cache(ctxt);
	}

restart:
	r = x86_emulate_insn(ctxt);

	if (r == EMULATION_INTERCEPTED)
		return EMULATE_DONE;

	if (r == EMULATION_FAILED) {
		if (reexecute_instruction(vcpu, cr2, write_fault_to_spt,
					emulation_type))
			return EMULATE_DONE;

		return handle_emulation_failure(vcpu);
	}

	if (ctxt->have_exception) {
		r = EMULATE_DONE;
		if (inject_emulated_exception(vcpu))
			return r;
	} else if (vcpu->arch.pio.count) {
		if (!vcpu->arch.pio.in) {
			/* FIXME: return into emulator if single-stepping.  */
			vcpu->arch.pio.count = 0;
		} else {
			writeback = false;
			vcpu->arch.complete_userspace_io = complete_emulated_pio;
		}
		r = EMULATE_USER_EXIT;
	} else if (vcpu->mmio_needed) {
		if (!vcpu->mmio_is_write)
			writeback = false;
		r = EMULATE_USER_EXIT;
		vcpu->arch.complete_userspace_io = complete_emulated_mmio;
	} else if (r == EMULATION_RESTART)
		goto restart;
	else
		r = EMULATE_DONE;

	if (writeback) {
		unsigned long rflags = kvm_x86_ops->get_rflags(vcpu);
		toggle_interruptibility(vcpu, ctxt->interruptibility);
		vcpu->arch.emulate_regs_need_sync_to_vcpu = false;
		kvm_rip_write(vcpu, ctxt->eip);
		if (r == EMULATE_DONE)
			kvm_vcpu_check_singlestep(vcpu, rflags, &r);
		if (!ctxt->have_exception ||
		    exception_type(ctxt->exception.vector) == EXCPT_TRAP)
			__kvm_set_rflags(vcpu, ctxt->eflags);

		/*
		 * For STI, interrupts are shadowed; so KVM_REQ_EVENT will
		 * do nothing, and it will be requested again as soon as
		 * the shadow expires.  But we still need to check here,
		 * because POPF has no interrupt shadow.
		 */
		if (unlikely((ctxt->eflags & ~rflags) & X86_EFLAGS_IF))
			kvm_make_request(KVM_REQ_EVENT, vcpu);
	} else
		vcpu->arch.emulate_regs_need_sync_to_vcpu = true;

	return r;
}
EXPORT_SYMBOL_GPL(x86_emulate_instruction);

int kvm_fast_pio_out(struct kvm_vcpu *vcpu, int size, unsigned short port)
{
	unsigned long val = kvm_register_read(vcpu, VCPU_REGS_RAX);
	int ret = emulator_pio_out_emulated(&vcpu->arch.emulate_ctxt,
					    size, port, &val, 1);
	/* do not return to emulator after return from userspace */
	vcpu->arch.pio.count = 0;
	return ret;
}
EXPORT_SYMBOL_GPL(kvm_fast_pio_out);

static void tsc_bad(void *info)
{
	__this_cpu_write(cpu_tsc_khz, 0);
}

static void tsc_khz_changed(void *data)
{
	struct cpufreq_freqs *freq = data;
	unsigned long khz = 0;

	if (data)
		khz = freq->new;
	else if (!boot_cpu_has(X86_FEATURE_CONSTANT_TSC))
		khz = cpufreq_quick_get(raw_smp_processor_id());
	if (!khz)
		khz = tsc_khz;
	__this_cpu_write(cpu_tsc_khz, khz);
}

static int kvmclock_cpufreq_notifier(struct notifier_block *nb, unsigned long val,
				     void *data)
{
	struct cpufreq_freqs *freq = data;
	struct kvm *kvm;
	struct kvm_vcpu *vcpu;
	int i, send_ipi = 0;

	/*
	 * We allow guests to temporarily run on slowing clocks,
	 * provided we notify them after, or to run on accelerating
	 * clocks, provided we notify them before.  Thus time never
	 * goes backwards.
	 *
	 * However, we have a problem.  We can't atomically update
	 * the frequency of a given CPU from this function; it is
	 * merely a notifier, which can be called from any CPU.
	 * Changing the TSC frequency at arbitrary points in time
	 * requires a recomputation of local variables related to
	 * the TSC for each VCPU.  We must flag these local variables
	 * to be updated and be sure the update takes place with the
	 * new frequency before any guests proceed.
	 *
	 * Unfortunately, the combination of hotplug CPU and frequency
	 * change creates an intractable locking scenario; the order
	 * of when these callouts happen is undefined with respect to
	 * CPU hotplug, and they can race with each other.  As such,
	 * merely setting per_cpu(cpu_tsc_khz) = X during a hotadd is
	 * undefined; you can actually have a CPU frequency change take
	 * place in between the computation of X and the setting of the
	 * variable.  To protect against this problem, all updates of
	 * the per_cpu tsc_khz variable are done in an interrupt
	 * protected IPI, and all callers wishing to update the value
	 * must wait for a synchronous IPI to complete (which is trivial
	 * if the caller is on the CPU already).  This establishes the
	 * necessary total order on variable updates.
	 *
	 * Note that because a guest time update may take place
	 * anytime after the setting of the VCPU's request bit, the
	 * correct TSC value must be set before the request.  However,
	 * to ensure the update actually makes it to any guest which
	 * starts running in hardware virtualization between the set
	 * and the acquisition of the spinlock, we must also ping the
	 * CPU after setting the request bit.
	 *
	 */

	if (val == CPUFREQ_PRECHANGE && freq->old > freq->new)
		return 0;
	if (val == CPUFREQ_POSTCHANGE && freq->old < freq->new)
		return 0;

	smp_call_function_single(freq->cpu, tsc_khz_changed, freq, 1);

	spin_lock(&kvm_lock);
	list_for_each_entry(kvm, &vm_list, vm_list) {
		kvm_for_each_vcpu(i, vcpu, kvm) {
			if (vcpu->cpu != freq->cpu)
				continue;
			kvm_make_request(KVM_REQ_CLOCK_UPDATE, vcpu);
			if (vcpu->cpu != smp_processor_id())
				send_ipi = 1;
		}
	}
	spin_unlock(&kvm_lock);

	if (freq->old < freq->new && send_ipi) {
		/*
		 * We upscale the frequency.  Must make the guest
		 * doesn't see old kvmclock values while running with
		 * the new frequency, otherwise we risk the guest sees
		 * time go backwards.
		 *
		 * In case we update the frequency for another cpu
		 * (which might be in guest context) send an interrupt
		 * to kick the cpu out of guest context.  Next time
		 * guest context is entered kvmclock will be updated,
		 * so the guest will not see stale values.
		 */
		smp_call_function_single(freq->cpu, tsc_khz_changed, freq, 1);
	}
	return 0;
}

static struct notifier_block kvmclock_cpufreq_notifier_block = {
	.notifier_call  = kvmclock_cpufreq_notifier
};

static int kvmclock_cpu_notifier(struct notifier_block *nfb,
					unsigned long action, void *hcpu)
{
	unsigned int cpu = (unsigned long)hcpu;

	switch (action) {
		case CPU_ONLINE:
		case CPU_DOWN_FAILED:
			smp_call_function_single(cpu, tsc_khz_changed, NULL, 1);
			break;
		case CPU_DOWN_PREPARE:
			smp_call_function_single(cpu, tsc_bad, NULL, 1);
			break;
	}
	return NOTIFY_OK;
}

static struct notifier_block kvmclock_cpu_notifier_block = {
	.notifier_call  = kvmclock_cpu_notifier,
	.priority = -INT_MAX
};

static void kvm_timer_init(void)
{
	int cpu;

	max_tsc_khz = tsc_khz;

	cpu_notifier_register_begin();
	if (!boot_cpu_has(X86_FEATURE_CONSTANT_TSC)) {
#ifdef CONFIG_CPU_FREQ
		struct cpufreq_policy policy;
		memset(&policy, 0, sizeof(policy));
		cpu = get_cpu();
		cpufreq_get_policy(&policy, cpu);
		if (policy.cpuinfo.max_freq)
			max_tsc_khz = policy.cpuinfo.max_freq;
		put_cpu();
#endif
		cpufreq_register_notifier(&kvmclock_cpufreq_notifier_block,
					  CPUFREQ_TRANSITION_NOTIFIER);
	}
	pr_debug("kvm: max_tsc_khz = %ld\n", max_tsc_khz);
	for_each_online_cpu(cpu)
		smp_call_function_single(cpu, tsc_khz_changed, NULL, 1);

	__register_hotcpu_notifier(&kvmclock_cpu_notifier_block);
	cpu_notifier_register_done();

}

static DEFINE_PER_CPU(struct kvm_vcpu *, current_vcpu);

int kvm_is_in_guest(void)
{
	return __this_cpu_read(current_vcpu) != NULL;
}

static int kvm_is_user_mode(void)
{
	int user_mode = 3;

	if (__this_cpu_read(current_vcpu))
		user_mode = kvm_x86_ops->get_cpl(__this_cpu_read(current_vcpu));

	return user_mode != 0;
}

static unsigned long kvm_get_guest_ip(void)
{
	unsigned long ip = 0;

	if (__this_cpu_read(current_vcpu))
		ip = kvm_rip_read(__this_cpu_read(current_vcpu));

	return ip;
}

static struct perf_guest_info_callbacks kvm_guest_cbs = {
	.is_in_guest		= kvm_is_in_guest,
	.is_user_mode		= kvm_is_user_mode,
	.get_guest_ip		= kvm_get_guest_ip,
};

void kvm_before_handle_nmi(struct kvm_vcpu *vcpu)
{
	__this_cpu_write(current_vcpu, vcpu);
}
EXPORT_SYMBOL_GPL(kvm_before_handle_nmi);

void kvm_after_handle_nmi(struct kvm_vcpu *vcpu)
{
	__this_cpu_write(current_vcpu, NULL);
}
EXPORT_SYMBOL_GPL(kvm_after_handle_nmi);

static void kvm_set_mmio_spte_mask(void)
{
	u64 mask;
	int maxphyaddr = boot_cpu_data.x86_phys_bits;

	/*
	 * Set the reserved bits and the present bit of an paging-structure
	 * entry to generate page fault with PFER.RSV = 1.
	 */
	 /* Mask the reserved physical address bits. */
	mask = rsvd_bits(maxphyaddr, 51);

	/* Bit 62 is always reserved for 32bit host. */
	mask |= 0x3ull << 62;

	/* Set the present bit. */
	mask |= 1ull;

#ifdef CONFIG_X86_64
	/*
	 * If reserved bit is not supported, clear the present bit to disable
	 * mmio page fault.
	 */
	if (maxphyaddr == 52)
		mask &= ~1ull;
#endif

	kvm_mmu_set_mmio_spte_mask(mask);
}

#ifdef CONFIG_X86_64
static void pvclock_gtod_update_fn(struct work_struct *work)
{
	struct kvm *kvm;

	struct kvm_vcpu *vcpu;
	int i;

	spin_lock(&kvm_lock);
	list_for_each_entry(kvm, &vm_list, vm_list)
		kvm_for_each_vcpu(i, vcpu, kvm)
			kvm_make_request(KVM_REQ_MASTERCLOCK_UPDATE, vcpu);
	atomic_set(&kvm_guest_has_master_clock, 0);
	spin_unlock(&kvm_lock);
}

static DECLARE_WORK(pvclock_gtod_work, pvclock_gtod_update_fn);

/*
 * Notification about pvclock gtod data update.
 */
static int pvclock_gtod_notify(struct notifier_block *nb, unsigned long unused,
			       void *priv)
{
	struct pvclock_gtod_data *gtod = &pvclock_gtod_data;
	struct timekeeper *tk = priv;

	update_pvclock_gtod(tk);

	/* disable master clock if host does not trust, or does not
	 * use, TSC clocksource
	 */
	if (gtod->clock.vclock_mode != VCLOCK_TSC &&
	    atomic_read(&kvm_guest_has_master_clock) != 0)
		queue_work(system_long_wq, &pvclock_gtod_work);

	return 0;
}

static struct notifier_block pvclock_gtod_notifier = {
	.notifier_call = pvclock_gtod_notify,
};
#endif

int kvm_arch_init(void *opaque)
{
	int r;
	struct kvm_x86_ops *ops = opaque;

	if (kvm_x86_ops) {
		printk(KERN_ERR "kvm: already loaded the other module\n");
		r = -EEXIST;
		goto out;
	}

	if (!ops->cpu_has_kvm_support()) {
		printk(KERN_ERR "kvm: no hardware support\n");
		r = -EOPNOTSUPP;
		goto out;
	}
	if (ops->disabled_by_bios()) {
		printk(KERN_ERR "kvm: disabled by bios\n");
		r = -EOPNOTSUPP;
		goto out;
	}

	r = -ENOMEM;
	shared_msrs = alloc_percpu(struct kvm_shared_msrs);
	if (!shared_msrs) {
		printk(KERN_ERR "kvm: failed to allocate percpu kvm_shared_msrs\n");
		goto out;
	}

	r = kvm_mmu_module_init();
	if (r)
		goto out_free_percpu;

	kvm_set_mmio_spte_mask();

	kvm_x86_ops = ops;
	kvm_init_msr_list();

	kvm_mmu_set_mask_ptes(PT_USER_MASK, PT_ACCESSED_MASK,
			PT_DIRTY_MASK, PT64_NX_MASK, 0);

	kvm_timer_init();

	perf_register_guest_info_callbacks(&kvm_guest_cbs);

	if (cpu_has_xsave)
		host_xcr0 = xgetbv(XCR_XFEATURE_ENABLED_MASK);

	kvm_lapic_init();
#ifdef CONFIG_X86_64
	pvclock_gtod_register_notifier(&pvclock_gtod_notifier);
#endif

	return 0;

out_free_percpu:
	free_percpu(shared_msrs);
out:
	return r;
}

void kvm_arch_exit(void)
{
	perf_unregister_guest_info_callbacks(&kvm_guest_cbs);

	if (!boot_cpu_has(X86_FEATURE_CONSTANT_TSC))
		cpufreq_unregister_notifier(&kvmclock_cpufreq_notifier_block,
					    CPUFREQ_TRANSITION_NOTIFIER);
	unregister_hotcpu_notifier(&kvmclock_cpu_notifier_block);
#ifdef CONFIG_X86_64
	pvclock_gtod_unregister_notifier(&pvclock_gtod_notifier);
#endif
	kvm_x86_ops = NULL;
	kvm_mmu_module_exit();
	free_percpu(shared_msrs);
}

int kvm_vcpu_halt(struct kvm_vcpu *vcpu)
{
	++vcpu->stat.halt_exits;
	if (irqchip_in_kernel(vcpu->kvm)) {
		vcpu->arch.mp_state = KVM_MP_STATE_HALTED;
		return 1;
	} else {
		vcpu->run->exit_reason = KVM_EXIT_HLT;
		return 0;
	}
}
EXPORT_SYMBOL_GPL(kvm_vcpu_halt);

int kvm_emulate_halt(struct kvm_vcpu *vcpu)
{
	kvm_x86_ops->skip_emulated_instruction(vcpu);
	return kvm_vcpu_halt(vcpu);
}
EXPORT_SYMBOL_GPL(kvm_emulate_halt);

int kvm_hv_hypercall(struct kvm_vcpu *vcpu)
{
	u64 param, ingpa, outgpa, ret;
	uint16_t code, rep_idx, rep_cnt, res = HV_STATUS_SUCCESS, rep_done = 0;
	bool fast, longmode;

	/*
	 * hypercall generates UD from non zero cpl and real mode
	 * per HYPER-V spec
	 */
	if (kvm_x86_ops->get_cpl(vcpu) != 0 || !is_protmode(vcpu)) {
		kvm_queue_exception(vcpu, UD_VECTOR);
		return 0;
	}

	longmode = is_64_bit_mode(vcpu);

	if (!longmode) {
		param = ((u64)kvm_register_read(vcpu, VCPU_REGS_RDX) << 32) |
			(kvm_register_read(vcpu, VCPU_REGS_RAX) & 0xffffffff);
		ingpa = ((u64)kvm_register_read(vcpu, VCPU_REGS_RBX) << 32) |
			(kvm_register_read(vcpu, VCPU_REGS_RCX) & 0xffffffff);
		outgpa = ((u64)kvm_register_read(vcpu, VCPU_REGS_RDI) << 32) |
			(kvm_register_read(vcpu, VCPU_REGS_RSI) & 0xffffffff);
	}
#ifdef CONFIG_X86_64
	else {
		param = kvm_register_read(vcpu, VCPU_REGS_RCX);
		ingpa = kvm_register_read(vcpu, VCPU_REGS_RDX);
		outgpa = kvm_register_read(vcpu, VCPU_REGS_R8);
	}
#endif

	code = param & 0xffff;
	fast = (param >> 16) & 0x1;
	rep_cnt = (param >> 32) & 0xfff;
	rep_idx = (param >> 48) & 0xfff;

	trace_kvm_hv_hypercall(code, fast, rep_cnt, rep_idx, ingpa, outgpa);

	switch (code) {
	case HV_X64_HV_NOTIFY_LONG_SPIN_WAIT:
		kvm_vcpu_on_spin(vcpu);
		break;
	default:
		res = HV_STATUS_INVALID_HYPERCALL_CODE;
		break;
	}

	ret = res | (((u64)rep_done & 0xfff) << 32);
	if (longmode) {
		kvm_register_write(vcpu, VCPU_REGS_RAX, ret);
	} else {
		kvm_register_write(vcpu, VCPU_REGS_RDX, ret >> 32);
		kvm_register_write(vcpu, VCPU_REGS_RAX, ret & 0xffffffff);
	}

	return 1;
}

/*
 * kvm_pv_kick_cpu_op:  Kick a vcpu.
 *
 * @apicid - apicid of vcpu to be kicked.
 */
static void kvm_pv_kick_cpu_op(struct kvm *kvm, unsigned long flags, int apicid)
{
	struct kvm_lapic_irq lapic_irq;

	lapic_irq.shorthand = 0;
	lapic_irq.dest_mode = 0;
	lapic_irq.dest_id = apicid;

	lapic_irq.delivery_mode = APIC_DM_REMRD;
	kvm_irq_delivery_to_apic(kvm, NULL, &lapic_irq, NULL);
}

int kvm_emulate_hypercall(struct kvm_vcpu *vcpu)
{
	unsigned long nr, a0, a1, a2, a3, ret;
	int op_64_bit, r = 1;

	kvm_x86_ops->skip_emulated_instruction(vcpu);

	if (kvm_hv_hypercall_enabled(vcpu->kvm))
		return kvm_hv_hypercall(vcpu);

	nr = kvm_register_read(vcpu, VCPU_REGS_RAX);
	a0 = kvm_register_read(vcpu, VCPU_REGS_RBX);
	a1 = kvm_register_read(vcpu, VCPU_REGS_RCX);
	a2 = kvm_register_read(vcpu, VCPU_REGS_RDX);
	a3 = kvm_register_read(vcpu, VCPU_REGS_RSI);

	trace_kvm_hypercall(nr, a0, a1, a2, a3);

	op_64_bit = is_64_bit_mode(vcpu);
	if (!op_64_bit) {
		nr &= 0xFFFFFFFF;
		a0 &= 0xFFFFFFFF;
		a1 &= 0xFFFFFFFF;
		a2 &= 0xFFFFFFFF;
		a3 &= 0xFFFFFFFF;
	}

	if (kvm_x86_ops->get_cpl(vcpu) != 0) {
		ret = -KVM_EPERM;
		goto out;
	}

	switch (nr) {
	case KVM_HC_VAPIC_POLL_IRQ:
		ret = 0;
		break;
	case KVM_HC_KICK_CPU:
		kvm_pv_kick_cpu_op(vcpu->kvm, a0, a1);
		ret = 0;
		break;
	default:
		ret = -KVM_ENOSYS;
		break;
	}
out:
	if (!op_64_bit)
		ret = (u32)ret;
	kvm_register_write(vcpu, VCPU_REGS_RAX, ret);
	++vcpu->stat.hypercalls;
	return r;
}
EXPORT_SYMBOL_GPL(kvm_emulate_hypercall);

static int emulator_fix_hypercall(struct x86_emulate_ctxt *ctxt)
{
	struct kvm_vcpu *vcpu = emul_to_vcpu(ctxt);
	char instruction[3];
	unsigned long rip = kvm_rip_read(vcpu);

	kvm_x86_ops->patch_hypercall(vcpu, instruction);

	return emulator_write_emulated(ctxt, rip, instruction, 3, NULL);
}

/*
 * Check if userspace requested an interrupt window, and that the
 * interrupt window is open.
 *
 * No need to exit to userspace if we already have an interrupt queued.
 */
static int dm_request_for_irq_injection(struct kvm_vcpu *vcpu)
{
	return (!irqchip_in_kernel(vcpu->kvm) && !kvm_cpu_has_interrupt(vcpu) &&
		vcpu->run->request_interrupt_window &&
		kvm_arch_interrupt_allowed(vcpu));
}

static void post_kvm_run_save(struct kvm_vcpu *vcpu)
{
	struct kvm_run *kvm_run = vcpu->run;

	kvm_run->if_flag = (kvm_get_rflags(vcpu) & X86_EFLAGS_IF) != 0;
	kvm_run->cr8 = kvm_get_cr8(vcpu);
	kvm_run->apic_base = kvm_get_apic_base(vcpu);
	if (irqchip_in_kernel(vcpu->kvm))
		kvm_run->ready_for_interrupt_injection = 1;
	else
		kvm_run->ready_for_interrupt_injection =
			kvm_arch_interrupt_allowed(vcpu) &&
			!kvm_cpu_has_interrupt(vcpu) &&
			!kvm_event_needs_reinjection(vcpu);
}

static void update_cr8_intercept(struct kvm_vcpu *vcpu)
{
	int max_irr, tpr;

	if (!kvm_x86_ops->update_cr8_intercept)
		return;

	if (!vcpu->arch.apic)
		return;

	if (!vcpu->arch.apic->vapic_addr)
		max_irr = kvm_lapic_find_highest_irr(vcpu);
	else
		max_irr = -1;

	if (max_irr != -1)
		max_irr >>= 4;

	tpr = kvm_lapic_get_cr8(vcpu);

	kvm_x86_ops->update_cr8_intercept(vcpu, tpr, max_irr);
}

static int inject_pending_event(struct kvm_vcpu *vcpu, bool req_int_win)
{
	int r;

	/* try to reinject previous events if any */
	if (vcpu->arch.exception.pending) {
		trace_kvm_inj_exception(vcpu->arch.exception.nr,
					vcpu->arch.exception.has_error_code,
					vcpu->arch.exception.error_code);

		if (exception_type(vcpu->arch.exception.nr) == EXCPT_FAULT)
			__kvm_set_rflags(vcpu, kvm_get_rflags(vcpu) |
					     X86_EFLAGS_RF);

		if (vcpu->arch.exception.nr == DB_VECTOR &&
		    (vcpu->arch.dr7 & DR7_GD)) {
			vcpu->arch.dr7 &= ~DR7_GD;
			kvm_update_dr7(vcpu);
		}

		kvm_x86_ops->queue_exception(vcpu, vcpu->arch.exception.nr,
					  vcpu->arch.exception.has_error_code,
					  vcpu->arch.exception.error_code,
					  vcpu->arch.exception.reinject);
		return 0;
	}

	if (vcpu->arch.nmi_injected) {
		kvm_x86_ops->set_nmi(vcpu);
		return 0;
	}

	if (vcpu->arch.interrupt.pending) {
		kvm_x86_ops->set_irq(vcpu);
		return 0;
	}

	if (is_guest_mode(vcpu) && kvm_x86_ops->check_nested_events) {
		r = kvm_x86_ops->check_nested_events(vcpu, req_int_win);
		if (r != 0)
			return r;
	}

	/* try to inject new event if pending */
	if (vcpu->arch.nmi_pending) {
		if (kvm_x86_ops->nmi_allowed(vcpu)) {
			--vcpu->arch.nmi_pending;
			vcpu->arch.nmi_injected = true;
			kvm_x86_ops->set_nmi(vcpu);
		}
	} else if (kvm_cpu_has_injectable_intr(vcpu)) {
		/*
		 * Because interrupts can be injected asynchronously, we are
		 * calling check_nested_events again here to avoid a race condition.
		 * See https://lkml.org/lkml/2014/7/2/60 for discussion about this
		 * proposal and current concerns.  Perhaps we should be setting
		 * KVM_REQ_EVENT only on certain events and not unconditionally?
		 */
		if (is_guest_mode(vcpu) && kvm_x86_ops->check_nested_events) {
			r = kvm_x86_ops->check_nested_events(vcpu, req_int_win);
			if (r != 0)
				return r;
		}
		if (kvm_x86_ops->interrupt_allowed(vcpu)) {
			kvm_queue_interrupt(vcpu, kvm_cpu_get_interrupt(vcpu),
					    false);
			kvm_x86_ops->set_irq(vcpu);
		}
	}
	return 0;
}

static void process_nmi(struct kvm_vcpu *vcpu)
{
	unsigned limit = 2;

	/*
	 * x86 is limited to one NMI running, and one NMI pending after it.
	 * If an NMI is already in progress, limit further NMIs to just one.
	 * Otherwise, allow two (and we'll inject the first one immediately).
	 */
	if (kvm_x86_ops->get_nmi_mask(vcpu) || vcpu->arch.nmi_injected)
		limit = 1;

	vcpu->arch.nmi_pending += atomic_xchg(&vcpu->arch.nmi_queued, 0);
	vcpu->arch.nmi_pending = min(vcpu->arch.nmi_pending, limit);
	kvm_make_request(KVM_REQ_EVENT, vcpu);
}

static void vcpu_scan_ioapic(struct kvm_vcpu *vcpu)
{
	u64 eoi_exit_bitmap[4];
	u32 tmr[8];

	if (!kvm_apic_hw_enabled(vcpu->arch.apic))
		return;

	memset(eoi_exit_bitmap, 0, 32);
	memset(tmr, 0, 32);

	kvm_ioapic_scan_entry(vcpu, eoi_exit_bitmap, tmr);
	kvm_x86_ops->load_eoi_exitmap(vcpu, eoi_exit_bitmap);
	kvm_apic_update_tmr(vcpu, tmr);
}

static void kvm_vcpu_flush_tlb(struct kvm_vcpu *vcpu)
{
	++vcpu->stat.tlb_flush;
	kvm_x86_ops->tlb_flush(vcpu);
}

void kvm_vcpu_reload_apic_access_page(struct kvm_vcpu *vcpu)
{
	struct page *page = NULL;

	if (!irqchip_in_kernel(vcpu->kvm))
		return;

	if (!kvm_x86_ops->set_apic_access_page_addr)
		return;

	page = gfn_to_page(vcpu->kvm, APIC_DEFAULT_PHYS_BASE >> PAGE_SHIFT);
	kvm_x86_ops->set_apic_access_page_addr(vcpu, page_to_phys(page));

	/*
	 * Do not pin apic access page in memory, the MMU notifier
	 * will call us again if it is migrated or swapped out.
	 */
	put_page(page);
}
EXPORT_SYMBOL_GPL(kvm_vcpu_reload_apic_access_page);

void kvm_arch_mmu_notifier_invalidate_page(struct kvm *kvm,
					   unsigned long address)
{
	/*
	 * The physical address of apic access page is stored in the VMCS.
	 * Update it when it becomes invalid.
	 */
	if (address == gfn_to_hva(kvm, APIC_DEFAULT_PHYS_BASE >> PAGE_SHIFT))
		kvm_make_all_cpus_request(kvm, KVM_REQ_APIC_PAGE_RELOAD);
}

/*
 * Returns 1 to let vcpu_run() continue the guest execution loop without
 * exiting to the userspace.  Otherwise, the value will be returned to the
 * userspace.
 */
static int vcpu_enter_guest(struct kvm_vcpu *vcpu)
{
	int r;
	bool req_int_win = !irqchip_in_kernel(vcpu->kvm) &&
		vcpu->run->request_interrupt_window;
	bool req_immediate_exit = false;

	if (vcpu->requests) {
		if (kvm_check_request(KVM_REQ_MMU_RELOAD, vcpu))
			kvm_mmu_unload(vcpu);
		if (kvm_check_request(KVM_REQ_MIGRATE_TIMER, vcpu))
			__kvm_migrate_timers(vcpu);
		if (kvm_check_request(KVM_REQ_MASTERCLOCK_UPDATE, vcpu))
			kvm_gen_update_masterclock(vcpu->kvm);
		if (kvm_check_request(KVM_REQ_GLOBAL_CLOCK_UPDATE, vcpu))
			kvm_gen_kvmclock_update(vcpu);
		if (kvm_check_request(KVM_REQ_CLOCK_UPDATE, vcpu)) {
			r = kvm_guest_time_update(vcpu);
			if (unlikely(r))
				goto out;
		}
		if (kvm_check_request(KVM_REQ_MMU_SYNC, vcpu))
			kvm_mmu_sync_roots(vcpu);
		if (kvm_check_request(KVM_REQ_TLB_FLUSH, vcpu))
			kvm_vcpu_flush_tlb(vcpu);
		if (kvm_check_request(KVM_REQ_REPORT_TPR_ACCESS, vcpu)) {
			vcpu->run->exit_reason = KVM_EXIT_TPR_ACCESS;
			r = 0;
			goto out;
		}
		if (kvm_check_request(KVM_REQ_TRIPLE_FAULT, vcpu)) {
			vcpu->run->exit_reason = KVM_EXIT_SHUTDOWN;
			r = 0;
			goto out;
		}
		if (kvm_check_request(KVM_REQ_DEACTIVATE_FPU, vcpu)) {
			vcpu->fpu_active = 0;
			kvm_x86_ops->fpu_deactivate(vcpu);
		}
		if (kvm_check_request(KVM_REQ_APF_HALT, vcpu)) {
			/* Page is swapped out. Do synthetic halt */
			vcpu->arch.apf.halted = true;
			r = 1;
			goto out;
		}
		if (kvm_check_request(KVM_REQ_STEAL_UPDATE, vcpu))
			record_steal_time(vcpu);
		if (kvm_check_request(KVM_REQ_NMI, vcpu))
			process_nmi(vcpu);
		if (kvm_check_request(KVM_REQ_PMU, vcpu))
			kvm_handle_pmu_event(vcpu);
		if (kvm_check_request(KVM_REQ_PMI, vcpu))
			kvm_deliver_pmi(vcpu);
		if (kvm_check_request(KVM_REQ_SCAN_IOAPIC, vcpu))
			vcpu_scan_ioapic(vcpu);
		if (kvm_check_request(KVM_REQ_APIC_PAGE_RELOAD, vcpu))
			kvm_vcpu_reload_apic_access_page(vcpu);
	}

	if (kvm_check_request(KVM_REQ_EVENT, vcpu) || req_int_win) {
		kvm_apic_accept_events(vcpu);
		if (vcpu->arch.mp_state == KVM_MP_STATE_INIT_RECEIVED) {
			r = 1;
			goto out;
		}

		if (inject_pending_event(vcpu, req_int_win) != 0)
			req_immediate_exit = true;
		/* enable NMI/IRQ window open exits if needed */
		else if (vcpu->arch.nmi_pending)
			kvm_x86_ops->enable_nmi_window(vcpu);
		else if (kvm_cpu_has_injectable_intr(vcpu) || req_int_win)
			kvm_x86_ops->enable_irq_window(vcpu);

		if (kvm_lapic_enabled(vcpu)) {
			/*
			 * Update architecture specific hints for APIC
			 * virtual interrupt delivery.
			 */
			if (kvm_x86_ops->hwapic_irr_update)
				kvm_x86_ops->hwapic_irr_update(vcpu,
					kvm_lapic_find_highest_irr(vcpu));
			update_cr8_intercept(vcpu);
			kvm_lapic_sync_to_vapic(vcpu);
		}
	}

	r = kvm_mmu_reload(vcpu);
	if (unlikely(r)) {
		goto cancel_injection;
	}

	preempt_disable();

	kvm_x86_ops->prepare_guest_switch(vcpu);
	if (vcpu->fpu_active)
		kvm_load_guest_fpu(vcpu);
	kvm_load_guest_xcr0(vcpu);

	vcpu->mode = IN_GUEST_MODE;

	srcu_read_unlock(&vcpu->kvm->srcu, vcpu->srcu_idx);

	/* We should set ->mode before check ->requests,
	 * see the comment in make_all_cpus_request.
	 */
	smp_mb__after_srcu_read_unlock();

	local_irq_disable();

	if (vcpu->mode == EXITING_GUEST_MODE || vcpu->requests
	    || need_resched() || signal_pending(current)) {
		vcpu->mode = OUTSIDE_GUEST_MODE;
		smp_wmb();
		local_irq_enable();
		preempt_enable();
		vcpu->srcu_idx = srcu_read_lock(&vcpu->kvm->srcu);
		r = 1;
		goto cancel_injection;
	}

	if (req_immediate_exit)
		smp_send_reschedule(vcpu->cpu);

	kvm_guest_enter();

	if (unlikely(vcpu->arch.switch_db_regs)) {
		set_debugreg(0, 7);
		set_debugreg(vcpu->arch.eff_db[0], 0);
		set_debugreg(vcpu->arch.eff_db[1], 1);
		set_debugreg(vcpu->arch.eff_db[2], 2);
		set_debugreg(vcpu->arch.eff_db[3], 3);
		set_debugreg(vcpu->arch.dr6, 6);
		vcpu->arch.switch_db_regs &= ~KVM_DEBUGREG_RELOAD;
	}

	trace_kvm_entry(vcpu->vcpu_id);
	wait_lapic_expire(vcpu);
	kvm_x86_ops->run(vcpu);

	/*
	 * Do this here before restoring debug registers on the host.  And
	 * since we do this before handling the vmexit, a DR access vmexit
	 * can (a) read the correct value of the debug registers, (b) set
	 * KVM_DEBUGREG_WONT_EXIT again.
	 */
	if (unlikely(vcpu->arch.switch_db_regs & KVM_DEBUGREG_WONT_EXIT)) {
		int i;

		WARN_ON(vcpu->guest_debug & KVM_GUESTDBG_USE_HW_BP);
		kvm_x86_ops->sync_dirty_debug_regs(vcpu);
		for (i = 0; i < KVM_NR_DB_REGS; i++)
			vcpu->arch.eff_db[i] = vcpu->arch.db[i];
	}

	/*
	 * If the guest has used debug registers, at least dr7
	 * will be disabled while returning to the host.
	 * If we don't have active breakpoints in the host, we don't
	 * care about the messed up debug address registers. But if
	 * we have some of them active, restore the old state.
	 */
	if (hw_breakpoint_active())
		hw_breakpoint_restore();

	vcpu->arch.last_guest_tsc = kvm_x86_ops->read_l1_tsc(vcpu,
							   native_read_tsc());

	vcpu->mode = OUTSIDE_GUEST_MODE;
	smp_wmb();

	/* Interrupt is enabled by handle_external_intr() */
	kvm_x86_ops->handle_external_intr(vcpu);

	++vcpu->stat.exits;

	/*
	 * We must have an instruction between local_irq_enable() and
	 * kvm_guest_exit(), so the timer interrupt isn't delayed by
	 * the interrupt shadow.  The stat.exits increment will do nicely.
	 * But we need to prevent reordering, hence this barrier():
	 */
	barrier();

	kvm_guest_exit();

	preempt_enable();

	vcpu->srcu_idx = srcu_read_lock(&vcpu->kvm->srcu);

	/*
	 * Profile KVM exit RIPs:
	 */
	if (unlikely(prof_on == KVM_PROFILING)) {
		unsigned long rip = kvm_rip_read(vcpu);
		profile_hit(KVM_PROFILING, (void *)rip);
	}

	if (unlikely(vcpu->arch.tsc_always_catchup))
		kvm_make_request(KVM_REQ_CLOCK_UPDATE, vcpu);

	if (vcpu->arch.apic_attention)
		kvm_lapic_sync_from_vapic(vcpu);

	r = kvm_x86_ops->handle_exit(vcpu);
	return r;

cancel_injection:
	kvm_x86_ops->cancel_injection(vcpu);
	if (unlikely(vcpu->arch.apic_attention))
		kvm_lapic_sync_from_vapic(vcpu);
out:
	return r;
}

static inline int vcpu_block(struct kvm *kvm, struct kvm_vcpu *vcpu)
{
	if (!kvm_arch_vcpu_runnable(vcpu)) {
		srcu_read_unlock(&kvm->srcu, vcpu->srcu_idx);
		kvm_vcpu_block(vcpu);
		vcpu->srcu_idx = srcu_read_lock(&kvm->srcu);
		if (!kvm_check_request(KVM_REQ_UNHALT, vcpu))
			return 1;
	}

	kvm_apic_accept_events(vcpu);
	switch(vcpu->arch.mp_state) {
	case KVM_MP_STATE_HALTED:
		vcpu->arch.pv.pv_unhalted = false;
		vcpu->arch.mp_state =
			KVM_MP_STATE_RUNNABLE;
	case KVM_MP_STATE_RUNNABLE:
		vcpu->arch.apf.halted = false;
		break;
	case KVM_MP_STATE_INIT_RECEIVED:
		break;
	default:
		return -EINTR;
		break;
	}
	return 1;
}

static int vcpu_run(struct kvm_vcpu *vcpu)
{
	int r;
	struct kvm *kvm = vcpu->kvm;

	vcpu->srcu_idx = srcu_read_lock(&kvm->srcu);

	for (;;) {
		if (vcpu->arch.mp_state == KVM_MP_STATE_RUNNABLE &&
		    !vcpu->arch.apf.halted)
			r = vcpu_enter_guest(vcpu);
		else
			r = vcpu_block(kvm, vcpu);
		if (r <= 0)
			break;

		clear_bit(KVM_REQ_PENDING_TIMER, &vcpu->requests);
		if (kvm_cpu_has_pending_timer(vcpu))
			kvm_inject_pending_timer_irqs(vcpu);

		if (dm_request_for_irq_injection(vcpu)) {
			r = -EINTR;
			vcpu->run->exit_reason = KVM_EXIT_INTR;
			++vcpu->stat.request_irq_exits;
			break;
		}

		kvm_check_async_pf_completion(vcpu);

		if (signal_pending(current)) {
			r = -EINTR;
			vcpu->run->exit_reason = KVM_EXIT_INTR;
			++vcpu->stat.signal_exits;
			break;
		}
		if (need_resched()) {
			srcu_read_unlock(&kvm->srcu, vcpu->srcu_idx);
			cond_resched();
			vcpu->srcu_idx = srcu_read_lock(&kvm->srcu);
		}
	}

	srcu_read_unlock(&kvm->srcu, vcpu->srcu_idx);

	return r;
}

static inline int complete_emulated_io(struct kvm_vcpu *vcpu)
{
	int r;
	vcpu->srcu_idx = srcu_read_lock(&vcpu->kvm->srcu);
	r = emulate_instruction(vcpu, EMULTYPE_NO_DECODE);
	srcu_read_unlock(&vcpu->kvm->srcu, vcpu->srcu_idx);
	if (r != EMULATE_DONE)
		return 0;
	return 1;
}

static int complete_emulated_pio(struct kvm_vcpu *vcpu)
{
	BUG_ON(!vcpu->arch.pio.count);

	return complete_emulated_io(vcpu);
}

/*
 * Implements the following, as a state machine:
 *
 * read:
 *   for each fragment
 *     for each mmio piece in the fragment
 *       write gpa, len
 *       exit
 *       copy data
 *   execute insn
 *
 * write:
 *   for each fragment
 *     for each mmio piece in the fragment
 *       write gpa, len
 *       copy data
 *       exit
 */
static int complete_emulated_mmio(struct kvm_vcpu *vcpu)
{
	struct kvm_run *run = vcpu->run;
	struct kvm_mmio_fragment *frag;
	unsigned len;

	BUG_ON(!vcpu->mmio_needed);

	/* Complete previous fragment */
	frag = &vcpu->mmio_fragments[vcpu->mmio_cur_fragment];
	len = min(8u, frag->len);
	if (!vcpu->mmio_is_write)
		memcpy(frag->data, run->mmio.data, len);

	if (frag->len <= 8) {
		/* Switch to the next fragment. */
		frag++;
		vcpu->mmio_cur_fragment++;
	} else {
		/* Go forward to the next mmio piece. */
		frag->data += len;
		frag->gpa += len;
		frag->len -= len;
	}

	if (vcpu->mmio_cur_fragment >= vcpu->mmio_nr_fragments) {
		vcpu->mmio_needed = 0;

		/* FIXME: return into emulator if single-stepping.  */
		if (vcpu->mmio_is_write)
			return 1;
		vcpu->mmio_read_completed = 1;
		return complete_emulated_io(vcpu);
	}

	run->exit_reason = KVM_EXIT_MMIO;
	run->mmio.phys_addr = frag->gpa;
	if (vcpu->mmio_is_write)
		memcpy(run->mmio.data, frag->data, min(8u, frag->len));
	run->mmio.len = min(8u, frag->len);
	run->mmio.is_write = vcpu->mmio_is_write;
	vcpu->arch.complete_userspace_io = complete_emulated_mmio;
	return 0;
}


int kvm_arch_vcpu_ioctl_run(struct kvm_vcpu *vcpu, struct kvm_run *kvm_run)
{
	int r;
	sigset_t sigsaved;

	if (!tsk_used_math(current) && init_fpu(current))
		return -ENOMEM;

	if (vcpu->sigset_active)
		sigprocmask(SIG_SETMASK, &vcpu->sigset, &sigsaved);

	if (unlikely(vcpu->arch.mp_state == KVM_MP_STATE_UNINITIALIZED)) {
		kvm_vcpu_block(vcpu);
		kvm_apic_accept_events(vcpu);
		clear_bit(KVM_REQ_UNHALT, &vcpu->requests);
		r = -EAGAIN;
		goto out;
	}

	/* re-sync apic's tpr */
	if (!irqchip_in_kernel(vcpu->kvm)) {
		if (kvm_set_cr8(vcpu, kvm_run->cr8) != 0) {
			r = -EINVAL;
			goto out;
		}
	}

	if (unlikely(vcpu->arch.complete_userspace_io)) {
		int (*cui)(struct kvm_vcpu *) = vcpu->arch.complete_userspace_io;
		vcpu->arch.complete_userspace_io = NULL;
		r = cui(vcpu);
		if (r <= 0)
			goto out;
	} else
		WARN_ON(vcpu->arch.pio.count || vcpu->mmio_needed);

	r = vcpu_run(vcpu);

out:
	post_kvm_run_save(vcpu);
	if (vcpu->sigset_active)
		sigprocmask(SIG_SETMASK, &sigsaved, NULL);

	return r;
}

int kvm_arch_vcpu_ioctl_get_regs(struct kvm_vcpu *vcpu, struct kvm_regs *regs)
{
	if (vcpu->arch.emulate_regs_need_sync_to_vcpu) {
		/*
		 * We are here if userspace calls get_regs() in the middle of
		 * instruction emulation. Registers state needs to be copied
		 * back from emulation context to vcpu. Userspace shouldn't do
		 * that usually, but some bad designed PV devices (vmware
		 * backdoor interface) need this to work
		 */
		emulator_writeback_register_cache(&vcpu->arch.emulate_ctxt);
		vcpu->arch.emulate_regs_need_sync_to_vcpu = false;
	}
	regs->rax = kvm_register_read(vcpu, VCPU_REGS_RAX);
	regs->rbx = kvm_register_read(vcpu, VCPU_REGS_RBX);
	regs->rcx = kvm_register_read(vcpu, VCPU_REGS_RCX);
	regs->rdx = kvm_register_read(vcpu, VCPU_REGS_RDX);
	regs->rsi = kvm_register_read(vcpu, VCPU_REGS_RSI);
	regs->rdi = kvm_register_read(vcpu, VCPU_REGS_RDI);
	regs->rsp = kvm_register_read(vcpu, VCPU_REGS_RSP);
	regs->rbp = kvm_register_read(vcpu, VCPU_REGS_RBP);
#ifdef CONFIG_X86_64
	regs->r8 = kvm_register_read(vcpu, VCPU_REGS_R8);
	regs->r9 = kvm_register_read(vcpu, VCPU_REGS_R9);
	regs->r10 = kvm_register_read(vcpu, VCPU_REGS_R10);
	regs->r11 = kvm_register_read(vcpu, VCPU_REGS_R11);
	regs->r12 = kvm_register_read(vcpu, VCPU_REGS_R12);
	regs->r13 = kvm_register_read(vcpu, VCPU_REGS_R13);
	regs->r14 = kvm_register_read(vcpu, VCPU_REGS_R14);
	regs->r15 = kvm_register_read(vcpu, VCPU_REGS_R15);
#endif

	regs->rip = kvm_rip_read(vcpu);
	regs->rflags = kvm_get_rflags(vcpu);

	return 0;
}

int kvm_arch_vcpu_ioctl_set_regs(struct kvm_vcpu *vcpu, struct kvm_regs *regs)
{
	vcpu->arch.emulate_regs_need_sync_from_vcpu = true;
	vcpu->arch.emulate_regs_need_sync_to_vcpu = false;

	kvm_register_write(vcpu, VCPU_REGS_RAX, regs->rax);
	kvm_register_write(vcpu, VCPU_REGS_RBX, regs->rbx);
	kvm_register_write(vcpu, VCPU_REGS_RCX, regs->rcx);
	kvm_register_write(vcpu, VCPU_REGS_RDX, regs->rdx);
	kvm_register_write(vcpu, VCPU_REGS_RSI, regs->rsi);
	kvm_register_write(vcpu, VCPU_REGS_RDI, regs->rdi);
	kvm_register_write(vcpu, VCPU_REGS_RSP, regs->rsp);
	kvm_register_write(vcpu, VCPU_REGS_RBP, regs->rbp);
#ifdef CONFIG_X86_64
	kvm_register_write(vcpu, VCPU_REGS_R8, regs->r8);
	kvm_register_write(vcpu, VCPU_REGS_R9, regs->r9);
	kvm_register_write(vcpu, VCPU_REGS_R10, regs->r10);
	kvm_register_write(vcpu, VCPU_REGS_R11, regs->r11);
	kvm_register_write(vcpu, VCPU_REGS_R12, regs->r12);
	kvm_register_write(vcpu, VCPU_REGS_R13, regs->r13);
	kvm_register_write(vcpu, VCPU_REGS_R14, regs->r14);
	kvm_register_write(vcpu, VCPU_REGS_R15, regs->r15);
#endif

	kvm_rip_write(vcpu, regs->rip);
	kvm_set_rflags(vcpu, regs->rflags);

	vcpu->arch.exception.pending = false;

	kvm_make_request(KVM_REQ_EVENT, vcpu);

	return 0;
}

void kvm_get_cs_db_l_bits(struct kvm_vcpu *vcpu, int *db, int *l)
{
	struct kvm_segment cs;

	kvm_get_segment(vcpu, &cs, VCPU_SREG_CS);
	*db = cs.db;
	*l = cs.l;
}
EXPORT_SYMBOL_GPL(kvm_get_cs_db_l_bits);

int kvm_arch_vcpu_ioctl_get_sregs(struct kvm_vcpu *vcpu,
				  struct kvm_sregs *sregs)
{
	struct desc_ptr dt;

	kvm_get_segment(vcpu, &sregs->cs, VCPU_SREG_CS);
	kvm_get_segment(vcpu, &sregs->ds, VCPU_SREG_DS);
	kvm_get_segment(vcpu, &sregs->es, VCPU_SREG_ES);
	kvm_get_segment(vcpu, &sregs->fs, VCPU_SREG_FS);
	kvm_get_segment(vcpu, &sregs->gs, VCPU_SREG_GS);
	kvm_get_segment(vcpu, &sregs->ss, VCPU_SREG_SS);

	kvm_get_segment(vcpu, &sregs->tr, VCPU_SREG_TR);
	kvm_get_segment(vcpu, &sregs->ldt, VCPU_SREG_LDTR);

	kvm_x86_ops->get_idt(vcpu, &dt);
	sregs->idt.limit = dt.size;
	sregs->idt.base = dt.address;
	kvm_x86_ops->get_gdt(vcpu, &dt);
	sregs->gdt.limit = dt.size;
	sregs->gdt.base = dt.address;

	sregs->cr0 = kvm_read_cr0(vcpu);
	sregs->cr2 = vcpu->arch.cr2;
	sregs->cr3 = kvm_read_cr3(vcpu);
	sregs->cr4 = kvm_read_cr4(vcpu);
	sregs->cr8 = kvm_get_cr8(vcpu);
	sregs->efer = vcpu->arch.efer;
	sregs->apic_base = kvm_get_apic_base(vcpu);

	memset(sregs->interrupt_bitmap, 0, sizeof sregs->interrupt_bitmap);

	if (vcpu->arch.interrupt.pending && !vcpu->arch.interrupt.soft)
		set_bit(vcpu->arch.interrupt.nr,
			(unsigned long *)sregs->interrupt_bitmap);

	return 0;
}

int kvm_arch_vcpu_ioctl_get_mpstate(struct kvm_vcpu *vcpu,
				    struct kvm_mp_state *mp_state)
{
	kvm_apic_accept_events(vcpu);
	if (vcpu->arch.mp_state == KVM_MP_STATE_HALTED &&
					vcpu->arch.pv.pv_unhalted)
		mp_state->mp_state = KVM_MP_STATE_RUNNABLE;
	else
		mp_state->mp_state = vcpu->arch.mp_state;

	return 0;
}

int kvm_arch_vcpu_ioctl_set_mpstate(struct kvm_vcpu *vcpu,
				    struct kvm_mp_state *mp_state)
{
	if (!kvm_vcpu_has_lapic(vcpu) &&
	    mp_state->mp_state != KVM_MP_STATE_RUNNABLE)
		return -EINVAL;

	if (mp_state->mp_state == KVM_MP_STATE_SIPI_RECEIVED) {
		vcpu->arch.mp_state = KVM_MP_STATE_INIT_RECEIVED;
		set_bit(KVM_APIC_SIPI, &vcpu->arch.apic->pending_events);
	} else
		vcpu->arch.mp_state = mp_state->mp_state;
	kvm_make_request(KVM_REQ_EVENT, vcpu);
	return 0;
}

int kvm_task_switch(struct kvm_vcpu *vcpu, u16 tss_selector, int idt_index,
		    int reason, bool has_error_code, u32 error_code)
{
	struct x86_emulate_ctxt *ctxt = &vcpu->arch.emulate_ctxt;
	int ret;

	init_emulate_ctxt(vcpu);

	ret = emulator_task_switch(ctxt, tss_selector, idt_index, reason,
				   has_error_code, error_code);

	if (ret)
		return EMULATE_FAIL;

	kvm_rip_write(vcpu, ctxt->eip);
	kvm_set_rflags(vcpu, ctxt->eflags);
	kvm_make_request(KVM_REQ_EVENT, vcpu);
	return EMULATE_DONE;
}
EXPORT_SYMBOL_GPL(kvm_task_switch);

int kvm_arch_vcpu_ioctl_set_sregs(struct kvm_vcpu *vcpu,
				  struct kvm_sregs *sregs)
{
	struct msr_data apic_base_msr;
	int mmu_reset_needed = 0;
	int pending_vec, max_bits, idx;
	struct desc_ptr dt;

	if (!guest_cpuid_has_xsave(vcpu) && (sregs->cr4 & X86_CR4_OSXSAVE))
		return -EINVAL;

	dt.size = sregs->idt.limit;
	dt.address = sregs->idt.base;
	kvm_x86_ops->set_idt(vcpu, &dt);
	dt.size = sregs->gdt.limit;
	dt.address = sregs->gdt.base;
	kvm_x86_ops->set_gdt(vcpu, &dt);

	vcpu->arch.cr2 = sregs->cr2;
	mmu_reset_needed |= kvm_read_cr3(vcpu) != sregs->cr3;
	vcpu->arch.cr3 = sregs->cr3;
	__set_bit(VCPU_EXREG_CR3, (ulong *)&vcpu->arch.regs_avail);

	kvm_set_cr8(vcpu, sregs->cr8);

	mmu_reset_needed |= vcpu->arch.efer != sregs->efer;
	kvm_x86_ops->set_efer(vcpu, sregs->efer);
	apic_base_msr.data = sregs->apic_base;
	apic_base_msr.host_initiated = true;
	kvm_set_apic_base(vcpu, &apic_base_msr);

	mmu_reset_needed |= kvm_read_cr0(vcpu) != sregs->cr0;
	kvm_x86_ops->set_cr0(vcpu, sregs->cr0);
	vcpu->arch.cr0 = sregs->cr0;

	mmu_reset_needed |= kvm_read_cr4(vcpu) != sregs->cr4;
	kvm_x86_ops->set_cr4(vcpu, sregs->cr4);
	if (sregs->cr4 & X86_CR4_OSXSAVE)
		kvm_update_cpuid(vcpu);

	idx = srcu_read_lock(&vcpu->kvm->srcu);
	if (!is_long_mode(vcpu) && is_pae(vcpu)) {
		load_pdptrs(vcpu, vcpu->arch.walk_mmu, kvm_read_cr3(vcpu));
		mmu_reset_needed = 1;
	}
	srcu_read_unlock(&vcpu->kvm->srcu, idx);

	if (mmu_reset_needed)
		kvm_mmu_reset_context(vcpu);

	max_bits = KVM_NR_INTERRUPTS;
	pending_vec = find_first_bit(
		(const unsigned long *)sregs->interrupt_bitmap, max_bits);
	if (pending_vec < max_bits) {
		kvm_queue_interrupt(vcpu, pending_vec, false);
		pr_debug("Set back pending irq %d\n", pending_vec);
	}

	kvm_set_segment(vcpu, &sregs->cs, VCPU_SREG_CS);
	kvm_set_segment(vcpu, &sregs->ds, VCPU_SREG_DS);
	kvm_set_segment(vcpu, &sregs->es, VCPU_SREG_ES);
	kvm_set_segment(vcpu, &sregs->fs, VCPU_SREG_FS);
	kvm_set_segment(vcpu, &sregs->gs, VCPU_SREG_GS);
	kvm_set_segment(vcpu, &sregs->ss, VCPU_SREG_SS);

	kvm_set_segment(vcpu, &sregs->tr, VCPU_SREG_TR);
	kvm_set_segment(vcpu, &sregs->ldt, VCPU_SREG_LDTR);

	update_cr8_intercept(vcpu);

	/* Older userspace won't unhalt the vcpu on reset. */
	if (kvm_vcpu_is_bsp(vcpu) && kvm_rip_read(vcpu) == 0xfff0 &&
	    sregs->cs.selector == 0xf000 && sregs->cs.base == 0xffff0000 &&
	    !is_protmode(vcpu))
		vcpu->arch.mp_state = KVM_MP_STATE_RUNNABLE;

	kvm_make_request(KVM_REQ_EVENT, vcpu);

	return 0;
}

int kvm_arch_vcpu_ioctl_set_guest_debug(struct kvm_vcpu *vcpu,
					struct kvm_guest_debug *dbg)
{
	unsigned long rflags;
	int i, r;

	if (dbg->control & (KVM_GUESTDBG_INJECT_DB | KVM_GUESTDBG_INJECT_BP)) {
		r = -EBUSY;
		if (vcpu->arch.exception.pending)
			goto out;
		if (dbg->control & KVM_GUESTDBG_INJECT_DB)
			kvm_queue_exception(vcpu, DB_VECTOR);
		else
			kvm_queue_exception(vcpu, BP_VECTOR);
	}

	/*
	 * Read rflags as long as potentially injected trace flags are still
	 * filtered out.
	 */
	rflags = kvm_get_rflags(vcpu);

	vcpu->guest_debug = dbg->control;
	if (!(vcpu->guest_debug & KVM_GUESTDBG_ENABLE))
		vcpu->guest_debug = 0;

	if (vcpu->guest_debug & KVM_GUESTDBG_USE_HW_BP) {
		for (i = 0; i < KVM_NR_DB_REGS; ++i)
			vcpu->arch.eff_db[i] = dbg->arch.debugreg[i];
		vcpu->arch.guest_debug_dr7 = dbg->arch.debugreg[7];
	} else {
		for (i = 0; i < KVM_NR_DB_REGS; i++)
			vcpu->arch.eff_db[i] = vcpu->arch.db[i];
	}
	kvm_update_dr7(vcpu);

	if (vcpu->guest_debug & KVM_GUESTDBG_SINGLESTEP)
		vcpu->arch.singlestep_rip = kvm_rip_read(vcpu) +
			get_segment_base(vcpu, VCPU_SREG_CS);

	/*
	 * Trigger an rflags update that will inject or remove the trace
	 * flags.
	 */
	kvm_set_rflags(vcpu, rflags);

	kvm_x86_ops->update_db_bp_intercept(vcpu);

	r = 0;

out:

	return r;
}

/*
 * Translate a guest virtual address to a guest physical address.
 */
int kvm_arch_vcpu_ioctl_translate(struct kvm_vcpu *vcpu,
				    struct kvm_translation *tr)
{
	unsigned long vaddr = tr->linear_address;
	gpa_t gpa;
	int idx;

	idx = srcu_read_lock(&vcpu->kvm->srcu);
	gpa = kvm_mmu_gva_to_gpa_system(vcpu, vaddr, NULL);
	srcu_read_unlock(&vcpu->kvm->srcu, idx);
	tr->physical_address = gpa;
	tr->valid = gpa != UNMAPPED_GVA;
	tr->writeable = 1;
	tr->usermode = 0;

	return 0;
}

int kvm_arch_vcpu_ioctl_get_fpu(struct kvm_vcpu *vcpu, struct kvm_fpu *fpu)
{
	struct i387_fxsave_struct *fxsave =
			&vcpu->arch.guest_fpu.state->fxsave;

	memcpy(fpu->fpr, fxsave->st_space, 128);
	fpu->fcw = fxsave->cwd;
	fpu->fsw = fxsave->swd;
	fpu->ftwx = fxsave->twd;
	fpu->last_opcode = fxsave->fop;
	fpu->last_ip = fxsave->rip;
	fpu->last_dp = fxsave->rdp;
	memcpy(fpu->xmm, fxsave->xmm_space, sizeof fxsave->xmm_space);

	return 0;
}

int kvm_arch_vcpu_ioctl_set_fpu(struct kvm_vcpu *vcpu, struct kvm_fpu *fpu)
{
	struct i387_fxsave_struct *fxsave =
			&vcpu->arch.guest_fpu.state->fxsave;

	memcpy(fxsave->st_space, fpu->fpr, 128);
	fxsave->cwd = fpu->fcw;
	fxsave->swd = fpu->fsw;
	fxsave->twd = fpu->ftwx;
	fxsave->fop = fpu->last_opcode;
	fxsave->rip = fpu->last_ip;
	fxsave->rdp = fpu->last_dp;
	memcpy(fxsave->xmm_space, fpu->xmm, sizeof fxsave->xmm_space);

	return 0;
}

int fx_init(struct kvm_vcpu *vcpu)
{
	int err;

	err = fpu_alloc(&vcpu->arch.guest_fpu);
	if (err)
		return err;

	fpu_finit(&vcpu->arch.guest_fpu);
	if (cpu_has_xsaves)
		vcpu->arch.guest_fpu.state->xsave.xsave_hdr.xcomp_bv =
			host_xcr0 | XSTATE_COMPACTION_ENABLED;

	/*
	 * Ensure guest xcr0 is valid for loading
	 */
	vcpu->arch.xcr0 = XSTATE_FP;

	vcpu->arch.cr0 |= X86_CR0_ET;

	return 0;
}
EXPORT_SYMBOL_GPL(fx_init);

static void fx_free(struct kvm_vcpu *vcpu)
{
	fpu_free(&vcpu->arch.guest_fpu);
}

void kvm_load_guest_fpu(struct kvm_vcpu *vcpu)
{
	if (vcpu->guest_fpu_loaded)
		return;

	/*
	 * Restore all possible states in the guest,
	 * and assume host would use all available bits.
	 * Guest xcr0 would be loaded later.
	 */
	kvm_put_guest_xcr0(vcpu);
	vcpu->guest_fpu_loaded = 1;
	__kernel_fpu_begin();
	fpu_restore_checking(&vcpu->arch.guest_fpu);
	trace_kvm_fpu(1);
}

void kvm_put_guest_fpu(struct kvm_vcpu *vcpu)
{
	kvm_put_guest_xcr0(vcpu);

	if (!vcpu->guest_fpu_loaded)
		return;

	vcpu->guest_fpu_loaded = 0;
	fpu_save_init(&vcpu->arch.guest_fpu);
	__kernel_fpu_end();
	++vcpu->stat.fpu_reload;
	kvm_make_request(KVM_REQ_DEACTIVATE_FPU, vcpu);
	trace_kvm_fpu(0);
}

void kvm_arch_vcpu_free(struct kvm_vcpu *vcpu)
{
	kvmclock_reset(vcpu);

	free_cpumask_var(vcpu->arch.wbinvd_dirty_mask);
	fx_free(vcpu);
	kvm_x86_ops->vcpu_free(vcpu);
}

struct kvm_vcpu *kvm_arch_vcpu_create(struct kvm *kvm,
						unsigned int id)
{
	if (check_tsc_unstable() && atomic_read(&kvm->online_vcpus) != 0)
		printk_once(KERN_WARNING
		"kvm: SMP vm created on host with unstable TSC; "
		"guest TSC will not be reliable\n");
	return kvm_x86_ops->vcpu_create(kvm, id);
}

int kvm_arch_vcpu_setup(struct kvm_vcpu *vcpu)
{
	int r;

	vcpu->arch.mtrr_state.have_fixed = 1;
	r = vcpu_load(vcpu);
	if (r)
		return r;
	kvm_vcpu_reset(vcpu);
	kvm_mmu_setup(vcpu);
	vcpu_put(vcpu);

	return r;
}

void kvm_arch_vcpu_postcreate(struct kvm_vcpu *vcpu)
{
	struct msr_data msr;
	struct kvm *kvm = vcpu->kvm;

	if (vcpu_load(vcpu))
		return;
	msr.data = 0x0;
	msr.index = MSR_IA32_TSC;
	msr.host_initiated = true;
	kvm_write_tsc(vcpu, &msr);
	vcpu_put(vcpu);

	schedule_delayed_work(&kvm->arch.kvmclock_sync_work,
					KVMCLOCK_SYNC_PERIOD);
}

void kvm_arch_vcpu_destroy(struct kvm_vcpu *vcpu)
{
	int r;
	vcpu->arch.apf.msr_val = 0;

	r = vcpu_load(vcpu);
	BUG_ON(r);
	kvm_mmu_unload(vcpu);
	vcpu_put(vcpu);

	fx_free(vcpu);
	kvm_x86_ops->vcpu_free(vcpu);
}

void kvm_vcpu_reset(struct kvm_vcpu *vcpu)
{
	atomic_set(&vcpu->arch.nmi_queued, 0);
	vcpu->arch.nmi_pending = 0;
	vcpu->arch.nmi_injected = false;
	kvm_clear_interrupt_queue(vcpu);
	kvm_clear_exception_queue(vcpu);

	memset(vcpu->arch.db, 0, sizeof(vcpu->arch.db));
	kvm_update_dr0123(vcpu);
	vcpu->arch.dr6 = DR6_INIT;
	kvm_update_dr6(vcpu);
	vcpu->arch.dr7 = DR7_FIXED_1;
	kvm_update_dr7(vcpu);

	vcpu->arch.cr2 = 0;

	kvm_make_request(KVM_REQ_EVENT, vcpu);
	vcpu->arch.apf.msr_val = 0;
	vcpu->arch.st.msr_val = 0;

	kvmclock_reset(vcpu);

	kvm_clear_async_pf_completion_queue(vcpu);
	kvm_async_pf_hash_reset(vcpu);
	vcpu->arch.apf.halted = false;

	kvm_pmu_reset(vcpu);

	memset(vcpu->arch.regs, 0, sizeof(vcpu->arch.regs));
	vcpu->arch.regs_avail = ~0;
	vcpu->arch.regs_dirty = ~0;

	kvm_x86_ops->vcpu_reset(vcpu);
}

void kvm_vcpu_deliver_sipi_vector(struct kvm_vcpu *vcpu, u8 vector)
{
	struct kvm_segment cs;

	kvm_get_segment(vcpu, &cs, VCPU_SREG_CS);
	cs.selector = vector << 8;
	cs.base = vector << 12;
	kvm_set_segment(vcpu, &cs, VCPU_SREG_CS);
	kvm_rip_write(vcpu, 0);
}

int kvm_arch_hardware_enable(void)
{
	struct kvm *kvm;
	struct kvm_vcpu *vcpu;
	int i;
	int ret;
	u64 local_tsc;
	u64 max_tsc = 0;
	bool stable, backwards_tsc = false;

	kvm_shared_msr_cpu_online();
	ret = kvm_x86_ops->hardware_enable();
	if (ret != 0)
		return ret;

	local_tsc = native_read_tsc();
	stable = !check_tsc_unstable();
	list_for_each_entry(kvm, &vm_list, vm_list) {
		kvm_for_each_vcpu(i, vcpu, kvm) {
			if (!stable && vcpu->cpu == smp_processor_id())
				kvm_make_request(KVM_REQ_CLOCK_UPDATE, vcpu);
			if (stable && vcpu->arch.last_host_tsc > local_tsc) {
				backwards_tsc = true;
				if (vcpu->arch.last_host_tsc > max_tsc)
					max_tsc = vcpu->arch.last_host_tsc;
			}
		}
	}

	/*
	 * Sometimes, even reliable TSCs go backwards.  This happens on
	 * platforms that reset TSC during suspend or hibernate actions, but
	 * maintain synchronization.  We must compensate.  Fortunately, we can
	 * detect that condition here, which happens early in CPU bringup,
	 * before any KVM threads can be running.  Unfortunately, we can't
	 * bring the TSCs fully up to date with real time, as we aren't yet far
	 * enough into CPU bringup that we know how much real time has actually
	 * elapsed; our helper function, get_kernel_ns() will be using boot
	 * variables that haven't been updated yet.
	 *
	 * So we simply find the maximum observed TSC above, then record the
	 * adjustment to TSC in each VCPU.  When the VCPU later gets loaded,
	 * the adjustment will be applied.  Note that we accumulate
	 * adjustments, in case multiple suspend cycles happen before some VCPU
	 * gets a chance to run again.  In the event that no KVM threads get a
	 * chance to run, we will miss the entire elapsed period, as we'll have
	 * reset last_host_tsc, so VCPUs will not have the TSC adjusted and may
	 * loose cycle time.  This isn't too big a deal, since the loss will be
	 * uniform across all VCPUs (not to mention the scenario is extremely
	 * unlikely). It is possible that a second hibernate recovery happens
	 * much faster than a first, causing the observed TSC here to be
	 * smaller; this would require additional padding adjustment, which is
	 * why we set last_host_tsc to the local tsc observed here.
	 *
	 * N.B. - this code below runs only on platforms with reliable TSC,
	 * as that is the only way backwards_tsc is set above.  Also note
	 * that this runs for ALL vcpus, which is not a bug; all VCPUs should
	 * have the same delta_cyc adjustment applied if backwards_tsc
	 * is detected.  Note further, this adjustment is only done once,
	 * as we reset last_host_tsc on all VCPUs to stop this from being
	 * called multiple times (one for each physical CPU bringup).
	 *
	 * Platforms with unreliable TSCs don't have to deal with this, they
	 * will be compensated by the logic in vcpu_load, which sets the TSC to
	 * catchup mode.  This will catchup all VCPUs to real time, but cannot
	 * guarantee that they stay in perfect synchronization.
	 */
	if (backwards_tsc) {
		u64 delta_cyc = max_tsc - local_tsc;
		backwards_tsc_observed = true;
		list_for_each_entry(kvm, &vm_list, vm_list) {
			kvm_for_each_vcpu(i, vcpu, kvm) {
				vcpu->arch.tsc_offset_adjustment += delta_cyc;
				vcpu->arch.last_host_tsc = local_tsc;
				kvm_make_request(KVM_REQ_MASTERCLOCK_UPDATE, vcpu);
			}

			/*
			 * We have to disable TSC offset matching.. if you were
			 * booting a VM while issuing an S4 host suspend....
			 * you may have some problem.  Solving this issue is
			 * left as an exercise to the reader.
			 */
			kvm->arch.last_tsc_nsec = 0;
			kvm->arch.last_tsc_write = 0;
		}

	}
	return 0;
}

void kvm_arch_hardware_disable(void)
{
	kvm_x86_ops->hardware_disable();
	drop_user_return_notifiers();
}

int kvm_arch_hardware_setup(void)
{
	return kvm_x86_ops->hardware_setup();
}

void kvm_arch_hardware_unsetup(void)
{
	kvm_x86_ops->hardware_unsetup();
}

void kvm_arch_check_processor_compat(void *rtn)
{
	kvm_x86_ops->check_processor_compatibility(rtn);
}

bool kvm_vcpu_compatible(struct kvm_vcpu *vcpu)
{
	return irqchip_in_kernel(vcpu->kvm) == (vcpu->arch.apic != NULL);
}

struct static_key kvm_no_apic_vcpu __read_mostly;

int kvm_arch_vcpu_init(struct kvm_vcpu *vcpu)
{
	struct page *page;
	struct kvm *kvm;
	int r;

	BUG_ON(vcpu->kvm == NULL);
	kvm = vcpu->kvm;

	vcpu->arch.pv.pv_unhalted = false;
	vcpu->arch.emulate_ctxt.ops = &emulate_ops;
	if (!irqchip_in_kernel(kvm) || kvm_vcpu_is_reset_bsp(vcpu))
		vcpu->arch.mp_state = KVM_MP_STATE_RUNNABLE;
	else
		vcpu->arch.mp_state = KVM_MP_STATE_UNINITIALIZED;

	page = alloc_page(GFP_KERNEL | __GFP_ZERO);
	if (!page) {
		r = -ENOMEM;
		goto fail;
	}
	vcpu->arch.pio_data = page_address(page);

	kvm_set_tsc_khz(vcpu, max_tsc_khz);

	r = kvm_mmu_create(vcpu);
	if (r < 0)
		goto fail_free_pio_data;

	if (irqchip_in_kernel(kvm)) {
		r = kvm_create_lapic(vcpu);
		if (r < 0)
			goto fail_mmu_destroy;
	} else
		static_key_slow_inc(&kvm_no_apic_vcpu);

	vcpu->arch.mce_banks = kzalloc(KVM_MAX_MCE_BANKS * sizeof(u64) * 4,
				       GFP_KERNEL);
	if (!vcpu->arch.mce_banks) {
		r = -ENOMEM;
		goto fail_free_lapic;
	}
	vcpu->arch.mcg_cap = KVM_MAX_MCE_BANKS;

	if (!zalloc_cpumask_var(&vcpu->arch.wbinvd_dirty_mask, GFP_KERNEL)) {
		r = -ENOMEM;
		goto fail_free_mce_banks;
	}

	r = fx_init(vcpu);
	if (r)
		goto fail_free_wbinvd_dirty_mask;

	vcpu->arch.ia32_tsc_adjust_msr = 0x0;
	vcpu->arch.pv_time_enabled = false;

	vcpu->arch.guest_supported_xcr0 = 0;
	vcpu->arch.guest_xstate_size = XSAVE_HDR_SIZE + XSAVE_HDR_OFFSET;

	vcpu->arch.maxphyaddr = cpuid_query_maxphyaddr(vcpu);

	kvm_async_pf_hash_reset(vcpu);
	kvm_pmu_init(vcpu);

	return 0;
fail_free_wbinvd_dirty_mask:
	free_cpumask_var(vcpu->arch.wbinvd_dirty_mask);
fail_free_mce_banks:
	kfree(vcpu->arch.mce_banks);
fail_free_lapic:
	kvm_free_lapic(vcpu);
fail_mmu_destroy:
	kvm_mmu_destroy(vcpu);
fail_free_pio_data:
	free_page((unsigned long)vcpu->arch.pio_data);
fail:
	return r;
}

void kvm_arch_vcpu_uninit(struct kvm_vcpu *vcpu)
{
	int idx;

	kvm_pmu_destroy(vcpu);
	kfree(vcpu->arch.mce_banks);
	kvm_free_lapic(vcpu);
	idx = srcu_read_lock(&vcpu->kvm->srcu);
	kvm_mmu_destroy(vcpu);
	srcu_read_unlock(&vcpu->kvm->srcu, idx);
	free_page((unsigned long)vcpu->arch.pio_data);
	if (!irqchip_in_kernel(vcpu->kvm))
		static_key_slow_dec(&kvm_no_apic_vcpu);
}

void kvm_arch_sched_in(struct kvm_vcpu *vcpu, int cpu)
{
	kvm_x86_ops->sched_in(vcpu, cpu);
}

int kvm_arch_init_vm(struct kvm *kvm, unsigned long type)
{
	if (type)
		return -EINVAL;

	INIT_HLIST_HEAD(&kvm->arch.mask_notifier_list);
	INIT_LIST_HEAD(&kvm->arch.active_mmu_pages);
	INIT_LIST_HEAD(&kvm->arch.zapped_obsolete_pages);
	INIT_LIST_HEAD(&kvm->arch.assigned_dev_head);
	atomic_set(&kvm->arch.noncoherent_dma_count, 0);

	/* Reserve bit 0 of irq_sources_bitmap for userspace irq source */
	set_bit(KVM_USERSPACE_IRQ_SOURCE_ID, &kvm->arch.irq_sources_bitmap);
	/* Reserve bit 1 of irq_sources_bitmap for irqfd-resampler */
	set_bit(KVM_IRQFD_RESAMPLE_IRQ_SOURCE_ID,
		&kvm->arch.irq_sources_bitmap);

	raw_spin_lock_init(&kvm->arch.tsc_write_lock);
	mutex_init(&kvm->arch.apic_map_lock);
	spin_lock_init(&kvm->arch.pvclock_gtod_sync_lock);

	pvclock_update_vm_gtod_copy(kvm);

	INIT_DELAYED_WORK(&kvm->arch.kvmclock_update_work, kvmclock_update_fn);
	INIT_DELAYED_WORK(&kvm->arch.kvmclock_sync_work, kvmclock_sync_fn);

	return 0;
}

static void kvm_unload_vcpu_mmu(struct kvm_vcpu *vcpu)
{
	int r;
	r = vcpu_load(vcpu);
	BUG_ON(r);
	kvm_mmu_unload(vcpu);
	vcpu_put(vcpu);
}

static void kvm_free_vcpus(struct kvm *kvm)
{
	unsigned int i;
	struct kvm_vcpu *vcpu;

	/*
	 * Unpin any mmu pages first.
	 */
	kvm_for_each_vcpu(i, vcpu, kvm) {
		kvm_clear_async_pf_completion_queue(vcpu);
		kvm_unload_vcpu_mmu(vcpu);
	}
	kvm_for_each_vcpu(i, vcpu, kvm)
		kvm_arch_vcpu_free(vcpu);

	mutex_lock(&kvm->lock);
	for (i = 0; i < atomic_read(&kvm->online_vcpus); i++)
		kvm->vcpus[i] = NULL;

	atomic_set(&kvm->online_vcpus, 0);
	mutex_unlock(&kvm->lock);
}

void kvm_arch_sync_events(struct kvm *kvm)
{
	cancel_delayed_work_sync(&kvm->arch.kvmclock_sync_work);
	cancel_delayed_work_sync(&kvm->arch.kvmclock_update_work);
	kvm_free_all_assigned_devices(kvm);
	kvm_free_pit(kvm);
}

void kvm_arch_destroy_vm(struct kvm *kvm)
{
	if (current->mm == kvm->mm) {
		/*
		 * Free memory regions allocated on behalf of userspace,
		 * unless the the memory map has changed due to process exit
		 * or fd copying.
		 */
		struct kvm_userspace_memory_region mem;
		memset(&mem, 0, sizeof(mem));
		mem.slot = APIC_ACCESS_PAGE_PRIVATE_MEMSLOT;
		kvm_set_memory_region(kvm, &mem);

		mem.slot = IDENTITY_PAGETABLE_PRIVATE_MEMSLOT;
		kvm_set_memory_region(kvm, &mem);

		mem.slot = TSS_PRIVATE_MEMSLOT;
		kvm_set_memory_region(kvm, &mem);
	}
	kvm_iommu_unmap_guest(kvm);
	kfree(kvm->arch.vpic);
	kfree(kvm->arch.vioapic);
	kvm_free_vcpus(kvm);
	kfree(rcu_dereference_check(kvm->arch.apic_map, 1));
}

void kvm_arch_free_memslot(struct kvm *kvm, struct kvm_memory_slot *free,
			   struct kvm_memory_slot *dont)
{
	int i;

	for (i = 0; i < KVM_NR_PAGE_SIZES; ++i) {
		if (!dont || free->arch.rmap[i] != dont->arch.rmap[i]) {
			kvfree(free->arch.rmap[i]);
			free->arch.rmap[i] = NULL;
		}
		if (i == 0)
			continue;

		if (!dont || free->arch.lpage_info[i - 1] !=
			     dont->arch.lpage_info[i - 1]) {
			kvfree(free->arch.lpage_info[i - 1]);
			free->arch.lpage_info[i - 1] = NULL;
		}
	}
}

int kvm_arch_create_memslot(struct kvm *kvm, struct kvm_memory_slot *slot,
			    unsigned long npages)
{
	int i;

	for (i = 0; i < KVM_NR_PAGE_SIZES; ++i) {
		unsigned long ugfn;
		int lpages;
		int level = i + 1;

		lpages = gfn_to_index(slot->base_gfn + npages - 1,
				      slot->base_gfn, level) + 1;

		slot->arch.rmap[i] =
			kvm_kvzalloc(lpages * sizeof(*slot->arch.rmap[i]));
		if (!slot->arch.rmap[i])
			goto out_free;
		if (i == 0)
			continue;

		slot->arch.lpage_info[i - 1] = kvm_kvzalloc(lpages *
					sizeof(*slot->arch.lpage_info[i - 1]));
		if (!slot->arch.lpage_info[i - 1])
			goto out_free;

		if (slot->base_gfn & (KVM_PAGES_PER_HPAGE(level) - 1))
			slot->arch.lpage_info[i - 1][0].write_count = 1;
		if ((slot->base_gfn + npages) & (KVM_PAGES_PER_HPAGE(level) - 1))
			slot->arch.lpage_info[i - 1][lpages - 1].write_count = 1;
		ugfn = slot->userspace_addr >> PAGE_SHIFT;
		/*
		 * If the gfn and userspace address are not aligned wrt each
		 * other, or if explicitly asked to, disable large page
		 * support for this slot
		 */
		if ((slot->base_gfn ^ ugfn) & (KVM_PAGES_PER_HPAGE(level) - 1) ||
		    !kvm_largepages_enabled()) {
			unsigned long j;

			for (j = 0; j < lpages; ++j)
				slot->arch.lpage_info[i - 1][j].write_count = 1;
		}
	}

	return 0;

out_free:
	for (i = 0; i < KVM_NR_PAGE_SIZES; ++i) {
		kvfree(slot->arch.rmap[i]);
		slot->arch.rmap[i] = NULL;
		if (i == 0)
			continue;

		kvfree(slot->arch.lpage_info[i - 1]);
		slot->arch.lpage_info[i - 1] = NULL;
	}
	return -ENOMEM;
}

void kvm_arch_memslots_updated(struct kvm *kvm)
{
	/*
	 * memslots->generation has been incremented.
	 * mmio generation may have reached its maximum value.
	 */
	kvm_mmu_invalidate_mmio_sptes(kvm);
}

int kvm_arch_prepare_memory_region(struct kvm *kvm,
				struct kvm_memory_slot *memslot,
				struct kvm_userspace_memory_region *mem,
				enum kvm_mr_change change)
{
	/*
	 * Only private memory slots need to be mapped here since
	 * KVM_SET_MEMORY_REGION ioctl is no longer supported.
	 */
	if ((memslot->id >= KVM_USER_MEM_SLOTS) && (change == KVM_MR_CREATE)) {
		unsigned long userspace_addr;

		/*
		 * MAP_SHARED to prevent internal slot pages from being moved
		 * by fork()/COW.
		 */
		userspace_addr = vm_mmap(NULL, 0, memslot->npages * PAGE_SIZE,
					 PROT_READ | PROT_WRITE,
					 MAP_SHARED | MAP_ANONYMOUS, 0);

		if (IS_ERR((void *)userspace_addr))
			return PTR_ERR((void *)userspace_addr);

		memslot->userspace_addr = userspace_addr;
	}

	return 0;
}

static void kvm_mmu_slot_apply_flags(struct kvm *kvm,
				     struct kvm_memory_slot *new)
{
	/* Still write protect RO slot */
	if (new->flags & KVM_MEM_READONLY) {
		kvm_mmu_slot_remove_write_access(kvm, new);
		return;
	}

	/*
	 * Call kvm_x86_ops dirty logging hooks when they are valid.
	 *
	 * kvm_x86_ops->slot_disable_log_dirty is called when:
	 *
	 *  - KVM_MR_CREATE with dirty logging is disabled
	 *  - KVM_MR_FLAGS_ONLY with dirty logging is disabled in new flag
	 *
	 * The reason is, in case of PML, we need to set D-bit for any slots
	 * with dirty logging disabled in order to eliminate unnecessary GPA
	 * logging in PML buffer (and potential PML buffer full VMEXT). This
	 * guarantees leaving PML enabled during guest's lifetime won't have
	 * any additonal overhead from PML when guest is running with dirty
	 * logging disabled for memory slots.
	 *
	 * kvm_x86_ops->slot_enable_log_dirty is called when switching new slot
	 * to dirty logging mode.
	 *
	 * If kvm_x86_ops dirty logging hooks are invalid, use write protect.
	 *
	 * In case of write protect:
	 *
	 * Write protect all pages for dirty logging.
	 *
	 * All the sptes including the large sptes which point to this
	 * slot are set to readonly. We can not create any new large
	 * spte on this slot until the end of the logging.
	 *
	 * See the comments in fast_page_fault().
	 */
	if (new->flags & KVM_MEM_LOG_DIRTY_PAGES) {
		if (kvm_x86_ops->slot_enable_log_dirty)
			kvm_x86_ops->slot_enable_log_dirty(kvm, new);
		else
			kvm_mmu_slot_remove_write_access(kvm, new);
	} else {
		if (kvm_x86_ops->slot_disable_log_dirty)
			kvm_x86_ops->slot_disable_log_dirty(kvm, new);
	}
}

void kvm_arch_commit_memory_region(struct kvm *kvm,
				struct kvm_userspace_memory_region *mem,
				const struct kvm_memory_slot *old,
				enum kvm_mr_change change)
{
	struct kvm_memory_slot *new;
	int nr_mmu_pages = 0;

	if ((mem->slot >= KVM_USER_MEM_SLOTS) && (change == KVM_MR_DELETE)) {
		int ret;

		ret = vm_munmap(old->userspace_addr,
				old->npages * PAGE_SIZE);
		if (ret < 0)
			printk(KERN_WARNING
			       "kvm_vm_ioctl_set_memory_region: "
			       "failed to munmap memory\n");
	}

	if (!kvm->arch.n_requested_mmu_pages)
		nr_mmu_pages = kvm_mmu_calculate_mmu_pages(kvm);

	if (nr_mmu_pages)
		kvm_mmu_change_mmu_pages(kvm, nr_mmu_pages);

	/* It's OK to get 'new' slot here as it has already been installed */
	new = id_to_memslot(kvm->memslots, mem->slot);

	/*
<<<<<<< HEAD
	 * Set up write protection and/or dirty logging for the new slot.
	 *
=======
	 * Dirty logging tracks sptes in 4k granularity, meaning that large
	 * sptes have to be split.  If live migration is successful, the guest
	 * in the source machine will be destroyed and large sptes will be
	 * created in the destination. However, if the guest continues to run
	 * in the source machine (for example if live migration fails), small
	 * sptes will remain around and cause bad performance.
	 *
	 * Scan sptes if dirty logging has been stopped, dropping those
	 * which can be collapsed into a single large-page spte.  Later
	 * page faults will create the large-page sptes.
	 */
	if ((change != KVM_MR_DELETE) &&
		(old->flags & KVM_MEM_LOG_DIRTY_PAGES) &&
		!(new->flags & KVM_MEM_LOG_DIRTY_PAGES))
		kvm_mmu_zap_collapsible_sptes(kvm, new);

	/*
	 * Set up write protection and/or dirty logging for the new slot.
	 *
>>>>>>> 007760cf
	 * For KVM_MR_DELETE and KVM_MR_MOVE, the shadow pages of old slot have
	 * been zapped so no dirty logging staff is needed for old slot. For
	 * KVM_MR_FLAGS_ONLY, the old slot is essentially the same one as the
	 * new and it's also covered when dealing with the new slot.
	 */
	if (change != KVM_MR_DELETE)
		kvm_mmu_slot_apply_flags(kvm, new);
}

void kvm_arch_flush_shadow_all(struct kvm *kvm)
{
	kvm_mmu_invalidate_zap_all_pages(kvm);
}

void kvm_arch_flush_shadow_memslot(struct kvm *kvm,
				   struct kvm_memory_slot *slot)
{
	kvm_mmu_invalidate_zap_all_pages(kvm);
}

int kvm_arch_vcpu_runnable(struct kvm_vcpu *vcpu)
{
	if (is_guest_mode(vcpu) && kvm_x86_ops->check_nested_events)
		kvm_x86_ops->check_nested_events(vcpu, false);

	return (vcpu->arch.mp_state == KVM_MP_STATE_RUNNABLE &&
		!vcpu->arch.apf.halted)
		|| !list_empty_careful(&vcpu->async_pf.done)
		|| kvm_apic_has_events(vcpu)
		|| vcpu->arch.pv.pv_unhalted
		|| atomic_read(&vcpu->arch.nmi_queued) ||
		(kvm_arch_interrupt_allowed(vcpu) &&
		 kvm_cpu_has_interrupt(vcpu));
}

int kvm_arch_vcpu_should_kick(struct kvm_vcpu *vcpu)
{
	return kvm_vcpu_exiting_guest_mode(vcpu) == IN_GUEST_MODE;
}

int kvm_arch_interrupt_allowed(struct kvm_vcpu *vcpu)
{
	return kvm_x86_ops->interrupt_allowed(vcpu);
}

unsigned long kvm_get_linear_rip(struct kvm_vcpu *vcpu)
{
	if (is_64_bit_mode(vcpu))
		return kvm_rip_read(vcpu);
	return (u32)(get_segment_base(vcpu, VCPU_SREG_CS) +
		     kvm_rip_read(vcpu));
}
EXPORT_SYMBOL_GPL(kvm_get_linear_rip);

bool kvm_is_linear_rip(struct kvm_vcpu *vcpu, unsigned long linear_rip)
{
	return kvm_get_linear_rip(vcpu) == linear_rip;
}
EXPORT_SYMBOL_GPL(kvm_is_linear_rip);

unsigned long kvm_get_rflags(struct kvm_vcpu *vcpu)
{
	unsigned long rflags;

	rflags = kvm_x86_ops->get_rflags(vcpu);
	if (vcpu->guest_debug & KVM_GUESTDBG_SINGLESTEP)
		rflags &= ~X86_EFLAGS_TF;
	return rflags;
}
EXPORT_SYMBOL_GPL(kvm_get_rflags);

static void __kvm_set_rflags(struct kvm_vcpu *vcpu, unsigned long rflags)
{
	if (vcpu->guest_debug & KVM_GUESTDBG_SINGLESTEP &&
	    kvm_is_linear_rip(vcpu, vcpu->arch.singlestep_rip))
		rflags |= X86_EFLAGS_TF;
	kvm_x86_ops->set_rflags(vcpu, rflags);
}

void kvm_set_rflags(struct kvm_vcpu *vcpu, unsigned long rflags)
{
	__kvm_set_rflags(vcpu, rflags);
	kvm_make_request(KVM_REQ_EVENT, vcpu);
}
EXPORT_SYMBOL_GPL(kvm_set_rflags);

void kvm_arch_async_page_ready(struct kvm_vcpu *vcpu, struct kvm_async_pf *work)
{
	int r;

	if ((vcpu->arch.mmu.direct_map != work->arch.direct_map) ||
	      work->wakeup_all)
		return;

	r = kvm_mmu_reload(vcpu);
	if (unlikely(r))
		return;

	if (!vcpu->arch.mmu.direct_map &&
	      work->arch.cr3 != vcpu->arch.mmu.get_cr3(vcpu))
		return;

	vcpu->arch.mmu.page_fault(vcpu, work->gva, 0, true);
}

static inline u32 kvm_async_pf_hash_fn(gfn_t gfn)
{
	return hash_32(gfn & 0xffffffff, order_base_2(ASYNC_PF_PER_VCPU));
}

static inline u32 kvm_async_pf_next_probe(u32 key)
{
	return (key + 1) & (roundup_pow_of_two(ASYNC_PF_PER_VCPU) - 1);
}

static void kvm_add_async_pf_gfn(struct kvm_vcpu *vcpu, gfn_t gfn)
{
	u32 key = kvm_async_pf_hash_fn(gfn);

	while (vcpu->arch.apf.gfns[key] != ~0)
		key = kvm_async_pf_next_probe(key);

	vcpu->arch.apf.gfns[key] = gfn;
}

static u32 kvm_async_pf_gfn_slot(struct kvm_vcpu *vcpu, gfn_t gfn)
{
	int i;
	u32 key = kvm_async_pf_hash_fn(gfn);

	for (i = 0; i < roundup_pow_of_two(ASYNC_PF_PER_VCPU) &&
		     (vcpu->arch.apf.gfns[key] != gfn &&
		      vcpu->arch.apf.gfns[key] != ~0); i++)
		key = kvm_async_pf_next_probe(key);

	return key;
}

bool kvm_find_async_pf_gfn(struct kvm_vcpu *vcpu, gfn_t gfn)
{
	return vcpu->arch.apf.gfns[kvm_async_pf_gfn_slot(vcpu, gfn)] == gfn;
}

static void kvm_del_async_pf_gfn(struct kvm_vcpu *vcpu, gfn_t gfn)
{
	u32 i, j, k;

	i = j = kvm_async_pf_gfn_slot(vcpu, gfn);
	while (true) {
		vcpu->arch.apf.gfns[i] = ~0;
		do {
			j = kvm_async_pf_next_probe(j);
			if (vcpu->arch.apf.gfns[j] == ~0)
				return;
			k = kvm_async_pf_hash_fn(vcpu->arch.apf.gfns[j]);
			/*
			 * k lies cyclically in ]i,j]
			 * |    i.k.j |
			 * |....j i.k.| or  |.k..j i...|
			 */
		} while ((i <= j) ? (i < k && k <= j) : (i < k || k <= j));
		vcpu->arch.apf.gfns[i] = vcpu->arch.apf.gfns[j];
		i = j;
	}
}

static int apf_put_user(struct kvm_vcpu *vcpu, u32 val)
{

	return kvm_write_guest_cached(vcpu->kvm, &vcpu->arch.apf.data, &val,
				      sizeof(val));
}

void kvm_arch_async_page_not_present(struct kvm_vcpu *vcpu,
				     struct kvm_async_pf *work)
{
	struct x86_exception fault;

	trace_kvm_async_pf_not_present(work->arch.token, work->gva);
	kvm_add_async_pf_gfn(vcpu, work->arch.gfn);

	if (!(vcpu->arch.apf.msr_val & KVM_ASYNC_PF_ENABLED) ||
	    (vcpu->arch.apf.send_user_only &&
	     kvm_x86_ops->get_cpl(vcpu) == 0))
		kvm_make_request(KVM_REQ_APF_HALT, vcpu);
	else if (!apf_put_user(vcpu, KVM_PV_REASON_PAGE_NOT_PRESENT)) {
		fault.vector = PF_VECTOR;
		fault.error_code_valid = true;
		fault.error_code = 0;
		fault.nested_page_fault = false;
		fault.address = work->arch.token;
		kvm_inject_page_fault(vcpu, &fault);
	}
}

void kvm_arch_async_page_present(struct kvm_vcpu *vcpu,
				 struct kvm_async_pf *work)
{
	struct x86_exception fault;

	trace_kvm_async_pf_ready(work->arch.token, work->gva);
	if (work->wakeup_all)
		work->arch.token = ~0; /* broadcast wakeup */
	else
		kvm_del_async_pf_gfn(vcpu, work->arch.gfn);

	if ((vcpu->arch.apf.msr_val & KVM_ASYNC_PF_ENABLED) &&
	    !apf_put_user(vcpu, KVM_PV_REASON_PAGE_READY)) {
		fault.vector = PF_VECTOR;
		fault.error_code_valid = true;
		fault.error_code = 0;
		fault.nested_page_fault = false;
		fault.address = work->arch.token;
		kvm_inject_page_fault(vcpu, &fault);
	}
	vcpu->arch.apf.halted = false;
	vcpu->arch.mp_state = KVM_MP_STATE_RUNNABLE;
}

bool kvm_arch_can_inject_async_page_present(struct kvm_vcpu *vcpu)
{
	if (!(vcpu->arch.apf.msr_val & KVM_ASYNC_PF_ENABLED))
		return true;
	else
		return !kvm_event_needs_reinjection(vcpu) &&
			kvm_x86_ops->interrupt_allowed(vcpu);
}

void kvm_arch_register_noncoherent_dma(struct kvm *kvm)
{
	atomic_inc(&kvm->arch.noncoherent_dma_count);
}
EXPORT_SYMBOL_GPL(kvm_arch_register_noncoherent_dma);

void kvm_arch_unregister_noncoherent_dma(struct kvm *kvm)
{
	atomic_dec(&kvm->arch.noncoherent_dma_count);
}
EXPORT_SYMBOL_GPL(kvm_arch_unregister_noncoherent_dma);

bool kvm_arch_has_noncoherent_dma(struct kvm *kvm)
{
	return atomic_read(&kvm->arch.noncoherent_dma_count);
}
EXPORT_SYMBOL_GPL(kvm_arch_has_noncoherent_dma);

EXPORT_TRACEPOINT_SYMBOL_GPL(kvm_exit);
EXPORT_TRACEPOINT_SYMBOL_GPL(kvm_inj_virq);
EXPORT_TRACEPOINT_SYMBOL_GPL(kvm_page_fault);
EXPORT_TRACEPOINT_SYMBOL_GPL(kvm_msr);
EXPORT_TRACEPOINT_SYMBOL_GPL(kvm_cr);
EXPORT_TRACEPOINT_SYMBOL_GPL(kvm_nested_vmrun);
EXPORT_TRACEPOINT_SYMBOL_GPL(kvm_nested_vmexit);
EXPORT_TRACEPOINT_SYMBOL_GPL(kvm_nested_vmexit_inject);
EXPORT_TRACEPOINT_SYMBOL_GPL(kvm_nested_intr_vmexit);
EXPORT_TRACEPOINT_SYMBOL_GPL(kvm_invlpga);
EXPORT_TRACEPOINT_SYMBOL_GPL(kvm_skinit);
EXPORT_TRACEPOINT_SYMBOL_GPL(kvm_nested_intercepts);
EXPORT_TRACEPOINT_SYMBOL_GPL(kvm_write_tsc_offset);
EXPORT_TRACEPOINT_SYMBOL_GPL(kvm_ple_window);
EXPORT_TRACEPOINT_SYMBOL_GPL(kvm_pml_full);<|MERGE_RESOLUTION|>--- conflicted
+++ resolved
@@ -7664,10 +7664,6 @@
 	new = id_to_memslot(kvm->memslots, mem->slot);
 
 	/*
-<<<<<<< HEAD
-	 * Set up write protection and/or dirty logging for the new slot.
-	 *
-=======
 	 * Dirty logging tracks sptes in 4k granularity, meaning that large
 	 * sptes have to be split.  If live migration is successful, the guest
 	 * in the source machine will be destroyed and large sptes will be
@@ -7687,7 +7683,6 @@
 	/*
 	 * Set up write protection and/or dirty logging for the new slot.
 	 *
->>>>>>> 007760cf
 	 * For KVM_MR_DELETE and KVM_MR_MOVE, the shadow pages of old slot have
 	 * been zapped so no dirty logging staff is needed for old slot. For
 	 * KVM_MR_FLAGS_ONLY, the old slot is essentially the same one as the
