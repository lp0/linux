--- conflicted
+++ resolved
@@ -12,11 +12,7 @@
 #include <asm/disabled-features.h>
 #endif
 
-<<<<<<< HEAD
-#define NCAPINTS	15	/* N 32-bit words worth of info */
-=======
 #define NCAPINTS	16	/* N 32-bit words worth of info */
->>>>>>> 4baf7fe4
 #define NBUGINTS	1	/* N 32-bit bug flags */
 
 /*
@@ -250,10 +246,6 @@
 /* AMD-defined CPU features, CPUID level 0x80000008 (ebx), word 13 */
 #define X86_FEATURE_CLZERO	(13*32+0) /* CLZERO instruction */
 
-<<<<<<< HEAD
-/* Intel-defined CPU features, CPUID level 0x00000010:0 (ebx), word 13 */
-#define X86_FEATURE_CAT_L3	(14*32 + 1) /* Cache Allocation L3 */
-=======
 /* Thermal and Power Management Leaf, CPUID level 0x00000006 (eax), word 14 */
 #define X86_FEATURE_DTHERM	(14*32+ 0) /* Digital Thermal Sensor */
 #define X86_FEATURE_IDA		(14*32+ 1) /* Intel Dynamic Acceleration */
@@ -277,7 +269,9 @@
 #define X86_FEATURE_DECODEASSISTS (15*32+ 7) /* Decode Assists support */
 #define X86_FEATURE_PAUSEFILTER (15*32+10) /* filtered pause intercept */
 #define X86_FEATURE_PFTHRESHOLD (15*32+12) /* pause filter threshold */
->>>>>>> 4baf7fe4
+
+/* Intel-defined CPU features, CPUID level 0x00000010:0 (ebx), word 13 */
+#define X86_FEATURE_CAT_L3	(14*32 + 1) /* Cache Allocation L3 */
 
 /*
  * BUG word(s)
