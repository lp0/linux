--- conflicted
+++ resolved
@@ -6,10 +6,7 @@
 dts-dirs += exynos
 dts-dirs += freescale
 dts-dirs += hisilicon
-<<<<<<< HEAD
-=======
 dts-dirs += marvell
->>>>>>> 9fe8ecca
 dts-dirs += mediatek
 dts-dirs += qcom
 dts-dirs += rockchip
