--- conflicted
+++ resolved
@@ -41,11 +41,7 @@
 	*(volatile u32 *)addr = b;
 }
 
-<<<<<<< HEAD
-static inline void ctrl_bclr(int b, unsigned char *addr)
-=======
 static inline void ctrl_bclr(int b, void __iomem *addr)
->>>>>>> 2527dfeb
 {
 	if (__builtin_constant_p(b))
 		__asm__("bclr %1,%0" : "+WU"(*addr): "i"(b));
@@ -53,11 +49,7 @@
 		__asm__("bclr %w1,%0" : "+WU"(*addr): "r"(b));
 }
 
-<<<<<<< HEAD
-static inline void ctrl_bset(int b, unsigned char *addr)
-=======
 static inline void ctrl_bset(int b, void __iomem *addr)
->>>>>>> 2527dfeb
 {
 	if (__builtin_constant_p(b))
 		__asm__("bset %1,%0" : "+WU"(*addr): "i"(b));
