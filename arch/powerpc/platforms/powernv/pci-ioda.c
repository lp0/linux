--- conflicted
+++ resolved
@@ -2220,11 +2220,7 @@
 
 static __be64 *pnv_pci_ioda2_table_do_alloc_pages(int nid, unsigned shift,
 		unsigned levels, unsigned long limit,
-<<<<<<< HEAD
-		unsigned long *current_offset)
-=======
 		unsigned long *current_offset, unsigned long *total_allocated)
->>>>>>> 3cb5ff02
 {
 	struct page *tce_mem = NULL;
 	__be64 *addr, *tmp;
@@ -2240,10 +2236,7 @@
 	}
 	addr = page_address(tce_mem);
 	memset(addr, 0, allocated);
-<<<<<<< HEAD
-=======
 	*total_allocated += allocated;
->>>>>>> 3cb5ff02
 
 	--levels;
 	if (!levels) {
@@ -2253,11 +2246,7 @@
 
 	for (i = 0; i < entries; ++i) {
 		tmp = pnv_pci_ioda2_table_do_alloc_pages(nid, shift,
-<<<<<<< HEAD
-				levels, limit, current_offset);
-=======
 				levels, limit, current_offset, total_allocated);
->>>>>>> 3cb5ff02
 		if (!tmp)
 			break;
 
@@ -2279,11 +2268,7 @@
 		struct iommu_table *tbl)
 {
 	void *addr;
-<<<<<<< HEAD
-	unsigned long offset = 0, level_shift;
-=======
 	unsigned long offset = 0, level_shift, total_allocated = 0;
->>>>>>> 3cb5ff02
 	const unsigned window_shift = ilog2(window_size);
 	unsigned entries_shift = window_shift - page_shift;
 	unsigned table_shift = max_t(unsigned, entries_shift + 3, PAGE_SHIFT);
@@ -2302,11 +2287,7 @@
 
 	/* Allocate TCE table */
 	addr = pnv_pci_ioda2_table_do_alloc_pages(nid, level_shift,
-<<<<<<< HEAD
-			levels, tce_table_size, &offset);
-=======
 			levels, tce_table_size, &offset, &total_allocated);
->>>>>>> 3cb5ff02
 
 	/* addr==NULL means that the first level allocation failed */
 	if (!addr)
@@ -2328,11 +2309,7 @@
 			page_shift);
 	tbl->it_level_size = 1ULL << (level_shift - 3);
 	tbl->it_indirect_levels = levels - 1;
-<<<<<<< HEAD
-	tbl->it_allocated_size = offset;
-=======
 	tbl->it_allocated_size = total_allocated;
->>>>>>> 3cb5ff02
 
 	pr_devel("Created TCE table: ws=%08llx ts=%lx @%08llx\n",
 			window_size, tce_table_size, bus_offset);
