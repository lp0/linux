--- conflicted
+++ resolved
@@ -169,11 +169,7 @@
 #if defined(CONFIG_BACKLIGHT_PWM) || defined(CONFIG_BACKLIGHT_PWM_MODULE)
 static struct pwm_lookup palmtc_pwm_lookup[] = {
 	PWM_LOOKUP("pxa25x-pwm.1", 0, "pwm-backlight.0", NULL, PALMTC_PERIOD_NS,
-<<<<<<< HEAD
-		   PWM_PERIOD_NORMAL),
-=======
 		   PWM_POLARITY_NORMAL),
->>>>>>> 64bebefc
 };
 
 static struct platform_pwm_backlight_data palmtc_backlight_data = {
