/*
 * Copyright 2014 Chen-Yu Tsai
 *
 * Chen-Yu Tsai <wens@csie.org>
 *
 * This file is dual-licensed: you can use it either under the terms
 * of the GPL or the X11 license, at your option. Note that this dual
 * licensing only applies to this file, and not this project as a
 * whole.
 *
 *  a) This file is free software; you can redistribute it and/or
 *     modify it under the terms of the GNU General Public License as
 *     published by the Free Software Foundation; either version 2 of the
 *     License, or (at your option) any later version.
 *
 *     This file is distributed in the hope that it will be useful,
 *     but WITHOUT ANY WARRANTY; without even the implied warranty of
 *     MERCHANTABILITY or FITNESS FOR A PARTICULAR PURPOSE.  See the
 *     GNU General Public License for more details.
 *
 * Or, alternatively,
 *
 *  b) Permission is hereby granted, free of charge, to any person
 *     obtaining a copy of this software and associated documentation
 *     files (the "Software"), to deal in the Software without
 *     restriction, including without limitation the rights to use,
 *     copy, modify, merge, publish, distribute, sublicense, and/or
 *     sell copies of the Software, and to permit persons to whom the
 *     Software is furnished to do so, subject to the following
 *     conditions:
 *
 *     The above copyright notice and this permission notice shall be
 *     included in all copies or substantial portions of the Software.
 *
 *     THE SOFTWARE IS PROVIDED "AS IS", WITHOUT WARRANTY OF ANY KIND,
 *     EXPRESS OR IMPLIED, INCLUDING BUT NOT LIMITED TO THE WARRANTIES
 *     OF MERCHANTABILITY, FITNESS FOR A PARTICULAR PURPOSE AND
 *     NONINFRINGEMENT. IN NO EVENT SHALL THE AUTHORS OR COPYRIGHT
 *     HOLDERS BE LIABLE FOR ANY CLAIM, DAMAGES OR OTHER LIABILITY,
 *     WHETHER IN AN ACTION OF CONTRACT, TORT OR OTHERWISE, ARISING
 *     FROM, OUT OF OR IN CONNECTION WITH THE SOFTWARE OR THE USE OR
 *     OTHER DEALINGS IN THE SOFTWARE.
 */

/dts-v1/;
#include "sun8i-a23.dtsi"
#include "sunxi-common-regulators.dtsi"

#include <dt-bindings/gpio/gpio.h>
#include <dt-bindings/input/input.h>
#include <dt-bindings/pinctrl/sun4i-a10.h>

/ {
	model = "Ippo Q8H Dual Core Tablet (v5)";
	compatible = "ippo,q8h-v5", "allwinner,sun8i-a23";

	aliases {
		serial0 = &r_uart;
	};

	chosen {
		stdout-path = "serial0:115200n8";
<<<<<<< HEAD
=======
	};
};

&i2c0 {
	pinctrl-names = "default";
	pinctrl-0 = <&i2c0_pins_a>;
	status = "okay";
};

&i2c1 {
	pinctrl-names = "default";
	pinctrl-0 = <&i2c1_pins_a>;
	status = "okay";
};

&i2c2 {
	pinctrl-names = "default";
	pinctrl-0 = <&i2c2_pins_a>;
	/* pull-ups and devices require PMIC regulator */
	status = "failed";
};

&lradc {
	vref-supply = <&reg_vcc3v0>;
	status = "okay";

	button@200 {
		label = "Volume Up";
		linux,code = <KEY_VOLUMEUP>;
		channel = <0>;
		voltage = <200000>;
>>>>>>> 9fe8ecca
	};
};

<<<<<<< HEAD
&i2c0 {
	pinctrl-names = "default";
	pinctrl-0 = <&i2c0_pins_a>;
	status = "okay";
};

&i2c1 {
	pinctrl-names = "default";
	pinctrl-0 = <&i2c1_pins_a>;
	status = "okay";
};

&i2c2 {
	pinctrl-names = "default";
	pinctrl-0 = <&i2c2_pins_a>;
	/* pull-ups and devices require PMIC regulator */
	status = "failed";
};

&lradc {
	vref-supply = <&reg_vcc3v0>;
	status = "okay";

	button@200 {
		label = "Volume Up";
		linux,code = <KEY_VOLUMEUP>;
		channel = <0>;
		voltage = <200000>;
	};

=======
>>>>>>> 9fe8ecca
	button@400 {
		label = "Volume Down";
		linux,code = <KEY_VOLUMEDOWN>;
		channel = <0>;
		voltage = <400000>;
<<<<<<< HEAD
	};
};

&mmc0 {
	pinctrl-names = "default";
	pinctrl-0 = <&mmc0_pins_a>, <&mmc0_cd_pin_q8h>;
	vmmc-supply = <&reg_vcc3v0>;
	bus-width = <4>;
	cd-gpios = <&pio 1 4 GPIO_ACTIVE_HIGH>; /* PB4 */
	cd-inverted;
	status = "okay";
};

&pio {
	mmc0_cd_pin_q8h: mmc0_cd_pin@0 {
		allwinner,pins = "PB4";
		allwinner,function = "gpio_in";
		allwinner,drive = <SUN4I_PINCTRL_10_MA>;
		allwinner,pull = <SUN4I_PINCTRL_PULL_UP>;
	};
};

=======
	};
};

&mmc0 {
	pinctrl-names = "default";
	pinctrl-0 = <&mmc0_pins_a>, <&mmc0_cd_pin_q8h>;
	vmmc-supply = <&reg_vcc3v0>;
	bus-width = <4>;
	cd-gpios = <&pio 1 4 GPIO_ACTIVE_HIGH>; /* PB4 */
	cd-inverted;
	status = "okay";
};

&pio {
	mmc0_cd_pin_q8h: mmc0_cd_pin@0 {
		allwinner,pins = "PB4";
		allwinner,function = "gpio_in";
		allwinner,drive = <SUN4I_PINCTRL_10_MA>;
		allwinner,pull = <SUN4I_PINCTRL_PULL_UP>;
	};
};

>>>>>>> 9fe8ecca
&r_uart {
	pinctrl-names = "default";
	pinctrl-0 = <&r_uart_pins_a>;
	status = "okay";
<<<<<<< HEAD
=======
};

&usb_otg {
	dr_mode = "host";
	status = "okay";
};

&usbphy {
	status = "okay";
>>>>>>> 9fe8ecca
};<|MERGE_RESOLUTION|>--- conflicted
+++ resolved
@@ -60,8 +60,6 @@
 
 	chosen {
 		stdout-path = "serial0:115200n8";
-<<<<<<< HEAD
-=======
 	};
 };
 
@@ -93,49 +91,13 @@
 		linux,code = <KEY_VOLUMEUP>;
 		channel = <0>;
 		voltage = <200000>;
->>>>>>> 9fe8ecca
-	};
-};
-
-<<<<<<< HEAD
-&i2c0 {
-	pinctrl-names = "default";
-	pinctrl-0 = <&i2c0_pins_a>;
-	status = "okay";
-};
-
-&i2c1 {
-	pinctrl-names = "default";
-	pinctrl-0 = <&i2c1_pins_a>;
-	status = "okay";
-};
-
-&i2c2 {
-	pinctrl-names = "default";
-	pinctrl-0 = <&i2c2_pins_a>;
-	/* pull-ups and devices require PMIC regulator */
-	status = "failed";
-};
-
-&lradc {
-	vref-supply = <&reg_vcc3v0>;
-	status = "okay";
-
-	button@200 {
-		label = "Volume Up";
-		linux,code = <KEY_VOLUMEUP>;
-		channel = <0>;
-		voltage = <200000>;
 	};
 
-=======
->>>>>>> 9fe8ecca
 	button@400 {
 		label = "Volume Down";
 		linux,code = <KEY_VOLUMEDOWN>;
 		channel = <0>;
 		voltage = <400000>;
-<<<<<<< HEAD
 	};
 };
 
@@ -158,36 +120,10 @@
 	};
 };
 
-=======
-	};
-};
-
-&mmc0 {
-	pinctrl-names = "default";
-	pinctrl-0 = <&mmc0_pins_a>, <&mmc0_cd_pin_q8h>;
-	vmmc-supply = <&reg_vcc3v0>;
-	bus-width = <4>;
-	cd-gpios = <&pio 1 4 GPIO_ACTIVE_HIGH>; /* PB4 */
-	cd-inverted;
-	status = "okay";
-};
-
-&pio {
-	mmc0_cd_pin_q8h: mmc0_cd_pin@0 {
-		allwinner,pins = "PB4";
-		allwinner,function = "gpio_in";
-		allwinner,drive = <SUN4I_PINCTRL_10_MA>;
-		allwinner,pull = <SUN4I_PINCTRL_PULL_UP>;
-	};
-};
-
->>>>>>> 9fe8ecca
 &r_uart {
 	pinctrl-names = "default";
 	pinctrl-0 = <&r_uart_pins_a>;
 	status = "okay";
-<<<<<<< HEAD
-=======
 };
 
 &usb_otg {
@@ -197,5 +133,4 @@
 
 &usbphy {
 	status = "okay";
->>>>>>> 9fe8ecca
 };