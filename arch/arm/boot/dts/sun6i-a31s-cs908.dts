--- conflicted
+++ resolved
@@ -93,14 +93,11 @@
 	status = "okay";
 };
 
-<<<<<<< HEAD
-=======
 &usb_otg {
 	dr_mode = "host";
 	status = "okay";
 };
 
->>>>>>> 9fe8ecca
 &usbphy {
 	status = "okay";
 };