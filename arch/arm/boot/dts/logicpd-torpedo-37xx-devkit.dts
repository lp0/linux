/*
 * This program is free software; you can redistribute it and/or modify
 * it under the terms of the GNU General Public License version 2 as
 * published by the Free Software Foundation.
 */

/dts-v1/;

#include "omap36xx.dtsi"
#include "logicpd-torpedo-som.dtsi"
#include "omap-gpmc-smsc9221.dtsi"

/ {
	model = "LogicPD Zoom DM3730 Torpedo Development Kit";
	compatible = "logicpd,dm3730-torpedo-devkit", "ti,omap3630", "ti,omap3";

	gpio_keys {
		compatible = "gpio-keys";
		pinctrl-names = "default";
		pinctrl-0 = <&gpio_key_pins &gpio_key_pins_wkup>;

		sysboot2 {
			label = "sysboot2";
			gpios = <&gpio1 2 GPIO_ACTIVE_LOW>;	/* gpio2 */
			linux,code = <BTN_0>;
			wakeup-source;
		};

		sysboot5 {
			label = "sysboot5";
			gpios = <&gpio1 7 GPIO_ACTIVE_LOW>;	/* gpio7 */
			linux,code = <BTN_1>;
			wakeup-source;
		};

		gpio1 {
			label = "gpio1";
			gpios = <&gpio6 21 GPIO_ACTIVE_LOW>;	/* gpio181 */
			linux,code = <BTN_2>;
			wakeup-source;
		};

		gpio2 {
			label = "gpio2";
			gpios = <&gpio6 18 GPIO_ACTIVE_LOW>;	/* gpio178 */
			linux,code = <BTN_3>;
			wakeup-source;
		};
	};

	sound {
		compatible = "ti,omap-twl4030";
		ti,model = "omap3logic";
		ti,mcbsp = <&mcbsp2>;
	};

	leds {
		compatible = "gpio-leds";
		pinctrl-names = "default";
		pinctrl-0 = <&led_pins>;

		led1 {
			label = "led1";
			gpios = <&gpio6 20 GPIO_ACTIVE_HIGH>;	/* gpio180 */
			linux,default-trigger = "cpu0";
		};

		led2 {
			label = "led2";
			gpios = <&gpio6 19 GPIO_ACTIVE_HIGH>;	/* gpio179 */
			linux,default-trigger = "none";
		};
	};
};

&vaux1 {
	regulator-min-microvolt = <3000000>;
	regulator-max-microvolt = <3000000>;
};

&vaux4 {
	regulator-min-microvolt = <1800000>;
	regulator-max-microvolt = <1800000>;
};

<<<<<<< HEAD
&vaux1 {
	regulator-min-microvolt = <3000000>;
	regulator-max-microvolt = <3000000>;
};

&vaux4 {
	regulator-min-microvolt = <1800000>;
	regulator-max-microvolt = <1800000>;
};

=======
>>>>>>> 115e4e42
&mcbsp2 {
	status = "okay";
};

&charger {
	ti,bb-uvolt = <3200000>;
	ti,bb-uamp = <150>;
};

&gpmc {
	ranges = <1 0 0x08000000 0x1000000>;	/* CS1: 16MB for LAN9221 */

	ethernet@gpmc {
		pinctrl-names = "default";
		pinctrl-0 = <&lan9221_pins>;
		interrupt-parent = <&gpio5>;
		interrupts = <1 IRQ_TYPE_LEVEL_LOW>;		/* gpio129 */
		reg = <1 0 0xff>;
	};
};

&vpll2 {
	regulator-always-on;
};

&dss {
	status = "ok";
	vdds_dsi-supply = <&vpll2>;
	pinctrl-names = "default";
	pinctrl-0 = <&dss_dpi_pins1>;
	port {
		dpi_out: endpoint {
			remote-endpoint = <&lcd_in>;
			data-lines = <16>;
		};
	};
};

/ {
	aliases {
		display0 = &lcd0;
	};

	lcd0: display@0 {
		compatible = "panel-dpi";
		label = "15";
		status = "okay";
		/* default-on; */
		pinctrl-names = "default";
		enable-gpios = <&gpio5 27 GPIO_ACTIVE_HIGH>;	/* gpio155, lcd INI */

		port {
			lcd_in: endpoint {
				remote-endpoint = <&dpi_out>;
			};
		};

		panel-timing {
			clock-frequency = <9000000>;
			hactive = <480>;
			vactive = <272>;
			hfront-porch = <3>;
			hback-porch = <2>;
			hsync-len = <42>;
			vback-porch = <3>;
			vfront-porch = <4>;
			vsync-len = <11>;
			hsync-active = <0>;
			vsync-active = <0>;
			de-active = <1>;
			pixelclk-active = <1>;
		};
	};

	bl: backlight {
		compatible = "gpio-backlight";
		pinctrl-names = "default";
		pinctrl-0 = <&backlight_pins>;

		gpios = <&gpio2 24 GPIO_ACTIVE_HIGH>, /* gpio_56 */
			<&gpio5 26 GPIO_ACTIVE_HIGH>; /* gpio_154 */
		default-on;
	};
};

&mmc1 {
	interrupts-extended = <&intc 83 &omap3_pmx_core 0x11a>;
	pinctrl-names = "default";
	pinctrl-0 = <&mmc1_pins &mmc1_cd>;
	cd-gpios = <&gpio4 31 IRQ_TYPE_LEVEL_LOW>;		/* gpio127 */
	vmmc-supply = <&vmmc1>;
	bus-width = <4>;
	cap-power-off-card;
};

&omap3_pmx_core {
	gpio_key_pins: pinmux_gpio_key_pins {
		pinctrl-single,pins = <
			OMAP3_CORE1_IOPAD(0x21d6, PIN_INPUT_PULLUP | MUX_MODE4)	/* mcspi2_clk.gpio_178 */
			OMAP3_CORE1_IOPAD(0x21dc, PIN_INPUT_PULLUP | MUX_MODE4)	/* mcspi2_cs0.gpio_181 */
		>;
	};

	led_pins: pinmux_led_pins {
		pinctrl-single,pins = <
			OMAP3_CORE1_IOPAD(0x21d8, PIN_OUTPUT | MUX_MODE4)	/* gpio_179 */
			OMAP3_CORE1_IOPAD(0x21da, PIN_OUTPUT | MUX_MODE4)	/* gpio_180 */
		>;
	};

	mmc1_pins: pinmux_mmc1_pins {
		pinctrl-single,pins = <
			OMAP3_CORE1_IOPAD(0x2144, PIN_OUTPUT | MUX_MODE0)	/* sdmmc1_clk.sdmmc1_clk */
			OMAP3_CORE1_IOPAD(0x2146, PIN_INPUT | MUX_MODE0)	/* sdmmc1_cmd.sdmmc1_cmd */
			OMAP3_CORE1_IOPAD(0x2148, PIN_INPUT | MUX_MODE0)	/* sdmmc1_dat0.sdmmc1_dat0 */
			OMAP3_CORE1_IOPAD(0x214a, PIN_INPUT | MUX_MODE0)	/* sdmmc1_dat1.sdmmc1_dat1 */
			OMAP3_CORE1_IOPAD(0x214c, PIN_INPUT | MUX_MODE0)	/* sdmmc1_dat2.sdmmc1_dat2 */
			OMAP3_CORE1_IOPAD(0x214e, PIN_INPUT | MUX_MODE0)	/* sdmmc1_dat3.sdmmc1_dat3 */
		>;
	};

	tsc2004_pins: pinmux_tsc2004_pins {
		pinctrl-single,pins = <
			OMAP3_CORE1_IOPAD(0x2186, PIN_INPUT | MUX_MODE4)	/* mcbsp4_dr.gpio_153 */
		>;
	};

	backlight_pins: pinmux_backlight_pins {
		pinctrl-single,pins = <
			OMAP3_CORE1_IOPAD(0x20B8, PIN_OUTPUT | MUX_MODE4)       /* gpmc_ncs5.gpio_56 */
			OMAP3_CORE1_IOPAD(0x2188, PIN_OUTPUT | MUX_MODE4)       /* mcbsp4_dx.gpio_154 */
		>;
	};

	dss_dpi_pins1: pinmux_dss_dpi_pins1 {
		pinctrl-single,pins = <
			OMAP3_CORE1_IOPAD(0x20d4, PIN_OUTPUT | MUX_MODE0)   /* dss_pclk.dss_pclk */
			OMAP3_CORE1_IOPAD(0x20d6, PIN_OUTPUT | MUX_MODE0)   /* dss_hsync.dss_hsync */
			OMAP3_CORE1_IOPAD(0x20d8, PIN_OUTPUT | MUX_MODE0)   /* dss_vsync.dss_vsync */
			OMAP3_CORE1_IOPAD(0x20da, PIN_OUTPUT | MUX_MODE0)   /* dss_acbias.dss_acbias */

			OMAP3_CORE1_IOPAD(0x20e8, PIN_OUTPUT | MUX_MODE0)   /* dss_data6.dss_data6 */
			OMAP3_CORE1_IOPAD(0x20ea, PIN_OUTPUT | MUX_MODE0)   /* dss_data7.dss_data7 */
			OMAP3_CORE1_IOPAD(0x20ec, PIN_OUTPUT | MUX_MODE0)   /* dss_data8.dss_data8 */
			OMAP3_CORE1_IOPAD(0x20ee, PIN_OUTPUT | MUX_MODE0)   /* dss_data9.dss_data9 */
			OMAP3_CORE1_IOPAD(0x20f0, PIN_OUTPUT | MUX_MODE0)   /* dss_data10.dss_data10 */
			OMAP3_CORE1_IOPAD(0x20f2, PIN_OUTPUT | MUX_MODE0)   /* dss_data11.dss_data11 */
			OMAP3_CORE1_IOPAD(0x20f4, PIN_OUTPUT | MUX_MODE0)   /* dss_data12.dss_data12 */
			OMAP3_CORE1_IOPAD(0x20f6, PIN_OUTPUT | MUX_MODE0)   /* dss_data13.dss_data13 */
			OMAP3_CORE1_IOPAD(0x20f8, PIN_OUTPUT | MUX_MODE0)   /* dss_data14.dss_data14 */
			OMAP3_CORE1_IOPAD(0x20fa, PIN_OUTPUT | MUX_MODE0)   /* dss_data15.dss_data15 */
			OMAP3_CORE1_IOPAD(0x20fc, PIN_OUTPUT | MUX_MODE0)   /* dss_data16.dss_data16 */
			OMAP3_CORE1_IOPAD(0x20fe, PIN_OUTPUT | MUX_MODE0)   /* dss_data17.dss_data17 */

			OMAP3_CORE1_IOPAD(0x2100, PIN_OUTPUT | MUX_MODE3)   /* dss_data18.dss_data0 */
			OMAP3_CORE1_IOPAD(0x2102, PIN_OUTPUT | MUX_MODE3)   /* dss_data19.dss_data1 */
			OMAP3_CORE1_IOPAD(0x2104, PIN_OUTPUT | MUX_MODE3)   /* dss_data20.dss_data2 */
			OMAP3_CORE1_IOPAD(0x2106, PIN_OUTPUT | MUX_MODE3)   /* dss_data21.dss_data3 */
			OMAP3_CORE1_IOPAD(0x2108, PIN_OUTPUT | MUX_MODE3)   /* dss_data22.dss_data4 */
			OMAP3_CORE1_IOPAD(0x210a, PIN_OUTPUT | MUX_MODE3)   /* dss_data23.dss_data5 */
		>;
	};
};

&omap3_pmx_wkup {
	gpio_key_pins_wkup: pinmux_gpio_key_pins_wkup {
		pinctrl-single,pins = <
			OMAP3_WKUP_IOPAD(0x2a0a, PIN_INPUT_PULLUP | MUX_MODE4)	/* sys_boot0.gpio_2 */
			OMAP3_WKUP_IOPAD(0x2a14, PIN_INPUT_PULLUP | MUX_MODE4)	/* sys_boot5.gpio_7 */
		>;
	};

	lan9221_pins: pinmux_lan9221_pins {
		pinctrl-single,pins = <
			OMAP3_WKUP_IOPAD(0x2a5a, PIN_INPUT | MUX_MODE4)		/* reserved.gpio_129 */
		>;
	};

	mmc1_cd: pinmux_mmc1_cd {
		pinctrl-single,pins = <
			OMAP3_WKUP_IOPAD(0x2a54, PIN_INPUT_PULLUP | MUX_MODE4)	/* reserved.gpio_127 */
		>;
	};
};

&i2c3 {
	touchscreen: tsc2004@48 {
		compatible = "ti,tsc2004";
		reg = <0x48>;
		vio-supply = <&vaux1>;
		pinctrl-names = "default";
		pinctrl-0 = <&tsc2004_pins>;
		interrupts-extended = <&gpio5 25 IRQ_TYPE_EDGE_RISING>; /* gpio 153 */

		touchscreen-fuzz-x = <4>;
		touchscreen-fuzz-y = <7>;
		touchscreen-fuzz-pressure = <2>;
		touchscreen-size-x = <4096>;
		touchscreen-size-y = <4096>;
		touchscreen-max-pressure = <2048>;

		ti,x-plate-ohms = <280>;
		ti,esd-recovery-timeout-ms = <8000>;
	};
};

&uart1 {
	interrupts-extended = <&intc 72 &omap3_pmx_core OMAP3_UART1_RX>;
};

/* Wired to the tps65950 on the SOM, only the USB connector is on the devkit */
&usb_otg_hs {
	interface-type = <0>;
	usb-phy = <&usb2_phy>;
	phys = <&usb2_phy>;
	phy-names = "usb2-phy";
	mode = <3>;
	power = <50>;
};<|MERGE_RESOLUTION|>--- conflicted
+++ resolved
@@ -83,19 +83,6 @@
 	regulator-max-microvolt = <1800000>;
 };
 
-<<<<<<< HEAD
-&vaux1 {
-	regulator-min-microvolt = <3000000>;
-	regulator-max-microvolt = <3000000>;
-};
-
-&vaux4 {
-	regulator-min-microvolt = <1800000>;
-	regulator-max-microvolt = <1800000>;
-};
-
-=======
->>>>>>> 115e4e42
 &mcbsp2 {
 	status = "okay";
 };
