--- conflicted
+++ resolved
@@ -67,15 +67,12 @@
 					bias-pull-down;
 				};
 
-<<<<<<< HEAD
-=======
 				pm8921_l5: l5 {
 					regulator-min-microvolt = <2750000>;
 					regulator-max-microvolt = <3000000>;
 					bias-pull-down;
 				};
 
->>>>>>> 9fe8ecca
 				pm8921_l23: l23 {
 					regulator-min-microvolt = <1700000>;
 					regulator-max-microvolt = <1900000>;
@@ -149,8 +146,6 @@
 			status = "okay";
 		};
 
-<<<<<<< HEAD
-=======
 		/* on board fixed 3.3v supply */
 		v3p3_fixed: v3p3 {
 			compatible = "regulator-fixed";
@@ -160,7 +155,6 @@
 			regulator-always-on;
 		};
 
->>>>>>> 9fe8ecca
 		amba {
 			/* eMMC */
 			sdcc1: sdcc@12400000 {
