--- conflicted
+++ resolved
@@ -534,10 +534,7 @@
 	arm-realview-pb11mp.dtb
 dtb-$(CONFIG_ARCH_ROCKCHIP) += \
 	rk3036-evb.dtb \
-<<<<<<< HEAD
-=======
 	rk3036-kylin.dtb \
->>>>>>> 755651cf
 	rk3066a-bqcurie2.dtb \
 	rk3066a-marsboard.dtb \
 	rk3066a-rayeager.dtb \
