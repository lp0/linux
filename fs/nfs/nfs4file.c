--- conflicted
+++ resolved
@@ -204,10 +204,7 @@
 	struct fd src_file;
 	struct inode *src_inode;
 	unsigned int bs = server->clone_blksize;
-<<<<<<< HEAD
-=======
 	bool same_inode = false;
->>>>>>> 64bebefc
 	int ret;
 
 	/* dst file must be opened for writing */
@@ -226,15 +223,8 @@
 
 	src_inode = file_inode(src_file.file);
 
-<<<<<<< HEAD
-	/* src and dst must be different files */
-	ret = -EINVAL;
-	if (src_inode == dst_inode)
-		goto out_fput;
-=======
 	if (src_inode == dst_inode)
 		same_inode = true;
->>>>>>> 64bebefc
 
 	/* src file must be opened for reading */
 	if (!(src_file.file->f_mode & FMODE_READ))
@@ -259,10 +249,6 @@
 			goto out_fput;
 	}
 
-<<<<<<< HEAD
-	/* XXX: do we lock at all? what if server needs CB_RECALL_LAYOUT? */
-	if (dst_inode < src_inode) {
-=======
 	/* verify if ranges are overlapped within the same file */
 	if (same_inode) {
 		if (dst_off + count > src_off && dst_off < src_off + count)
@@ -273,7 +259,6 @@
 	if (same_inode) {
 		mutex_lock(&src_inode->i_mutex);
 	} else if (dst_inode < src_inode) {
->>>>>>> 64bebefc
 		mutex_lock_nested(&dst_inode->i_mutex, I_MUTEX_PARENT);
 		mutex_lock_nested(&src_inode->i_mutex, I_MUTEX_CHILD);
 	} else {
@@ -298,13 +283,9 @@
 		truncate_inode_pages_range(&dst_inode->i_data, dst_off, dst_off + count - 1);
 
 out_unlock:
-<<<<<<< HEAD
-	if (dst_inode < src_inode) {
-=======
 	if (same_inode) {
 		mutex_unlock(&src_inode->i_mutex);
 	} else if (dst_inode < src_inode) {
->>>>>>> 64bebefc
 		mutex_unlock(&src_inode->i_mutex);
 		mutex_unlock(&dst_inode->i_mutex);
 	} else {
@@ -320,28 +301,11 @@
 
 static long nfs42_ioctl_clone_range(struct file *dst_file, void __user *argp)
 {
-<<<<<<< HEAD
-	struct nfs_ioctl_clone_range_args args;
-=======
 	struct btrfs_ioctl_clone_range_args args;
->>>>>>> 64bebefc
 
 	if (copy_from_user(&args, argp, sizeof(args)))
 		return -EFAULT;
 
-<<<<<<< HEAD
-	return nfs42_ioctl_clone(dst_file, args.src_fd, args.src_off, args.dst_off, args.count);
-}
-#else
-static long nfs42_ioctl_clone(struct file *dst_file, unsigned long srcfd,
-		u64 src_off, u64 dst_off, u64 count)
-{
-	return -ENOTTY;
-}
-
-static long nfs42_ioctl_clone_range(struct file *dst_file, void __user *argp)
-{
-=======
 	return nfs42_ioctl_clone(dst_file, args.src_fd, args.src_offset,
 				 args.dest_offset, args.src_length);
 }
@@ -357,24 +321,9 @@
 		return nfs42_ioctl_clone_range(file, argp);
 	}
 
->>>>>>> 64bebefc
 	return -ENOTTY;
 }
 #endif /* CONFIG_NFS_V4_2 */
-
-long nfs4_ioctl(struct file *file, unsigned int cmd, unsigned long arg)
-{
-	void __user *argp = (void __user *)arg;
-
-	switch (cmd) {
-	case NFS_IOC_CLONE:
-		return nfs42_ioctl_clone(file, arg, 0, 0, 0);
-	case NFS_IOC_CLONE_RANGE:
-		return nfs42_ioctl_clone_range(file, argp);
-	}
-
-	return -ENOTTY;
-}
 
 const struct file_operations nfs4_file_operations = {
 	.read_iter	= nfs_file_read,
@@ -390,13 +339,6 @@
 	.splice_write	= iter_file_splice_write,
 	.check_flags	= nfs_check_flags,
 	.setlease	= simple_nosetlease,
-<<<<<<< HEAD
-#ifdef CONFIG_COMPAT
-	.unlocked_ioctl = nfs4_ioctl,
-#else
-	.compat_ioctl	= nfs4_ioctl,
-#endif /* CONFIG_COMPAT */
-=======
 #ifdef CONFIG_NFS_V4_2
 	.llseek		= nfs4_file_llseek,
 	.fallocate	= nfs42_fallocate,
@@ -405,5 +347,4 @@
 #else
 	.llseek		= nfs_file_llseek,
 #endif
->>>>>>> 64bebefc
 };