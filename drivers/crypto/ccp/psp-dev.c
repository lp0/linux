/*
 * AMD Platform Security Processor (PSP) interface
 *
 * Copyright (C) 2016-2017 Advanced Micro Devices, Inc.
 *
 * Author: Brijesh Singh <brijesh.singh@amd.com>
 *
 * This program is free software; you can redistribute it and/or modify
 * it under the terms of the GNU General Public License version 2 as
 * published by the Free Software Foundation.
 */

#include <linux/module.h>
#include <linux/kernel.h>
#include <linux/kthread.h>
#include <linux/sched.h>
#include <linux/interrupt.h>
#include <linux/spinlock.h>
#include <linux/spinlock_types.h>
#include <linux/types.h>
#include <linux/mutex.h>
#include <linux/delay.h>
#include <linux/hw_random.h>
#include <linux/ccp.h>
#include <linux/firmware.h>

#include "sp-dev.h"
#include "psp-dev.h"

#define SEV_VERSION_GREATER_OR_EQUAL(_maj, _min)	\
		((psp_master->api_major) >= _maj &&	\
		 (psp_master->api_minor) >= _min)

#define DEVICE_NAME	"sev"
#define SEV_FW_FILE	"amd/sev.fw"

static DEFINE_MUTEX(sev_cmd_mutex);
static struct sev_misc_dev *misc_dev;
static struct psp_device *psp_master;

static int psp_cmd_timeout = 100;
module_param(psp_cmd_timeout, int, 0644);
MODULE_PARM_DESC(psp_cmd_timeout, " default timeout value, in seconds, for PSP commands");

static int psp_probe_timeout = 5;
module_param(psp_probe_timeout, int, 0644);
MODULE_PARM_DESC(psp_probe_timeout, " default timeout value, in seconds, during PSP device probe");

static bool psp_dead;
static int psp_timeout;

static struct psp_device *psp_alloc_struct(struct sp_device *sp)
{
	struct device *dev = sp->dev;
	struct psp_device *psp;

	psp = devm_kzalloc(dev, sizeof(*psp), GFP_KERNEL);
	if (!psp)
		return NULL;

	psp->dev = dev;
	psp->sp = sp;

	snprintf(psp->name, sizeof(psp->name), "psp-%u", sp->ord);

	return psp;
}

static irqreturn_t psp_irq_handler(int irq, void *data)
{
	struct psp_device *psp = data;
	unsigned int status;
	int reg;

	/* Read the interrupt status: */
	status = ioread32(psp->io_regs + psp->vdata->intsts_reg);

	/* Check if it is command completion: */
	if (!(status & PSP_CMD_COMPLETE))
		goto done;

	/* Check if it is SEV command completion: */
	reg = ioread32(psp->io_regs + psp->vdata->cmdresp_reg);
	if (reg & PSP_CMDRESP_RESP) {
		psp->sev_int_rcvd = 1;
		wake_up(&psp->sev_int_queue);
	}

done:
	/* Clear the interrupt status by writing the same value we read. */
	iowrite32(status, psp->io_regs + psp->vdata->intsts_reg);

	return IRQ_HANDLED;
}

static int sev_wait_cmd_ioc(struct psp_device *psp,
			    unsigned int *reg, unsigned int timeout)
{
<<<<<<< HEAD
	wait_event(psp->sev_int_queue, psp->sev_int_rcvd);
	*reg = ioread32(psp->io_regs + psp->vdata->cmdresp_reg);
=======
	int ret;

	ret = wait_event_timeout(psp->sev_int_queue,
			psp->sev_int_rcvd, timeout * HZ);
	if (!ret)
		return -ETIMEDOUT;

	*reg = ioread32(psp->io_regs + psp->vdata->cmdresp_reg);

	return 0;
>>>>>>> f9885ef8
}

static int sev_cmd_buffer_len(int cmd)
{
	switch (cmd) {
	case SEV_CMD_INIT:			return sizeof(struct sev_data_init);
	case SEV_CMD_PLATFORM_STATUS:		return sizeof(struct sev_user_data_status);
	case SEV_CMD_PEK_CSR:			return sizeof(struct sev_data_pek_csr);
	case SEV_CMD_PEK_CERT_IMPORT:		return sizeof(struct sev_data_pek_cert_import);
	case SEV_CMD_PDH_CERT_EXPORT:		return sizeof(struct sev_data_pdh_cert_export);
	case SEV_CMD_LAUNCH_START:		return sizeof(struct sev_data_launch_start);
	case SEV_CMD_LAUNCH_UPDATE_DATA:	return sizeof(struct sev_data_launch_update_data);
	case SEV_CMD_LAUNCH_UPDATE_VMSA:	return sizeof(struct sev_data_launch_update_vmsa);
	case SEV_CMD_LAUNCH_FINISH:		return sizeof(struct sev_data_launch_finish);
	case SEV_CMD_LAUNCH_MEASURE:		return sizeof(struct sev_data_launch_measure);
	case SEV_CMD_ACTIVATE:			return sizeof(struct sev_data_activate);
	case SEV_CMD_DEACTIVATE:		return sizeof(struct sev_data_deactivate);
	case SEV_CMD_DECOMMISSION:		return sizeof(struct sev_data_decommission);
	case SEV_CMD_GUEST_STATUS:		return sizeof(struct sev_data_guest_status);
	case SEV_CMD_DBG_DECRYPT:		return sizeof(struct sev_data_dbg);
	case SEV_CMD_DBG_ENCRYPT:		return sizeof(struct sev_data_dbg);
	case SEV_CMD_SEND_START:		return sizeof(struct sev_data_send_start);
	case SEV_CMD_SEND_UPDATE_DATA:		return sizeof(struct sev_data_send_update_data);
	case SEV_CMD_SEND_UPDATE_VMSA:		return sizeof(struct sev_data_send_update_vmsa);
	case SEV_CMD_SEND_FINISH:		return sizeof(struct sev_data_send_finish);
	case SEV_CMD_RECEIVE_START:		return sizeof(struct sev_data_receive_start);
	case SEV_CMD_RECEIVE_FINISH:		return sizeof(struct sev_data_receive_finish);
	case SEV_CMD_RECEIVE_UPDATE_DATA:	return sizeof(struct sev_data_receive_update_data);
	case SEV_CMD_RECEIVE_UPDATE_VMSA:	return sizeof(struct sev_data_receive_update_vmsa);
	case SEV_CMD_LAUNCH_UPDATE_SECRET:	return sizeof(struct sev_data_launch_secret);
	case SEV_CMD_DOWNLOAD_FIRMWARE:		return sizeof(struct sev_data_download_firmware);
	case SEV_CMD_GET_ID:			return sizeof(struct sev_data_get_id);
	default:				return 0;
	}

	return 0;
}

static int __sev_do_cmd_locked(int cmd, void *data, int *psp_ret)
{
	struct psp_device *psp = psp_master;
	unsigned int phys_lsb, phys_msb;
	unsigned int reg, ret = 0;

	if (!psp)
		return -ENODEV;

	if (psp_dead)
		return -EBUSY;

	/* Get the physical address of the command buffer */
	phys_lsb = data ? lower_32_bits(__psp_pa(data)) : 0;
	phys_msb = data ? upper_32_bits(__psp_pa(data)) : 0;

	dev_dbg(psp->dev, "sev command id %#x buffer 0x%08x%08x timeout %us\n",
		cmd, phys_msb, phys_lsb, psp_timeout);

	print_hex_dump_debug("(in):  ", DUMP_PREFIX_OFFSET, 16, 2, data,
			     sev_cmd_buffer_len(cmd), false);

	iowrite32(phys_lsb, psp->io_regs + psp->vdata->cmdbuff_addr_lo_reg);
	iowrite32(phys_msb, psp->io_regs + psp->vdata->cmdbuff_addr_hi_reg);

	psp->sev_int_rcvd = 0;

	reg = cmd;
	reg <<= PSP_CMDRESP_CMD_SHIFT;
	reg |= PSP_CMDRESP_IOC;
	iowrite32(reg, psp->io_regs + psp->vdata->cmdresp_reg);

	/* wait for command completion */
	ret = sev_wait_cmd_ioc(psp, &reg, psp_timeout);
	if (ret) {
		if (psp_ret)
			*psp_ret = 0;

		dev_err(psp->dev, "sev command %#x timed out, disabling PSP \n", cmd);
		psp_dead = true;

		return ret;
	}

	psp_timeout = psp_cmd_timeout;

	if (psp_ret)
		*psp_ret = reg & PSP_CMDRESP_ERR_MASK;

	if (reg & PSP_CMDRESP_ERR_MASK) {
		dev_dbg(psp->dev, "sev command %#x failed (%#010x)\n",
			cmd, reg & PSP_CMDRESP_ERR_MASK);
		ret = -EIO;
	}

	print_hex_dump_debug("(out): ", DUMP_PREFIX_OFFSET, 16, 2, data,
			     sev_cmd_buffer_len(cmd), false);

	return ret;
}

static int sev_do_cmd(int cmd, void *data, int *psp_ret)
{
	int rc;

	mutex_lock(&sev_cmd_mutex);
	rc = __sev_do_cmd_locked(cmd, data, psp_ret);
	mutex_unlock(&sev_cmd_mutex);

	return rc;
}

static int __sev_platform_init_locked(int *error)
{
	struct psp_device *psp = psp_master;
	int rc = 0;

	if (!psp)
		return -ENODEV;

	if (psp->sev_state == SEV_STATE_INIT)
		return 0;

	rc = __sev_do_cmd_locked(SEV_CMD_INIT, &psp->init_cmd_buf, error);
	if (rc)
		return rc;

	psp->sev_state = SEV_STATE_INIT;
	dev_dbg(psp->dev, "SEV firmware initialized\n");

	return rc;
}

int sev_platform_init(int *error)
{
	int rc;

	mutex_lock(&sev_cmd_mutex);
	rc = __sev_platform_init_locked(error);
	mutex_unlock(&sev_cmd_mutex);

	return rc;
}
EXPORT_SYMBOL_GPL(sev_platform_init);

static int __sev_platform_shutdown_locked(int *error)
{
	int ret;

	ret = __sev_do_cmd_locked(SEV_CMD_SHUTDOWN, NULL, error);
	if (ret)
		return ret;

	psp_master->sev_state = SEV_STATE_UNINIT;
	dev_dbg(psp_master->dev, "SEV firmware shutdown\n");

	return ret;
}

static int sev_platform_shutdown(int *error)
{
	int rc;

	mutex_lock(&sev_cmd_mutex);
	rc = __sev_platform_shutdown_locked(NULL);
	mutex_unlock(&sev_cmd_mutex);

	return rc;
}

static int sev_get_platform_state(int *state, int *error)
{
	int rc;

	rc = __sev_do_cmd_locked(SEV_CMD_PLATFORM_STATUS,
				 &psp_master->status_cmd_buf, error);
	if (rc)
		return rc;

	*state = psp_master->status_cmd_buf.state;
	return rc;
}

static int sev_ioctl_do_reset(struct sev_issue_cmd *argp)
{
	int state, rc;

	/*
	 * The SEV spec requires that FACTORY_RESET must be issued in
	 * UNINIT state. Before we go further lets check if any guest is
	 * active.
	 *
	 * If FW is in WORKING state then deny the request otherwise issue
	 * SHUTDOWN command do INIT -> UNINIT before issuing the FACTORY_RESET.
	 *
	 */
	rc = sev_get_platform_state(&state, &argp->error);
	if (rc)
		return rc;

	if (state == SEV_STATE_WORKING)
		return -EBUSY;

	if (state == SEV_STATE_INIT) {
		rc = __sev_platform_shutdown_locked(&argp->error);
		if (rc)
			return rc;
	}

	return __sev_do_cmd_locked(SEV_CMD_FACTORY_RESET, NULL, &argp->error);
}

static int sev_ioctl_do_platform_status(struct sev_issue_cmd *argp)
{
	struct sev_user_data_status *data = &psp_master->status_cmd_buf;
	int ret;

	ret = __sev_do_cmd_locked(SEV_CMD_PLATFORM_STATUS, data, &argp->error);
	if (ret)
		return ret;

	if (copy_to_user((void __user *)argp->data, data, sizeof(*data)))
		ret = -EFAULT;

	return ret;
}

static int sev_ioctl_do_pek_pdh_gen(int cmd, struct sev_issue_cmd *argp)
{
	int rc;

	if (psp_master->sev_state == SEV_STATE_UNINIT) {
		rc = __sev_platform_init_locked(&argp->error);
		if (rc)
			return rc;
	}

	return __sev_do_cmd_locked(cmd, NULL, &argp->error);
}

static int sev_ioctl_do_pek_csr(struct sev_issue_cmd *argp)
{
	struct sev_user_data_pek_csr input;
	struct sev_data_pek_csr *data;
	void *blob = NULL;
	int ret;

	if (copy_from_user(&input, (void __user *)argp->data, sizeof(input)))
		return -EFAULT;

	data = kzalloc(sizeof(*data), GFP_KERNEL);
	if (!data)
		return -ENOMEM;

	/* userspace wants to query CSR length */
	if (!input.address || !input.length)
		goto cmd;

	/* allocate a physically contiguous buffer to store the CSR blob */
	if (!access_ok(VERIFY_WRITE, input.address, input.length) ||
	    input.length > SEV_FW_BLOB_MAX_SIZE) {
		ret = -EFAULT;
		goto e_free;
	}

	blob = kmalloc(input.length, GFP_KERNEL);
	if (!blob) {
		ret = -ENOMEM;
		goto e_free;
	}

	data->address = __psp_pa(blob);
	data->len = input.length;

cmd:
	if (psp_master->sev_state == SEV_STATE_UNINIT) {
		ret = __sev_platform_init_locked(&argp->error);
		if (ret)
			goto e_free_blob;
	}

	ret = __sev_do_cmd_locked(SEV_CMD_PEK_CSR, data, &argp->error);

	 /* If we query the CSR length, FW responded with expected data. */
	input.length = data->len;

	if (copy_to_user((void __user *)argp->data, &input, sizeof(input))) {
		ret = -EFAULT;
		goto e_free_blob;
	}

	if (blob) {
		if (copy_to_user((void __user *)input.address, blob, input.length))
			ret = -EFAULT;
	}

e_free_blob:
	kfree(blob);
e_free:
	kfree(data);
	return ret;
}

void *psp_copy_user_blob(u64 __user uaddr, u32 len)
{
	if (!uaddr || !len)
		return ERR_PTR(-EINVAL);

	/* verify that blob length does not exceed our limit */
	if (len > SEV_FW_BLOB_MAX_SIZE)
		return ERR_PTR(-EINVAL);

	return memdup_user((void __user *)(uintptr_t)uaddr, len);
}
EXPORT_SYMBOL_GPL(psp_copy_user_blob);

static int sev_get_api_version(void)
{
	struct sev_user_data_status *status;
	int error, ret;

	status = &psp_master->status_cmd_buf;
	ret = sev_platform_status(status, &error);
	if (ret) {
		dev_err(psp_master->dev,
			"SEV: failed to get status. Error: %#x\n", error);
		return 1;
	}

	psp_master->api_major = status->api_major;
	psp_master->api_minor = status->api_minor;
	psp_master->build = status->build;

	return 0;
}

/* Don't fail if SEV FW couldn't be updated. Continue with existing SEV FW */
static int sev_update_firmware(struct device *dev)
{
	struct sev_data_download_firmware *data;
	const struct firmware *firmware;
	int ret, error, order;
	struct page *p;
	u64 data_size;

	ret = request_firmware(&firmware, SEV_FW_FILE, dev);
	if (ret < 0)
		return -1;

	/*
	 * SEV FW expects the physical address given to it to be 32
	 * byte aligned. Memory allocated has structure placed at the
	 * beginning followed by the firmware being passed to the SEV
	 * FW. Allocate enough memory for data structure + alignment
	 * padding + SEV FW.
	 */
	data_size = ALIGN(sizeof(struct sev_data_download_firmware), 32);

	order = get_order(firmware->size + data_size);
	p = alloc_pages(GFP_KERNEL, order);
	if (!p) {
		ret = -1;
		goto fw_err;
	}

	/*
	 * Copy firmware data to a kernel allocated contiguous
	 * memory region.
	 */
	data = page_address(p);
	memcpy(page_address(p) + data_size, firmware->data, firmware->size);

	data->address = __psp_pa(page_address(p) + data_size);
	data->len = firmware->size;

	ret = sev_do_cmd(SEV_CMD_DOWNLOAD_FIRMWARE, data, &error);
	if (ret)
		dev_dbg(dev, "Failed to update SEV firmware: %#x\n", error);
	else
		dev_info(dev, "SEV firmware update successful\n");

	__free_pages(p, order);

fw_err:
	release_firmware(firmware);

	return ret;
}

static int sev_ioctl_do_pek_import(struct sev_issue_cmd *argp)
{
	struct sev_user_data_pek_cert_import input;
	struct sev_data_pek_cert_import *data;
	void *pek_blob, *oca_blob;
	int ret;

	if (copy_from_user(&input, (void __user *)argp->data, sizeof(input)))
		return -EFAULT;

	data = kzalloc(sizeof(*data), GFP_KERNEL);
	if (!data)
		return -ENOMEM;

	/* copy PEK certificate blobs from userspace */
	pek_blob = psp_copy_user_blob(input.pek_cert_address, input.pek_cert_len);
	if (IS_ERR(pek_blob)) {
		ret = PTR_ERR(pek_blob);
		goto e_free;
	}

	data->pek_cert_address = __psp_pa(pek_blob);
	data->pek_cert_len = input.pek_cert_len;

	/* copy PEK certificate blobs from userspace */
	oca_blob = psp_copy_user_blob(input.oca_cert_address, input.oca_cert_len);
	if (IS_ERR(oca_blob)) {
		ret = PTR_ERR(oca_blob);
		goto e_free_pek;
	}

	data->oca_cert_address = __psp_pa(oca_blob);
	data->oca_cert_len = input.oca_cert_len;

	/* If platform is not in INIT state then transition it to INIT */
	if (psp_master->sev_state != SEV_STATE_INIT) {
		ret = __sev_platform_init_locked(&argp->error);
		if (ret)
			goto e_free_oca;
	}

	ret = __sev_do_cmd_locked(SEV_CMD_PEK_CERT_IMPORT, data, &argp->error);

e_free_oca:
	kfree(oca_blob);
e_free_pek:
	kfree(pek_blob);
e_free:
	kfree(data);
	return ret;
}

static int sev_ioctl_do_get_id(struct sev_issue_cmd *argp)
{
	struct sev_data_get_id *data;
	u64 data_size, user_size;
	void *id_blob, *mem;
	int ret;

	/* SEV GET_ID available from SEV API v0.16 and up */
	if (!SEV_VERSION_GREATER_OR_EQUAL(0, 16))
		return -ENOTSUPP;

	/* SEV FW expects the buffer it fills with the ID to be
	 * 8-byte aligned. Memory allocated should be enough to
	 * hold data structure + alignment padding + memory
	 * where SEV FW writes the ID.
	 */
	data_size = ALIGN(sizeof(struct sev_data_get_id), 8);
	user_size = sizeof(struct sev_user_data_get_id);

	mem = kzalloc(data_size + user_size, GFP_KERNEL);
	if (!mem)
		return -ENOMEM;

	data = mem;
	id_blob = mem + data_size;

	data->address = __psp_pa(id_blob);
	data->len = user_size;

	ret = __sev_do_cmd_locked(SEV_CMD_GET_ID, data, &argp->error);
	if (!ret) {
		if (copy_to_user((void __user *)argp->data, id_blob, data->len))
			ret = -EFAULT;
	}

	kfree(mem);

	return ret;
}

static int sev_ioctl_do_pdh_export(struct sev_issue_cmd *argp)
{
	struct sev_user_data_pdh_cert_export input;
	void *pdh_blob = NULL, *cert_blob = NULL;
	struct sev_data_pdh_cert_export *data;
	int ret;

	if (copy_from_user(&input, (void __user *)argp->data, sizeof(input)))
		return -EFAULT;

	data = kzalloc(sizeof(*data), GFP_KERNEL);
	if (!data)
		return -ENOMEM;

	/* Userspace wants to query the certificate length. */
	if (!input.pdh_cert_address ||
	    !input.pdh_cert_len ||
	    !input.cert_chain_address)
		goto cmd;

	/* Allocate a physically contiguous buffer to store the PDH blob. */
	if ((input.pdh_cert_len > SEV_FW_BLOB_MAX_SIZE) ||
	    !access_ok(VERIFY_WRITE, input.pdh_cert_address, input.pdh_cert_len)) {
		ret = -EFAULT;
		goto e_free;
	}

	/* Allocate a physically contiguous buffer to store the cert chain blob. */
	if ((input.cert_chain_len > SEV_FW_BLOB_MAX_SIZE) ||
	    !access_ok(VERIFY_WRITE, input.cert_chain_address, input.cert_chain_len)) {
		ret = -EFAULT;
		goto e_free;
	}

	pdh_blob = kmalloc(input.pdh_cert_len, GFP_KERNEL);
	if (!pdh_blob) {
		ret = -ENOMEM;
		goto e_free;
	}

	data->pdh_cert_address = __psp_pa(pdh_blob);
	data->pdh_cert_len = input.pdh_cert_len;

	cert_blob = kmalloc(input.cert_chain_len, GFP_KERNEL);
	if (!cert_blob) {
		ret = -ENOMEM;
		goto e_free_pdh;
	}

	data->cert_chain_address = __psp_pa(cert_blob);
	data->cert_chain_len = input.cert_chain_len;

cmd:
	/* If platform is not in INIT state then transition it to INIT. */
	if (psp_master->sev_state != SEV_STATE_INIT) {
		ret = __sev_platform_init_locked(&argp->error);
		if (ret)
			goto e_free_cert;
	}

	ret = __sev_do_cmd_locked(SEV_CMD_PDH_CERT_EXPORT, data, &argp->error);

	/* If we query the length, FW responded with expected data. */
	input.cert_chain_len = data->cert_chain_len;
	input.pdh_cert_len = data->pdh_cert_len;

	if (copy_to_user((void __user *)argp->data, &input, sizeof(input))) {
		ret = -EFAULT;
		goto e_free_cert;
	}

	if (pdh_blob) {
		if (copy_to_user((void __user *)input.pdh_cert_address,
				 pdh_blob, input.pdh_cert_len)) {
			ret = -EFAULT;
			goto e_free_cert;
		}
	}

	if (cert_blob) {
		if (copy_to_user((void __user *)input.cert_chain_address,
				 cert_blob, input.cert_chain_len))
			ret = -EFAULT;
	}

e_free_cert:
	kfree(cert_blob);
e_free_pdh:
	kfree(pdh_blob);
e_free:
	kfree(data);
	return ret;
}

static long sev_ioctl(struct file *file, unsigned int ioctl, unsigned long arg)
{
	void __user *argp = (void __user *)arg;
	struct sev_issue_cmd input;
	int ret = -EFAULT;

	if (!psp_master)
		return -ENODEV;

	if (ioctl != SEV_ISSUE_CMD)
		return -EINVAL;

	if (copy_from_user(&input, argp, sizeof(struct sev_issue_cmd)))
		return -EFAULT;

	if (input.cmd > SEV_MAX)
		return -EINVAL;

	mutex_lock(&sev_cmd_mutex);

	switch (input.cmd) {

	case SEV_FACTORY_RESET:
		ret = sev_ioctl_do_reset(&input);
		break;
	case SEV_PLATFORM_STATUS:
		ret = sev_ioctl_do_platform_status(&input);
		break;
	case SEV_PEK_GEN:
		ret = sev_ioctl_do_pek_pdh_gen(SEV_CMD_PEK_GEN, &input);
		break;
	case SEV_PDH_GEN:
		ret = sev_ioctl_do_pek_pdh_gen(SEV_CMD_PDH_GEN, &input);
		break;
	case SEV_PEK_CSR:
		ret = sev_ioctl_do_pek_csr(&input);
		break;
	case SEV_PEK_CERT_IMPORT:
		ret = sev_ioctl_do_pek_import(&input);
		break;
	case SEV_PDH_CERT_EXPORT:
		ret = sev_ioctl_do_pdh_export(&input);
		break;
	case SEV_GET_ID:
		ret = sev_ioctl_do_get_id(&input);
		break;
	default:
		ret = -EINVAL;
		goto out;
	}

	if (copy_to_user(argp, &input, sizeof(struct sev_issue_cmd)))
		ret = -EFAULT;
out:
	mutex_unlock(&sev_cmd_mutex);

	return ret;
}

static const struct file_operations sev_fops = {
	.owner	= THIS_MODULE,
	.unlocked_ioctl = sev_ioctl,
};

int sev_platform_status(struct sev_user_data_status *data, int *error)
{
	return sev_do_cmd(SEV_CMD_PLATFORM_STATUS, data, error);
}
EXPORT_SYMBOL_GPL(sev_platform_status);

int sev_guest_deactivate(struct sev_data_deactivate *data, int *error)
{
	return sev_do_cmd(SEV_CMD_DEACTIVATE, data, error);
}
EXPORT_SYMBOL_GPL(sev_guest_deactivate);

int sev_guest_activate(struct sev_data_activate *data, int *error)
{
	return sev_do_cmd(SEV_CMD_ACTIVATE, data, error);
}
EXPORT_SYMBOL_GPL(sev_guest_activate);

int sev_guest_decommission(struct sev_data_decommission *data, int *error)
{
	return sev_do_cmd(SEV_CMD_DECOMMISSION, data, error);
}
EXPORT_SYMBOL_GPL(sev_guest_decommission);

int sev_guest_df_flush(int *error)
{
	return sev_do_cmd(SEV_CMD_DF_FLUSH, NULL, error);
}
EXPORT_SYMBOL_GPL(sev_guest_df_flush);

static void sev_exit(struct kref *ref)
{
	struct sev_misc_dev *misc_dev = container_of(ref, struct sev_misc_dev, refcount);

	misc_deregister(&misc_dev->misc);
}

static int sev_misc_init(struct psp_device *psp)
{
	struct device *dev = psp->dev;
	int ret;

	/*
	 * SEV feature support can be detected on multiple devices but the SEV
	 * FW commands must be issued on the master. During probe, we do not
	 * know the master hence we create /dev/sev on the first device probe.
	 * sev_do_cmd() finds the right master device to which to issue the
	 * command to the firmware.
	 */
	if (!misc_dev) {
		struct miscdevice *misc;

		misc_dev = devm_kzalloc(dev, sizeof(*misc_dev), GFP_KERNEL);
		if (!misc_dev)
			return -ENOMEM;

		misc = &misc_dev->misc;
		misc->minor = MISC_DYNAMIC_MINOR;
		misc->name = DEVICE_NAME;
		misc->fops = &sev_fops;

		ret = misc_register(misc);
		if (ret)
			return ret;

		kref_init(&misc_dev->refcount);
	} else {
		kref_get(&misc_dev->refcount);
	}

	init_waitqueue_head(&psp->sev_int_queue);
	psp->sev_misc = misc_dev;
	dev_dbg(dev, "registered SEV device\n");

	return 0;
}

static int sev_init(struct psp_device *psp)
{
	/* Check if device supports SEV feature */
	if (!(ioread32(psp->io_regs + psp->vdata->feature_reg) & 1)) {
		dev_dbg(psp->dev, "device does not support SEV\n");
		return 1;
	}

	return sev_misc_init(psp);
}

int psp_dev_init(struct sp_device *sp)
{
	struct device *dev = sp->dev;
	struct psp_device *psp;
	int ret;

	ret = -ENOMEM;
	psp = psp_alloc_struct(sp);
	if (!psp)
		goto e_err;

	sp->psp_data = psp;

	psp->vdata = (struct psp_vdata *)sp->dev_vdata->psp_vdata;
	if (!psp->vdata) {
		ret = -ENODEV;
		dev_err(dev, "missing driver data\n");
		goto e_err;
	}

	psp->io_regs = sp->io_map;

	/* Disable and clear interrupts until ready */
	iowrite32(0, psp->io_regs + psp->vdata->inten_reg);
	iowrite32(-1, psp->io_regs + psp->vdata->intsts_reg);

	/* Request an irq */
	ret = sp_request_psp_irq(psp->sp, psp_irq_handler, psp->name, psp);
	if (ret) {
		dev_err(dev, "psp: unable to allocate an IRQ\n");
		goto e_err;
	}

	ret = sev_init(psp);
	if (ret)
		goto e_irq;

	if (sp->set_psp_master_device)
		sp->set_psp_master_device(sp);

	/* Enable interrupt */
	iowrite32(-1, psp->io_regs + psp->vdata->inten_reg);

	dev_notice(dev, "psp enabled\n");

	return 0;

e_irq:
	sp_free_psp_irq(psp->sp, psp);
e_err:
	sp->psp_data = NULL;

	dev_notice(dev, "psp initialization failed\n");

	return ret;
}

void psp_dev_destroy(struct sp_device *sp)
{
	struct psp_device *psp = sp->psp_data;

	if (!psp)
		return;

	if (psp->sev_misc)
		kref_put(&misc_dev->refcount, sev_exit);

	sp_free_psp_irq(sp, psp);
}

int sev_issue_cmd_external_user(struct file *filep, unsigned int cmd,
				void *data, int *error)
{
	if (!filep || filep->f_op != &sev_fops)
		return -EBADF;

	return  sev_do_cmd(cmd, data, error);
}
EXPORT_SYMBOL_GPL(sev_issue_cmd_external_user);

void psp_pci_init(void)
{
	struct sp_device *sp;
	int error, rc;

	sp = sp_get_psp_master_device();
	if (!sp)
		return;

	psp_master = sp->psp_data;

	psp_timeout = psp_probe_timeout;

	if (sev_get_api_version())
		goto err;

	if (SEV_VERSION_GREATER_OR_EQUAL(0, 15) &&
	    sev_update_firmware(psp_master->dev) == 0)
		sev_get_api_version();

	/* Initialize the platform */
	rc = sev_platform_init(&error);
	if (rc) {
		dev_err(sp->dev, "SEV: failed to INIT error %#x\n", error);
		goto err;
	}

	dev_info(sp->dev, "SEV API:%d.%d build:%d\n", psp_master->api_major,
		 psp_master->api_minor, psp_master->build);

	return;

err:
	psp_master = NULL;
}

void psp_pci_exit(void)
{
	if (!psp_master)
		return;

	sev_platform_shutdown(NULL);
}<|MERGE_RESOLUTION|>--- conflicted
+++ resolved
@@ -96,10 +96,6 @@
 static int sev_wait_cmd_ioc(struct psp_device *psp,
 			    unsigned int *reg, unsigned int timeout)
 {
-<<<<<<< HEAD
-	wait_event(psp->sev_int_queue, psp->sev_int_rcvd);
-	*reg = ioread32(psp->io_regs + psp->vdata->cmdresp_reg);
-=======
 	int ret;
 
 	ret = wait_event_timeout(psp->sev_int_queue,
@@ -110,7 +106,6 @@
 	*reg = ioread32(psp->io_regs + psp->vdata->cmdresp_reg);
 
 	return 0;
->>>>>>> f9885ef8
 }
 
 static int sev_cmd_buffer_len(int cmd)
