--- conflicted
+++ resolved
@@ -27,14 +27,6 @@
 #define CLKMGR_PERPLL_SRC	0xAC
 
 #define SOCFPGA_MAX_PARENTS		5
-<<<<<<< HEAD
-#define div_mask(width) ((1 << (width)) - 1)
-=======
-
-#define streq(a, b) (strcmp((a), (b)) == 0)
-#define SYSMGR_SDMMC_CTRL_SET(smplsel, drvsel) \
-	((((smplsel) & 0x7) << 3) | (((drvsel) & 0x7) << 0))
->>>>>>> 9fe8ecca
 
 #define streq(a, b) (strcmp((a), (b)) == 0)
 #define SYSMGR_SDMMC_CTRL_SET(smplsel, drvsel) \
