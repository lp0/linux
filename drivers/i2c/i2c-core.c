--- conflicted
+++ resolved
@@ -134,10 +134,6 @@
 
 	memset(&info, 0, sizeof(info));
 	info.fwnode = acpi_fwnode_handle(adev);
-<<<<<<< HEAD
-	info.irq = -1;
-=======
->>>>>>> 4b8a8262
 
 	INIT_LIST_HEAD(&resource_list);
 	ret = acpi_dev_get_resources(adev, &resource_list,
