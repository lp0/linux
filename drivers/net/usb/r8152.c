--- conflicted
+++ resolved
@@ -2286,21 +2286,8 @@
 			netif_device_detach(tp->netdev);
 		netif_warn(tp, ifup, netdev, "intr_urb submit failed: %d\n",
 			   res);
-<<<<<<< HEAD
-		return res;
-	}
-
-	rtl8152_set_speed(tp, AUTONEG_ENABLE,
-			  tp->mii.supports_gmii ? SPEED_1000 : SPEED_100,
-			  DUPLEX_FULL);
-	tp->speed = 0;
-	netif_carrier_off(netdev);
-	netif_start_queue(netdev);
-	set_bit(WORK_ENABLE, &tp->flags);
-=======
-	}
-
->>>>>>> 56041bf9
+	}
+
 
 	return res;
 }
