--- conflicted
+++ resolved
@@ -2042,7 +2042,6 @@
 			    !!(parities & (1 << bit_idx)))
 				qed_int_deassertion_parity(p_hwfn, p_bit,
 							   bit_idx);
-<<<<<<< HEAD
 
 			bit_idx += ATTENTION_LENGTH(p_bit->flags);
 		}
@@ -2091,56 +2090,6 @@
 					bit_len--;
 				}
 
-=======
-
-			bit_idx += ATTENTION_LENGTH(p_bit->flags);
-		}
-	}
-
-	/* Find non-parity cause for attention and act */
-	for (k = 0; k < MAX_ATTN_GRPS; k++) {
-		struct aeu_invert_reg_bit *p_aeu;
-
-		/* Handle only groups whose attention is currently deasserted */
-		if (!(deasserted_bits & (1 << k)))
-			continue;
-
-		for (i = 0; i < NUM_ATTN_REGS; i++) {
-			u32 aeu_en = MISC_REG_AEU_ENABLE1_IGU_OUT_0 +
-				     i * sizeof(u32) +
-				     k * sizeof(u32) * NUM_ATTN_REGS;
-			u32 en, bits;
-
-			en = qed_rd(p_hwfn, p_hwfn->p_dpc_ptt, aeu_en);
-			bits = aeu_inv_arr[i] & en;
-
-			/* Skip if no bit from this group is currently set */
-			if (!bits)
-				continue;
-
-			/* Find all set bits from current register which belong
-			 * to current group, making them responsible for the
-			 * previous assertion.
-			 */
-			for (j = 0, bit_idx = 0; bit_idx < 32; j++) {
-				u8 bit, bit_len;
-				u32 bitmask;
-
-				p_aeu = &sb_attn_sw->p_aeu_desc[i].bits[j];
-
-				/* No need to handle parity-only bits */
-				if (p_aeu->flags == ATTENTION_PAR)
-					continue;
-
-				bit = bit_idx;
-				bit_len = ATTENTION_LENGTH(p_aeu->flags);
-				if (p_aeu->flags & ATTENTION_PAR_INT) {
-					/* Skip Parity */
-					bit++;
-					bit_len--;
-				}
-
->>>>>>> f03b24a8
 				bitmask = bits & (((1 << bit_len) - 1) << bit);
 				if (bitmask) {
 					/* Handle source of the attention */
@@ -2758,17 +2707,10 @@
 
 	if (p_sp_sb->pi_info_arr[pi].comp_cb == NULL)
 		return -ENOMEM;
-<<<<<<< HEAD
 
 	p_sp_sb->pi_info_arr[pi].comp_cb = NULL;
 	p_sp_sb->pi_info_arr[pi].cookie = NULL;
 
-=======
-
-	p_sp_sb->pi_info_arr[pi].comp_cb = NULL;
-	p_sp_sb->pi_info_arr[pi].cookie = NULL;
-
->>>>>>> f03b24a8
 	return 0;
 }
 
@@ -2808,11 +2750,7 @@
 int qed_int_igu_enable(struct qed_hwfn *p_hwfn, struct qed_ptt *p_ptt,
 		       enum qed_int_mode int_mode)
 {
-<<<<<<< HEAD
-	int rc;
-=======
 	int rc = 0;
->>>>>>> f03b24a8
 
 	/* Configure AEU signal change to produce attentions */
 	qed_wr(p_hwfn, p_ptt, IGU_REG_ATTENTION_ENABLE, 0);
