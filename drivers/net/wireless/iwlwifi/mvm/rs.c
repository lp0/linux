/******************************************************************************
 *
 * Copyright(c) 2005 - 2014 Intel Corporation. All rights reserved.
 * Copyright(c) 2013 - 2014 Intel Mobile Communications GmbH
 *
 * This program is free software; you can redistribute it and/or modify it
 * under the terms of version 2 of the GNU General Public License as
 * published by the Free Software Foundation.
 *
 * This program is distributed in the hope that it will be useful, but WITHOUT
 * ANY WARRANTY; without even the implied warranty of MERCHANTABILITY or
 * FITNESS FOR A PARTICULAR PURPOSE.  See the GNU General Public License for
 * more details.
 *
 * You should have received a copy of the GNU General Public License along with
 * this program; if not, write to the Free Software Foundation, Inc.,
 * 51 Franklin Street, Fifth Floor, Boston, MA 02110, USA
 *
 * The full GNU General Public License is included in this distribution in the
 * file called LICENSE.
 *
 * Contact Information:
 *  Intel Linux Wireless <ilw@linux.intel.com>
 * Intel Corporation, 5200 N.E. Elam Young Parkway, Hillsboro, OR 97124-6497
 *
 *****************************************************************************/
#include <linux/kernel.h>
#include <linux/skbuff.h>
#include <linux/slab.h>
#include <net/mac80211.h>

#include <linux/netdevice.h>
#include <linux/etherdevice.h>
#include <linux/delay.h>

#include <linux/workqueue.h>
#include "rs.h"
#include "fw-api.h"
#include "sta.h"
#include "iwl-op-mode.h"
#include "mvm.h"
#include "debugfs.h"

#define RS_NAME "iwl-mvm-rs"

#define IWL_RATE_MAX_WINDOW		62	/* # tx in history window */

/* Calculations of success ratio are done in fixed point where 12800 is 100%.
 * Use this macro when dealing with thresholds consts set as a percentage
 */
#define RS_PERCENT(x) (128 * x)

static u8 rs_ht_to_legacy[] = {
	[IWL_RATE_MCS_0_INDEX] = IWL_RATE_6M_INDEX,
	[IWL_RATE_MCS_1_INDEX] = IWL_RATE_9M_INDEX,
	[IWL_RATE_MCS_2_INDEX] = IWL_RATE_12M_INDEX,
	[IWL_RATE_MCS_3_INDEX] = IWL_RATE_18M_INDEX,
	[IWL_RATE_MCS_4_INDEX] = IWL_RATE_24M_INDEX,
	[IWL_RATE_MCS_5_INDEX] = IWL_RATE_36M_INDEX,
	[IWL_RATE_MCS_6_INDEX] = IWL_RATE_48M_INDEX,
	[IWL_RATE_MCS_7_INDEX] = IWL_RATE_54M_INDEX,
	[IWL_RATE_MCS_8_INDEX] = IWL_RATE_54M_INDEX,
	[IWL_RATE_MCS_9_INDEX] = IWL_RATE_54M_INDEX,
};

static const u8 ant_toggle_lookup[] = {
	[ANT_NONE] = ANT_NONE,
	[ANT_A] = ANT_B,
	[ANT_B] = ANT_C,
	[ANT_AB] = ANT_BC,
	[ANT_C] = ANT_A,
	[ANT_AC] = ANT_AB,
	[ANT_BC] = ANT_AC,
	[ANT_ABC] = ANT_ABC,
};

#define IWL_DECLARE_RATE_INFO(r, s, rp, rn)			      \
	[IWL_RATE_##r##M_INDEX] = { IWL_RATE_##r##M_PLCP,	      \
				    IWL_RATE_HT_SISO_MCS_##s##_PLCP,  \
				    IWL_RATE_HT_MIMO2_MCS_##s##_PLCP, \
				    IWL_RATE_VHT_SISO_MCS_##s##_PLCP, \
				    IWL_RATE_VHT_MIMO2_MCS_##s##_PLCP,\
				    IWL_RATE_##rp##M_INDEX,	      \
				    IWL_RATE_##rn##M_INDEX }

#define IWL_DECLARE_MCS_RATE(s)						  \
	[IWL_RATE_MCS_##s##_INDEX] = { IWL_RATE_INVM_PLCP,		  \
				       IWL_RATE_HT_SISO_MCS_##s##_PLCP,	  \
				       IWL_RATE_HT_MIMO2_MCS_##s##_PLCP,  \
				       IWL_RATE_VHT_SISO_MCS_##s##_PLCP,  \
				       IWL_RATE_VHT_MIMO2_MCS_##s##_PLCP, \
				       IWL_RATE_INVM_INDEX,	          \
				       IWL_RATE_INVM_INDEX }

/*
 * Parameter order:
 *   rate, ht rate, prev rate, next rate
 *
 * If there isn't a valid next or previous rate then INV is used which
 * maps to IWL_RATE_INVALID
 *
 */
static const struct iwl_rs_rate_info iwl_rates[IWL_RATE_COUNT] = {
	IWL_DECLARE_RATE_INFO(1, INV, INV, 2),   /*  1mbps */
	IWL_DECLARE_RATE_INFO(2, INV, 1, 5),     /*  2mbps */
	IWL_DECLARE_RATE_INFO(5, INV, 2, 11),    /*5.5mbps */
	IWL_DECLARE_RATE_INFO(11, INV, 9, 12),   /* 11mbps */
	IWL_DECLARE_RATE_INFO(6, 0, 5, 11),      /*  6mbps ; MCS 0 */
	IWL_DECLARE_RATE_INFO(9, INV, 6, 11),    /*  9mbps */
	IWL_DECLARE_RATE_INFO(12, 1, 11, 18),    /* 12mbps ; MCS 1 */
	IWL_DECLARE_RATE_INFO(18, 2, 12, 24),    /* 18mbps ; MCS 2 */
	IWL_DECLARE_RATE_INFO(24, 3, 18, 36),    /* 24mbps ; MCS 3 */
	IWL_DECLARE_RATE_INFO(36, 4, 24, 48),    /* 36mbps ; MCS 4 */
	IWL_DECLARE_RATE_INFO(48, 5, 36, 54),    /* 48mbps ; MCS 5 */
	IWL_DECLARE_RATE_INFO(54, 6, 48, INV),   /* 54mbps ; MCS 6 */
	IWL_DECLARE_MCS_RATE(7),                 /* MCS 7 */
	IWL_DECLARE_MCS_RATE(8),                 /* MCS 8 */
	IWL_DECLARE_MCS_RATE(9),                 /* MCS 9 */
};

enum rs_action {
	RS_ACTION_STAY = 0,
	RS_ACTION_DOWNSCALE = -1,
	RS_ACTION_UPSCALE = 1,
};

enum rs_column_mode {
	RS_INVALID = 0,
	RS_LEGACY,
	RS_SISO,
	RS_MIMO2,
};

#define MAX_NEXT_COLUMNS 7
#define MAX_COLUMN_CHECKS 3

struct rs_tx_column;

typedef bool (*allow_column_func_t) (struct iwl_mvm *mvm,
				     struct ieee80211_sta *sta,
				     struct iwl_scale_tbl_info *tbl,
				     const struct rs_tx_column *next_col);

struct rs_tx_column {
	enum rs_column_mode mode;
	u8 ant;
	bool sgi;
	enum rs_column next_columns[MAX_NEXT_COLUMNS];
	allow_column_func_t checks[MAX_COLUMN_CHECKS];
};

static bool rs_ant_allow(struct iwl_mvm *mvm, struct ieee80211_sta *sta,
			 struct iwl_scale_tbl_info *tbl,
			 const struct rs_tx_column *next_col)
{
	return iwl_mvm_bt_coex_is_ant_avail(mvm, next_col->ant);
}

static bool rs_mimo_allow(struct iwl_mvm *mvm, struct ieee80211_sta *sta,
			  struct iwl_scale_tbl_info *tbl,
			  const struct rs_tx_column *next_col)
{
	if (!sta->ht_cap.ht_supported)
		return false;

	if (sta->smps_mode == IEEE80211_SMPS_STATIC)
		return false;

	if (num_of_ant(iwl_mvm_get_valid_tx_ant(mvm)) < 2)
		return false;

	if (!iwl_mvm_bt_coex_is_mimo_allowed(mvm, sta))
		return false;

	return true;
}

static bool rs_siso_allow(struct iwl_mvm *mvm, struct ieee80211_sta *sta,
			  struct iwl_scale_tbl_info *tbl,
			  const struct rs_tx_column *next_col)
{
	if (!sta->ht_cap.ht_supported)
		return false;

	return true;
}

static bool rs_sgi_allow(struct iwl_mvm *mvm, struct ieee80211_sta *sta,
			 struct iwl_scale_tbl_info *tbl,
			 const struct rs_tx_column *next_col)
{
	struct rs_rate *rate = &tbl->rate;
	struct ieee80211_sta_ht_cap *ht_cap = &sta->ht_cap;
	struct ieee80211_sta_vht_cap *vht_cap = &sta->vht_cap;

	if (is_ht20(rate) && (ht_cap->cap &
			     IEEE80211_HT_CAP_SGI_20))
		return true;
	if (is_ht40(rate) && (ht_cap->cap &
			     IEEE80211_HT_CAP_SGI_40))
		return true;
	if (is_ht80(rate) && (vht_cap->cap &
			     IEEE80211_VHT_CAP_SHORT_GI_80))
		return true;

	return false;
}

static const struct rs_tx_column rs_tx_columns[] = {
	[RS_COLUMN_LEGACY_ANT_A] = {
		.mode = RS_LEGACY,
		.ant = ANT_A,
		.next_columns = {
			RS_COLUMN_LEGACY_ANT_B,
			RS_COLUMN_SISO_ANT_A,
			RS_COLUMN_MIMO2,
			RS_COLUMN_INVALID,
			RS_COLUMN_INVALID,
			RS_COLUMN_INVALID,
			RS_COLUMN_INVALID,
		},
		.checks = {
			rs_ant_allow,
		},
	},
	[RS_COLUMN_LEGACY_ANT_B] = {
		.mode = RS_LEGACY,
		.ant = ANT_B,
		.next_columns = {
			RS_COLUMN_LEGACY_ANT_A,
			RS_COLUMN_SISO_ANT_B,
			RS_COLUMN_MIMO2,
			RS_COLUMN_INVALID,
			RS_COLUMN_INVALID,
			RS_COLUMN_INVALID,
			RS_COLUMN_INVALID,
		},
		.checks = {
			rs_ant_allow,
		},
	},
	[RS_COLUMN_SISO_ANT_A] = {
		.mode = RS_SISO,
		.ant = ANT_A,
		.next_columns = {
			RS_COLUMN_SISO_ANT_B,
			RS_COLUMN_MIMO2,
			RS_COLUMN_SISO_ANT_A_SGI,
			RS_COLUMN_LEGACY_ANT_A,
			RS_COLUMN_LEGACY_ANT_B,
			RS_COLUMN_INVALID,
			RS_COLUMN_INVALID,
		},
		.checks = {
			rs_siso_allow,
			rs_ant_allow,
		},
	},
	[RS_COLUMN_SISO_ANT_B] = {
		.mode = RS_SISO,
		.ant = ANT_B,
		.next_columns = {
			RS_COLUMN_SISO_ANT_A,
			RS_COLUMN_MIMO2,
			RS_COLUMN_SISO_ANT_B_SGI,
			RS_COLUMN_LEGACY_ANT_A,
			RS_COLUMN_LEGACY_ANT_B,
			RS_COLUMN_INVALID,
			RS_COLUMN_INVALID,
		},
		.checks = {
			rs_siso_allow,
			rs_ant_allow,
		},
	},
	[RS_COLUMN_SISO_ANT_A_SGI] = {
		.mode = RS_SISO,
		.ant = ANT_A,
		.sgi = true,
		.next_columns = {
			RS_COLUMN_SISO_ANT_B_SGI,
			RS_COLUMN_MIMO2_SGI,
			RS_COLUMN_SISO_ANT_A,
			RS_COLUMN_LEGACY_ANT_A,
			RS_COLUMN_LEGACY_ANT_B,
			RS_COLUMN_INVALID,
			RS_COLUMN_INVALID,
		},
		.checks = {
			rs_siso_allow,
			rs_ant_allow,
			rs_sgi_allow,
		},
	},
	[RS_COLUMN_SISO_ANT_B_SGI] = {
		.mode = RS_SISO,
		.ant = ANT_B,
		.sgi = true,
		.next_columns = {
			RS_COLUMN_SISO_ANT_A_SGI,
			RS_COLUMN_MIMO2_SGI,
			RS_COLUMN_SISO_ANT_B,
			RS_COLUMN_LEGACY_ANT_A,
			RS_COLUMN_LEGACY_ANT_B,
			RS_COLUMN_INVALID,
			RS_COLUMN_INVALID,
		},
		.checks = {
			rs_siso_allow,
			rs_ant_allow,
			rs_sgi_allow,
		},
	},
	[RS_COLUMN_MIMO2] = {
		.mode = RS_MIMO2,
		.ant = ANT_AB,
		.next_columns = {
			RS_COLUMN_SISO_ANT_A,
			RS_COLUMN_MIMO2_SGI,
			RS_COLUMN_LEGACY_ANT_A,
			RS_COLUMN_LEGACY_ANT_B,
			RS_COLUMN_INVALID,
			RS_COLUMN_INVALID,
			RS_COLUMN_INVALID,
		},
		.checks = {
			rs_mimo_allow,
		},
	},
	[RS_COLUMN_MIMO2_SGI] = {
		.mode = RS_MIMO2,
		.ant = ANT_AB,
		.sgi = true,
		.next_columns = {
			RS_COLUMN_SISO_ANT_A_SGI,
			RS_COLUMN_MIMO2,
			RS_COLUMN_LEGACY_ANT_A,
			RS_COLUMN_LEGACY_ANT_B,
			RS_COLUMN_INVALID,
			RS_COLUMN_INVALID,
			RS_COLUMN_INVALID,
		},
		.checks = {
			rs_mimo_allow,
			rs_sgi_allow,
		},
	},
};

static inline u8 rs_extract_rate(u32 rate_n_flags)
{
	/* also works for HT because bits 7:6 are zero there */
	return (u8)(rate_n_flags & RATE_LEGACY_RATE_MSK);
}

static int iwl_hwrate_to_plcp_idx(u32 rate_n_flags)
{
	int idx = 0;

	if (rate_n_flags & RATE_MCS_HT_MSK) {
		idx = rate_n_flags & RATE_HT_MCS_RATE_CODE_MSK;
		idx += IWL_RATE_MCS_0_INDEX;

		/* skip 9M not supported in HT*/
		if (idx >= IWL_RATE_9M_INDEX)
			idx += 1;
		if ((idx >= IWL_FIRST_HT_RATE) && (idx <= IWL_LAST_HT_RATE))
			return idx;
	} else if (rate_n_flags & RATE_MCS_VHT_MSK) {
		idx = rate_n_flags & RATE_VHT_MCS_RATE_CODE_MSK;
		idx += IWL_RATE_MCS_0_INDEX;

		/* skip 9M not supported in VHT*/
		if (idx >= IWL_RATE_9M_INDEX)
			idx++;
		if ((idx >= IWL_FIRST_VHT_RATE) && (idx <= IWL_LAST_VHT_RATE))
			return idx;
	} else {
		/* legacy rate format, search for match in table */

		u8 legacy_rate = rs_extract_rate(rate_n_flags);
		for (idx = 0; idx < ARRAY_SIZE(iwl_rates); idx++)
			if (iwl_rates[idx].plcp == legacy_rate)
				return idx;
	}

	return IWL_RATE_INVALID;
}

static void rs_rate_scale_perform(struct iwl_mvm *mvm,
				  struct ieee80211_sta *sta,
				  struct iwl_lq_sta *lq_sta,
				  int tid);
static void rs_fill_lq_cmd(struct iwl_mvm *mvm,
			   struct ieee80211_sta *sta,
			   struct iwl_lq_sta *lq_sta,
			   const struct rs_rate *initial_rate);
static void rs_stay_in_table(struct iwl_lq_sta *lq_sta, bool force_search);

/**
 * The following tables contain the expected throughput metrics for all rates
 *
 *	1, 2, 5.5, 11, 6, 9, 12, 18, 24, 36, 48, 54, 60 MBits
 *
 * where invalid entries are zeros.
 *
 * CCK rates are only valid in legacy table and will only be used in G
 * (2.4 GHz) band.
 */

static const u16 expected_tpt_legacy[IWL_RATE_COUNT] = {
	7, 13, 35, 58, 40, 57, 72, 98, 121, 154, 177, 186, 0, 0, 0
};

/* Expected TpT tables. 4 indexes:
 * 0 - NGI, 1 - SGI, 2 - AGG+NGI, 3 - AGG+SGI
 */
static const u16 expected_tpt_siso_20MHz[4][IWL_RATE_COUNT] = {
	{0, 0, 0, 0, 42, 0,  76, 102, 124, 159, 183, 193, 202, 216, 0},
	{0, 0, 0, 0, 46, 0,  82, 110, 132, 168, 192, 202, 210, 225, 0},
	{0, 0, 0, 0, 49, 0,  97, 145, 192, 285, 375, 420, 464, 551, 0},
	{0, 0, 0, 0, 54, 0, 108, 160, 213, 315, 415, 465, 513, 608, 0},
};

static const u16 expected_tpt_siso_40MHz[4][IWL_RATE_COUNT] = {
	{0, 0, 0, 0,  77, 0, 127, 160, 184, 220, 242, 250,  257,  269,  275},
	{0, 0, 0, 0,  83, 0, 135, 169, 193, 229, 250, 257,  264,  275,  280},
	{0, 0, 0, 0, 101, 0, 199, 295, 389, 570, 744, 828,  911, 1070, 1173},
	{0, 0, 0, 0, 112, 0, 220, 326, 429, 629, 819, 912, 1000, 1173, 1284},
};

static const u16 expected_tpt_siso_80MHz[4][IWL_RATE_COUNT] = {
	{0, 0, 0, 0, 130, 0, 191, 223, 244,  273,  288,  294,  298,  305,  308},
	{0, 0, 0, 0, 138, 0, 200, 231, 251,  279,  293,  298,  302,  308,  312},
	{0, 0, 0, 0, 217, 0, 429, 634, 834, 1220, 1585, 1760, 1931, 2258, 2466},
	{0, 0, 0, 0, 241, 0, 475, 701, 921, 1343, 1741, 1931, 2117, 2468, 2691},
};

static const u16 expected_tpt_mimo2_20MHz[4][IWL_RATE_COUNT] = {
	{0, 0, 0, 0,  74, 0, 123, 155, 179, 213, 235, 243, 250,  261, 0},
	{0, 0, 0, 0,  81, 0, 131, 164, 187, 221, 242, 250, 256,  267, 0},
	{0, 0, 0, 0,  98, 0, 193, 286, 375, 550, 718, 799, 878, 1032, 0},
	{0, 0, 0, 0, 109, 0, 214, 316, 414, 607, 790, 879, 965, 1132, 0},
};

static const u16 expected_tpt_mimo2_40MHz[4][IWL_RATE_COUNT] = {
	{0, 0, 0, 0, 123, 0, 182, 214, 235,  264,  279,  285,  289,  296,  300},
	{0, 0, 0, 0, 131, 0, 191, 222, 242,  270,  284,  289,  293,  300,  303},
	{0, 0, 0, 0, 200, 0, 390, 571, 741, 1067, 1365, 1505, 1640, 1894, 2053},
	{0, 0, 0, 0, 221, 0, 430, 630, 816, 1169, 1490, 1641, 1784, 2053, 2221},
};

static const u16 expected_tpt_mimo2_80MHz[4][IWL_RATE_COUNT] = {
	{0, 0, 0, 0, 182, 0, 240,  264,  278,  299,  308,  311,  313,  317,  319},
	{0, 0, 0, 0, 190, 0, 247,  269,  282,  302,  310,  313,  315,  319,  320},
	{0, 0, 0, 0, 428, 0, 833, 1215, 1577, 2254, 2863, 3147, 3418, 3913, 4219},
	{0, 0, 0, 0, 474, 0, 920, 1338, 1732, 2464, 3116, 3418, 3705, 4225, 4545},
};

/* mbps, mcs */
static const struct iwl_rate_mcs_info iwl_rate_mcs[IWL_RATE_COUNT] = {
	{  "1", "BPSK DSSS"},
	{  "2", "QPSK DSSS"},
	{"5.5", "BPSK CCK"},
	{ "11", "QPSK CCK"},
	{  "6", "BPSK 1/2"},
	{  "9", "BPSK 1/2"},
	{ "12", "QPSK 1/2"},
	{ "18", "QPSK 3/4"},
	{ "24", "16QAM 1/2"},
	{ "36", "16QAM 3/4"},
	{ "48", "64QAM 2/3"},
	{ "54", "64QAM 3/4"},
	{ "60", "64QAM 5/6"},
};

#define MCS_INDEX_PER_STREAM	(8)

static const char *rs_pretty_ant(u8 ant)
{
	static const char * const ant_name[] = {
		[ANT_NONE] = "None",
		[ANT_A]    = "A",
		[ANT_B]    = "B",
		[ANT_AB]   = "AB",
		[ANT_C]    = "C",
		[ANT_AC]   = "AC",
		[ANT_BC]   = "BC",
		[ANT_ABC]  = "ABC",
	};

	if (ant > ANT_ABC)
		return "UNKNOWN";

	return ant_name[ant];
}

static const char *rs_pretty_lq_type(enum iwl_table_type type)
{
	static const char * const lq_types[] = {
		[LQ_NONE] = "NONE",
		[LQ_LEGACY_A] = "LEGACY_A",
		[LQ_LEGACY_G] = "LEGACY_G",
		[LQ_HT_SISO] = "HT SISO",
		[LQ_HT_MIMO2] = "HT MIMO",
		[LQ_VHT_SISO] = "VHT SISO",
		[LQ_VHT_MIMO2] = "VHT MIMO",
	};

	if (type < LQ_NONE || type >= LQ_MAX)
		return "UNKNOWN";

	return lq_types[type];
}

static inline void rs_dump_rate(struct iwl_mvm *mvm, const struct rs_rate *rate,
				const char *prefix)
{
	IWL_DEBUG_RATE(mvm,
		       "%s: (%s: %d) ANT: %s BW: %d SGI: %d LDPC: %d STBC: %d\n",
		       prefix, rs_pretty_lq_type(rate->type),
		       rate->index, rs_pretty_ant(rate->ant),
		       rate->bw, rate->sgi, rate->ldpc, rate->stbc);
}

static void rs_rate_scale_clear_window(struct iwl_rate_scale_data *window)
{
	window->data = 0;
	window->success_counter = 0;
	window->success_ratio = IWL_INVALID_VALUE;
	window->counter = 0;
	window->average_tpt = IWL_INVALID_VALUE;
}

static void rs_rate_scale_clear_tbl_windows(struct iwl_mvm *mvm,
					    struct iwl_scale_tbl_info *tbl)
{
	int i;

	IWL_DEBUG_RATE(mvm, "Clearing up window stats\n");
	for (i = 0; i < IWL_RATE_COUNT; i++)
		rs_rate_scale_clear_window(&tbl->win[i]);

	for (i = 0; i < ARRAY_SIZE(tbl->tpc_win); i++)
		rs_rate_scale_clear_window(&tbl->tpc_win[i]);
}

static inline u8 rs_is_valid_ant(u8 valid_antenna, u8 ant_type)
{
	return (ant_type & valid_antenna) == ant_type;
}

static int rs_tl_turn_on_agg_for_tid(struct iwl_mvm *mvm,
				      struct iwl_lq_sta *lq_data, u8 tid,
				      struct ieee80211_sta *sta)
{
	int ret = -EAGAIN;

	IWL_DEBUG_HT(mvm, "Starting Tx agg: STA: %pM tid: %d\n",
		     sta->addr, tid);
	ret = ieee80211_start_tx_ba_session(sta, tid, 5000);
	if (ret == -EAGAIN) {
		/*
		 * driver and mac80211 is out of sync
		 * this might be cause by reloading firmware
		 * stop the tx ba session here
		 */
		IWL_ERR(mvm, "Fail start Tx agg on tid: %d\n",
			tid);
		ieee80211_stop_tx_ba_session(sta, tid);
	}
	return ret;
}

static void rs_tl_turn_on_agg(struct iwl_mvm *mvm, u8 tid,
			      struct iwl_lq_sta *lq_data,
			      struct ieee80211_sta *sta)
{
	if (tid < IWL_MAX_TID_COUNT)
		rs_tl_turn_on_agg_for_tid(mvm, lq_data, tid, sta);
	else
		IWL_ERR(mvm, "tid exceeds max TID count: %d/%d\n",
			tid, IWL_MAX_TID_COUNT);
}

static inline int get_num_of_ant_from_rate(u32 rate_n_flags)
{
	return !!(rate_n_flags & RATE_MCS_ANT_A_MSK) +
	       !!(rate_n_flags & RATE_MCS_ANT_B_MSK) +
	       !!(rate_n_flags & RATE_MCS_ANT_C_MSK);
}

/*
 * Static function to get the expected throughput from an iwl_scale_tbl_info
 * that wraps a NULL pointer check
 */
static s32 get_expected_tpt(struct iwl_scale_tbl_info *tbl, int rs_index)
{
	if (tbl->expected_tpt)
		return tbl->expected_tpt[rs_index];
	return 0;
}

/**
 * rs_collect_tx_data - Update the success/failure sliding window
 *
 * We keep a sliding window of the last 62 packets transmitted
 * at this rate.  window->data contains the bitmask of successful
 * packets.
 */
static int _rs_collect_tx_data(struct iwl_mvm *mvm,
			       struct iwl_scale_tbl_info *tbl,
			       int scale_index, int attempts, int successes,
			       struct iwl_rate_scale_data *window)
{
	static const u64 mask = (((u64)1) << (IWL_RATE_MAX_WINDOW - 1));
	s32 fail_count, tpt;

	/* Get expected throughput */
	tpt = get_expected_tpt(tbl, scale_index);

	/*
	 * Keep track of only the latest 62 tx frame attempts in this rate's
	 * history window; anything older isn't really relevant any more.
	 * If we have filled up the sliding window, drop the oldest attempt;
	 * if the oldest attempt (highest bit in bitmap) shows "success",
	 * subtract "1" from the success counter (this is the main reason
	 * we keep these bitmaps!).
	 */
	while (attempts > 0) {
		if (window->counter >= IWL_RATE_MAX_WINDOW) {
			/* remove earliest */
			window->counter = IWL_RATE_MAX_WINDOW - 1;

			if (window->data & mask) {
				window->data &= ~mask;
				window->success_counter--;
			}
		}

		/* Increment frames-attempted counter */
		window->counter++;

		/* Shift bitmap by one frame to throw away oldest history */
		window->data <<= 1;

		/* Mark the most recent #successes attempts as successful */
		if (successes > 0) {
			window->success_counter++;
			window->data |= 0x1;
			successes--;
		}

		attempts--;
	}

	/* Calculate current success ratio, avoid divide-by-0! */
	if (window->counter > 0)
		window->success_ratio = 128 * (100 * window->success_counter)
					/ window->counter;
	else
		window->success_ratio = IWL_INVALID_VALUE;

	fail_count = window->counter - window->success_counter;

	/* Calculate average throughput, if we have enough history. */
	if ((fail_count >= IWL_MVM_RS_RATE_MIN_FAILURE_TH) ||
	    (window->success_counter >= IWL_MVM_RS_RATE_MIN_SUCCESS_TH))
		window->average_tpt = (window->success_ratio * tpt + 64) / 128;
	else
		window->average_tpt = IWL_INVALID_VALUE;

	return 0;
}

static int rs_collect_tx_data(struct iwl_mvm *mvm,
			      struct iwl_lq_sta *lq_sta,
			      struct iwl_scale_tbl_info *tbl,
			      int scale_index, int attempts, int successes,
			      u8 reduced_txp)
{
	struct iwl_rate_scale_data *window = NULL;
	int ret;

	if (scale_index < 0 || scale_index >= IWL_RATE_COUNT)
		return -EINVAL;

	if (tbl->column != RS_COLUMN_INVALID) {
		struct lq_sta_pers *pers = &lq_sta->pers;

		pers->tx_stats[tbl->column][scale_index].total += attempts;
		pers->tx_stats[tbl->column][scale_index].success += successes;
	}

	/* Select window for current tx bit rate */
	window = &(tbl->win[scale_index]);

	ret = _rs_collect_tx_data(mvm, tbl, scale_index, attempts, successes,
				  window);
	if (ret)
		return ret;

	if (WARN_ON_ONCE(reduced_txp > TPC_MAX_REDUCTION))
		return -EINVAL;

	window = &tbl->tpc_win[reduced_txp];
	return _rs_collect_tx_data(mvm, tbl, scale_index, attempts, successes,
				   window);
}

/* Convert rs_rate object into ucode rate bitmask */
static u32 ucode_rate_from_rs_rate(struct iwl_mvm *mvm,
				  struct rs_rate *rate)
{
	u32 ucode_rate = 0;
	int index = rate->index;

	ucode_rate |= ((rate->ant << RATE_MCS_ANT_POS) &
			 RATE_MCS_ANT_ABC_MSK);

	if (is_legacy(rate)) {
		ucode_rate |= iwl_rates[index].plcp;
		if (index >= IWL_FIRST_CCK_RATE && index <= IWL_LAST_CCK_RATE)
			ucode_rate |= RATE_MCS_CCK_MSK;
		return ucode_rate;
	}

	if (is_ht(rate)) {
		if (index < IWL_FIRST_HT_RATE || index > IWL_LAST_HT_RATE) {
			IWL_ERR(mvm, "Invalid HT rate index %d\n", index);
			index = IWL_LAST_HT_RATE;
		}
		ucode_rate |= RATE_MCS_HT_MSK;

		if (is_ht_siso(rate))
			ucode_rate |= iwl_rates[index].plcp_ht_siso;
		else if (is_ht_mimo2(rate))
			ucode_rate |= iwl_rates[index].plcp_ht_mimo2;
		else
			WARN_ON_ONCE(1);
	} else if (is_vht(rate)) {
		if (index < IWL_FIRST_VHT_RATE || index > IWL_LAST_VHT_RATE) {
			IWL_ERR(mvm, "Invalid VHT rate index %d\n", index);
			index = IWL_LAST_VHT_RATE;
		}
		ucode_rate |= RATE_MCS_VHT_MSK;
		if (is_vht_siso(rate))
			ucode_rate |= iwl_rates[index].plcp_vht_siso;
		else if (is_vht_mimo2(rate))
			ucode_rate |= iwl_rates[index].plcp_vht_mimo2;
		else
			WARN_ON_ONCE(1);

	} else {
		IWL_ERR(mvm, "Invalid rate->type %d\n", rate->type);
	}

	if (is_siso(rate) && rate->stbc) {
		/* To enable STBC we need to set both a flag and ANT_AB */
		ucode_rate |= RATE_MCS_ANT_AB_MSK;
		ucode_rate |= RATE_MCS_VHT_STBC_MSK;
	}

	ucode_rate |= rate->bw;
	if (rate->sgi)
		ucode_rate |= RATE_MCS_SGI_MSK;
	if (rate->ldpc)
		ucode_rate |= RATE_MCS_LDPC_MSK;

	return ucode_rate;
}

/* Convert a ucode rate into an rs_rate object */
static int rs_rate_from_ucode_rate(const u32 ucode_rate,
				   enum ieee80211_band band,
				   struct rs_rate *rate)
{
	u32 ant_msk = ucode_rate & RATE_MCS_ANT_ABC_MSK;
	u8 num_of_ant = get_num_of_ant_from_rate(ucode_rate);
	u8 nss;

	memset(rate, 0, sizeof(*rate));
	rate->index = iwl_hwrate_to_plcp_idx(ucode_rate);

	if (rate->index == IWL_RATE_INVALID)
		return -EINVAL;

	rate->ant = (ant_msk >> RATE_MCS_ANT_POS);

	/* Legacy */
	if (!(ucode_rate & RATE_MCS_HT_MSK) &&
	    !(ucode_rate & RATE_MCS_VHT_MSK)) {
		if (num_of_ant == 1) {
			if (band == IEEE80211_BAND_5GHZ)
				rate->type = LQ_LEGACY_A;
			else
				rate->type = LQ_LEGACY_G;
		}

		return 0;
	}

	/* HT or VHT */
	if (ucode_rate & RATE_MCS_SGI_MSK)
		rate->sgi = true;
	if (ucode_rate & RATE_MCS_LDPC_MSK)
		rate->ldpc = true;
	if (ucode_rate & RATE_MCS_VHT_STBC_MSK)
		rate->stbc = true;

	rate->bw = ucode_rate & RATE_MCS_CHAN_WIDTH_MSK;

	if (ucode_rate & RATE_MCS_HT_MSK) {
		nss = ((ucode_rate & RATE_HT_MCS_NSS_MSK) >>
		       RATE_HT_MCS_NSS_POS) + 1;

		if (nss == 1) {
			rate->type = LQ_HT_SISO;
			WARN_ON_ONCE(!rate->stbc && num_of_ant != 1);
		} else if (nss == 2) {
			rate->type = LQ_HT_MIMO2;
			WARN_ON_ONCE(num_of_ant != 2);
		} else {
			WARN_ON_ONCE(1);
		}
	} else if (ucode_rate & RATE_MCS_VHT_MSK) {
		nss = ((ucode_rate & RATE_VHT_MCS_NSS_MSK) >>
		       RATE_VHT_MCS_NSS_POS) + 1;

		if (nss == 1) {
			rate->type = LQ_VHT_SISO;
			WARN_ON_ONCE(!rate->stbc && num_of_ant != 1);
		} else if (nss == 2) {
			rate->type = LQ_VHT_MIMO2;
			WARN_ON_ONCE(num_of_ant != 2);
		} else {
			WARN_ON_ONCE(1);
		}
	}

	WARN_ON_ONCE(rate->bw == RATE_MCS_CHAN_WIDTH_160);
	WARN_ON_ONCE(rate->bw == RATE_MCS_CHAN_WIDTH_80 &&
		     !is_vht(rate));

	return 0;
}

/* switch to another antenna/antennas and return 1 */
/* if no other valid antenna found, return 0 */
static int rs_toggle_antenna(u32 valid_ant, struct rs_rate *rate)
{
	u8 new_ant_type;

	if (!rate->ant || rate->ant > ANT_ABC)
		return 0;

	if (!rs_is_valid_ant(valid_ant, rate->ant))
		return 0;

	new_ant_type = ant_toggle_lookup[rate->ant];

	while ((new_ant_type != rate->ant) &&
	       !rs_is_valid_ant(valid_ant, new_ant_type))
		new_ant_type = ant_toggle_lookup[new_ant_type];

	if (new_ant_type == rate->ant)
		return 0;

	rate->ant = new_ant_type;

	return 1;
}

static u16 rs_get_supported_rates(struct iwl_lq_sta *lq_sta,
				  struct rs_rate *rate)
{
	if (is_legacy(rate))
		return lq_sta->active_legacy_rate;
	else if (is_siso(rate))
		return lq_sta->active_siso_rate;
	else if (is_mimo2(rate))
		return lq_sta->active_mimo2_rate;

	WARN_ON_ONCE(1);
	return 0;
}

static u16 rs_get_adjacent_rate(struct iwl_mvm *mvm, u8 index, u16 rate_mask,
				int rate_type)
{
	u8 high = IWL_RATE_INVALID;
	u8 low = IWL_RATE_INVALID;

	/* 802.11A or ht walks to the next literal adjacent rate in
	 * the rate table */
	if (is_type_a_band(rate_type) || !is_type_legacy(rate_type)) {
		int i;
		u32 mask;

		/* Find the previous rate that is in the rate mask */
		i = index - 1;
		for (mask = (1 << i); i >= 0; i--, mask >>= 1) {
			if (rate_mask & mask) {
				low = i;
				break;
			}
		}

		/* Find the next rate that is in the rate mask */
		i = index + 1;
		for (mask = (1 << i); i < IWL_RATE_COUNT; i++, mask <<= 1) {
			if (rate_mask & mask) {
				high = i;
				break;
			}
		}

		return (high << 8) | low;
	}

	low = index;
	while (low != IWL_RATE_INVALID) {
		low = iwl_rates[low].prev_rs;
		if (low == IWL_RATE_INVALID)
			break;
		if (rate_mask & (1 << low))
			break;
	}

	high = index;
	while (high != IWL_RATE_INVALID) {
		high = iwl_rates[high].next_rs;
		if (high == IWL_RATE_INVALID)
			break;
		if (rate_mask & (1 << high))
			break;
	}

	return (high << 8) | low;
}

static inline bool rs_rate_supported(struct iwl_lq_sta *lq_sta,
				     struct rs_rate *rate)
{
	return BIT(rate->index) & rs_get_supported_rates(lq_sta, rate);
}

/* Get the next supported lower rate in the current column.
 * Return true if bottom rate in the current column was reached
 */
static bool rs_get_lower_rate_in_column(struct iwl_lq_sta *lq_sta,
					struct rs_rate *rate)
{
	u8 low;
	u16 high_low;
	u16 rate_mask;
	struct iwl_mvm *mvm = lq_sta->pers.drv;

	rate_mask = rs_get_supported_rates(lq_sta, rate);
	high_low = rs_get_adjacent_rate(mvm, rate->index, rate_mask,
					rate->type);
	low = high_low & 0xff;

	/* Bottom rate of column reached */
	if (low == IWL_RATE_INVALID)
		return true;

	rate->index = low;
	return false;
}

/* Get the next rate to use following a column downgrade */
static void rs_get_lower_rate_down_column(struct iwl_lq_sta *lq_sta,
					  struct rs_rate *rate)
{
	struct iwl_mvm *mvm = lq_sta->pers.drv;

	if (is_legacy(rate)) {
		/* No column to downgrade from Legacy */
		return;
	} else if (is_siso(rate)) {
		/* Downgrade to Legacy if we were in SISO */
		if (lq_sta->band == IEEE80211_BAND_5GHZ)
			rate->type = LQ_LEGACY_A;
		else
			rate->type = LQ_LEGACY_G;

		rate->bw = RATE_MCS_CHAN_WIDTH_20;

		WARN_ON_ONCE(rate->index < IWL_RATE_MCS_0_INDEX ||
			     rate->index > IWL_RATE_MCS_9_INDEX);

		rate->index = rs_ht_to_legacy[rate->index];
		rate->ldpc = false;
	} else {
		/* Downgrade to SISO with same MCS if in MIMO  */
		rate->type = is_vht_mimo2(rate) ?
			LQ_VHT_SISO : LQ_HT_SISO;
	}

	if (num_of_ant(rate->ant) > 1)
		rate->ant = first_antenna(iwl_mvm_get_valid_tx_ant(mvm));

	/* Relevant in both switching to SISO or Legacy */
	rate->sgi = false;

	if (!rs_rate_supported(lq_sta, rate))
		rs_get_lower_rate_in_column(lq_sta, rate);
}

/* Simple function to compare two rate scale table types */
static inline bool rs_rate_match(struct rs_rate *a,
				 struct rs_rate *b)
{
	bool ant_match;

	if (a->stbc)
		ant_match = (b->ant == ANT_A || b->ant == ANT_B);
	else
		ant_match = (a->ant == b->ant);

	return (a->type == b->type) && (a->bw == b->bw) && (a->sgi == b->sgi)
		&& ant_match;
}

static u32 rs_ch_width_from_mac_flags(enum mac80211_rate_control_flags flags)
{
	if (flags & IEEE80211_TX_RC_40_MHZ_WIDTH)
		return RATE_MCS_CHAN_WIDTH_40;
	else if (flags & IEEE80211_TX_RC_80_MHZ_WIDTH)
		return RATE_MCS_CHAN_WIDTH_80;
	else if (flags & IEEE80211_TX_RC_160_MHZ_WIDTH)
		return RATE_MCS_CHAN_WIDTH_160;

	return RATE_MCS_CHAN_WIDTH_20;
}

static u8 rs_get_tid(struct ieee80211_hdr *hdr)
{
	u8 tid = IWL_MAX_TID_COUNT;

	if (ieee80211_is_data_qos(hdr->frame_control)) {
		u8 *qc = ieee80211_get_qos_ctl(hdr);
		tid = qc[0] & 0xf;
	}

	if (unlikely(tid > IWL_MAX_TID_COUNT))
		tid = IWL_MAX_TID_COUNT;

	return tid;
}

void iwl_mvm_rs_tx_status(struct iwl_mvm *mvm, struct ieee80211_sta *sta,
			  int tid, struct ieee80211_tx_info *info)
{
	int legacy_success;
	int retries;
	int mac_index, i;
	struct iwl_lq_cmd *table;
	enum mac80211_rate_control_flags mac_flags;
	u32 ucode_rate;
	struct rs_rate rate;
	struct iwl_scale_tbl_info *curr_tbl, *other_tbl, *tmp_tbl;
	u8 reduced_txp = (uintptr_t)info->status.status_driver_data[0];
	struct iwl_mvm_sta *mvmsta = iwl_mvm_sta_from_mac80211(sta);
	struct iwl_lq_sta *lq_sta = &mvmsta->lq_sta;

	/* Treat uninitialized rate scaling data same as non-existing. */
	if (!lq_sta) {
		IWL_DEBUG_RATE(mvm, "Station rate scaling not created yet.\n");
		return;
	} else if (!lq_sta->pers.drv) {
		IWL_DEBUG_RATE(mvm, "Rate scaling not initialized yet.\n");
		return;
	}

#ifdef CONFIG_MAC80211_DEBUGFS
	/* Disable last tx check if we are debugging with fixed rate */
	if (lq_sta->pers.dbg_fixed_rate) {
		IWL_DEBUG_RATE(mvm, "Fixed rate. avoid rate scaling\n");
		return;
	}
#endif
	/* This packet was aggregated but doesn't carry status info */
	if ((info->flags & IEEE80211_TX_CTL_AMPDU) &&
	    !(info->flags & IEEE80211_TX_STAT_AMPDU))
		return;

	/*
	 * Ignore this Tx frame response if its initial rate doesn't match
	 * that of latest Link Quality command.  There may be stragglers
	 * from a previous Link Quality command, but we're no longer interested
	 * in those; they're either from the "active" mode while we're trying
	 * to check "search" mode, or a prior "search" mode after we've moved
	 * to a new "search" mode (which might become the new "active" mode).
	 */
	table = &lq_sta->lq;
	ucode_rate = le32_to_cpu(table->rs_table[0]);
	rs_rate_from_ucode_rate(ucode_rate, info->band, &rate);
	if (info->band == IEEE80211_BAND_5GHZ)
		rate.index -= IWL_FIRST_OFDM_RATE;
	mac_flags = info->status.rates[0].flags;
	mac_index = info->status.rates[0].idx;
	/* For HT packets, map MCS to PLCP */
	if (mac_flags & IEEE80211_TX_RC_MCS) {
		/* Remove # of streams */
		mac_index &= RATE_HT_MCS_RATE_CODE_MSK;
		if (mac_index >= (IWL_RATE_9M_INDEX - IWL_FIRST_OFDM_RATE))
			mac_index++;
		/*
		 * mac80211 HT index is always zero-indexed; we need to move
		 * HT OFDM rates after CCK rates in 2.4 GHz band
		 */
		if (info->band == IEEE80211_BAND_2GHZ)
			mac_index += IWL_FIRST_OFDM_RATE;
	} else if (mac_flags & IEEE80211_TX_RC_VHT_MCS) {
		mac_index &= RATE_VHT_MCS_RATE_CODE_MSK;
		if (mac_index >= (IWL_RATE_9M_INDEX - IWL_FIRST_OFDM_RATE))
			mac_index++;
	}

	if (time_after(jiffies,
		       (unsigned long)(lq_sta->last_tx +
				       (IWL_MVM_RS_IDLE_TIMEOUT * HZ)))) {
		int t;

		IWL_DEBUG_RATE(mvm, "Tx idle for too long. reinit rs\n");
		for (t = 0; t < IWL_MAX_TID_COUNT; t++)
			ieee80211_stop_tx_ba_session(sta, t);

		iwl_mvm_rs_rate_init(mvm, sta, info->band, false);
		return;
	}
	lq_sta->last_tx = jiffies;

	/* Here we actually compare this rate to the latest LQ command */
	if ((mac_index < 0) ||
	    (rate.sgi != !!(mac_flags & IEEE80211_TX_RC_SHORT_GI)) ||
	    (rate.bw != rs_ch_width_from_mac_flags(mac_flags)) ||
	    (rate.ant != info->status.antenna) ||
	    (!!(ucode_rate & RATE_MCS_HT_MSK) !=
	     !!(mac_flags & IEEE80211_TX_RC_MCS)) ||
	    (!!(ucode_rate & RATE_MCS_VHT_MSK) !=
	     !!(mac_flags & IEEE80211_TX_RC_VHT_MCS)) ||
	    (!!(ucode_rate & RATE_HT_MCS_GF_MSK) !=
	     !!(mac_flags & IEEE80211_TX_RC_GREEN_FIELD)) ||
	    (rate.index != mac_index)) {
		IWL_DEBUG_RATE(mvm,
			       "initial rate %d does not match %d (0x%x)\n",
			       mac_index, rate.index, ucode_rate);
		/*
		 * Since rates mis-match, the last LQ command may have failed.
		 * After IWL_MISSED_RATE_MAX mis-matches, resync the uCode with
		 * ... driver.
		 */
		lq_sta->missed_rate_counter++;
		if (lq_sta->missed_rate_counter > IWL_MVM_RS_MISSED_RATE_MAX) {
			lq_sta->missed_rate_counter = 0;
			IWL_DEBUG_RATE(mvm,
				       "Too many rates mismatch. Send sync LQ. rs_state %d\n",
				       lq_sta->rs_state);
			iwl_mvm_send_lq_cmd(mvm, &lq_sta->lq, false);
		}
		/* Regardless, ignore this status info for outdated rate */
		return;
	} else
		/* Rate did match, so reset the missed_rate_counter */
		lq_sta->missed_rate_counter = 0;

	if (!lq_sta->search_better_tbl) {
		curr_tbl = &(lq_sta->lq_info[lq_sta->active_tbl]);
		other_tbl = &(lq_sta->lq_info[1 - lq_sta->active_tbl]);
	} else {
		curr_tbl = &(lq_sta->lq_info[1 - lq_sta->active_tbl]);
		other_tbl = &(lq_sta->lq_info[lq_sta->active_tbl]);
	}

	if (WARN_ON_ONCE(!rs_rate_match(&rate, &curr_tbl->rate))) {
		IWL_DEBUG_RATE(mvm,
			       "Neither active nor search matches tx rate\n");
		tmp_tbl = &(lq_sta->lq_info[lq_sta->active_tbl]);
		rs_dump_rate(mvm, &tmp_tbl->rate, "ACTIVE");
		tmp_tbl = &(lq_sta->lq_info[1 - lq_sta->active_tbl]);
		rs_dump_rate(mvm, &tmp_tbl->rate, "SEARCH");
		rs_dump_rate(mvm, &rate, "ACTUAL");

		/*
		 * no matching table found, let's by-pass the data collection
		 * and continue to perform rate scale to find the rate table
		 */
		rs_stay_in_table(lq_sta, true);
		goto done;
	}

	/*
	 * Updating the frame history depends on whether packets were
	 * aggregated.
	 *
	 * For aggregation, all packets were transmitted at the same rate, the
	 * first index into rate scale table.
	 */
	if (info->flags & IEEE80211_TX_STAT_AMPDU) {
		/* ampdu_ack_len = 0 marks no BA was received. In this case
		 * treat it as a single frame loss as we don't want the success
		 * ratio to dip too quickly because a BA wasn't received
		 */
		if (info->status.ampdu_ack_len == 0)
			info->status.ampdu_len = 1;

		ucode_rate = le32_to_cpu(table->rs_table[0]);
		rs_rate_from_ucode_rate(ucode_rate, info->band, &rate);
		rs_collect_tx_data(mvm, lq_sta, curr_tbl, rate.index,
				   info->status.ampdu_len,
				   info->status.ampdu_ack_len,
				   reduced_txp);

		/* Update success/fail counts if not searching for new mode */
		if (lq_sta->rs_state == RS_STATE_STAY_IN_COLUMN) {
			lq_sta->total_success += info->status.ampdu_ack_len;
			lq_sta->total_failed += (info->status.ampdu_len -
					info->status.ampdu_ack_len);
		}
	} else {
	/*
	 * For legacy, update frame history with for each Tx retry.
	 */
		retries = info->status.rates[0].count - 1;
		/* HW doesn't send more than 15 retries */
		retries = min(retries, 15);

		/* The last transmission may have been successful */
		legacy_success = !!(info->flags & IEEE80211_TX_STAT_ACK);
		/* Collect data for each rate used during failed TX attempts */
		for (i = 0; i <= retries; ++i) {
			ucode_rate = le32_to_cpu(table->rs_table[i]);
			rs_rate_from_ucode_rate(ucode_rate, info->band, &rate);
			/*
			 * Only collect stats if retried rate is in the same RS
			 * table as active/search.
			 */
			if (rs_rate_match(&rate, &curr_tbl->rate))
				tmp_tbl = curr_tbl;
			else if (rs_rate_match(&rate, &other_tbl->rate))
				tmp_tbl = other_tbl;
			else
				continue;

			rs_collect_tx_data(mvm, lq_sta, tmp_tbl, rate.index, 1,
					   i < retries ? 0 : legacy_success,
					   reduced_txp);
		}

		/* Update success/fail counts if not searching for new mode */
		if (lq_sta->rs_state == RS_STATE_STAY_IN_COLUMN) {
			lq_sta->total_success += legacy_success;
			lq_sta->total_failed += retries + (1 - legacy_success);
		}
	}
	/* The last TX rate is cached in lq_sta; it's set in if/else above */
	lq_sta->last_rate_n_flags = ucode_rate;
	IWL_DEBUG_RATE(mvm, "reduced txpower: %d\n", reduced_txp);
done:
	/* See if there's a better rate or modulation mode to try. */
	if (sta->supp_rates[info->band])
		rs_rate_scale_perform(mvm, sta, lq_sta, tid);
}

/*
 * mac80211 sends us Tx status
 */
static void rs_mac80211_tx_status(void *mvm_r,
				  struct ieee80211_supported_band *sband,
				  struct ieee80211_sta *sta, void *priv_sta,
				  struct sk_buff *skb)
{
	struct ieee80211_hdr *hdr = (struct ieee80211_hdr *)skb->data;
	struct iwl_op_mode *op_mode = (struct iwl_op_mode *)mvm_r;
	struct iwl_mvm *mvm = IWL_OP_MODE_GET_MVM(op_mode);
	struct ieee80211_tx_info *info = IEEE80211_SKB_CB(skb);

	if (!iwl_mvm_sta_from_mac80211(sta)->vif)
		return;

	if (!ieee80211_is_data(hdr->frame_control) ||
	    info->flags & IEEE80211_TX_CTL_NO_ACK)
		return;

	iwl_mvm_rs_tx_status(mvm, sta, rs_get_tid(hdr), info);
}

/*
 * Begin a period of staying with a selected modulation mode.
 * Set "stay_in_tbl" flag to prevent any mode switches.
 * Set frame tx success limits according to legacy vs. high-throughput,
 * and reset overall (spanning all rates) tx success history statistics.
 * These control how long we stay using same modulation mode before
 * searching for a new mode.
 */
static void rs_set_stay_in_table(struct iwl_mvm *mvm, u8 is_legacy,
				 struct iwl_lq_sta *lq_sta)
{
	IWL_DEBUG_RATE(mvm, "Moving to RS_STATE_STAY_IN_COLUMN\n");
	lq_sta->rs_state = RS_STATE_STAY_IN_COLUMN;
	if (is_legacy) {
		lq_sta->table_count_limit = IWL_MVM_RS_LEGACY_TABLE_COUNT;
		lq_sta->max_failure_limit = IWL_MVM_RS_LEGACY_FAILURE_LIMIT;
		lq_sta->max_success_limit = IWL_MVM_RS_LEGACY_SUCCESS_LIMIT;
	} else {
		lq_sta->table_count_limit = IWL_MVM_RS_NON_LEGACY_TABLE_COUNT;
		lq_sta->max_failure_limit = IWL_MVM_RS_NON_LEGACY_FAILURE_LIMIT;
		lq_sta->max_success_limit = IWL_MVM_RS_NON_LEGACY_SUCCESS_LIMIT;
	}
	lq_sta->table_count = 0;
	lq_sta->total_failed = 0;
	lq_sta->total_success = 0;
	lq_sta->flush_timer = jiffies;
	lq_sta->visited_columns = 0;
}

static inline int rs_get_max_rate_from_mask(unsigned long rate_mask)
{
	if (rate_mask)
		return find_last_bit(&rate_mask, BITS_PER_LONG);
	return IWL_RATE_INVALID;
}

static int rs_get_max_allowed_rate(struct iwl_lq_sta *lq_sta,
				   const struct rs_tx_column *column)
{
	switch (column->mode) {
	case RS_LEGACY:
		return lq_sta->max_legacy_rate_idx;
	case RS_SISO:
		return lq_sta->max_siso_rate_idx;
	case RS_MIMO2:
		return lq_sta->max_mimo2_rate_idx;
	default:
		WARN_ON_ONCE(1);
	}

	return lq_sta->max_legacy_rate_idx;
}

static const u16 *rs_get_expected_tpt_table(struct iwl_lq_sta *lq_sta,
					    const struct rs_tx_column *column,
					    u32 bw)
{
	/* Used to choose among HT tables */
	const u16 (*ht_tbl_pointer)[IWL_RATE_COUNT];

	if (WARN_ON_ONCE(column->mode != RS_LEGACY &&
			 column->mode != RS_SISO &&
			 column->mode != RS_MIMO2))
		return expected_tpt_legacy;

	/* Legacy rates have only one table */
	if (column->mode == RS_LEGACY)
		return expected_tpt_legacy;

	ht_tbl_pointer = expected_tpt_mimo2_20MHz;
	/* Choose among many HT tables depending on number of streams
	 * (SISO/MIMO2), channel width (20/40/80), SGI, and aggregation
	 * status */
	if (column->mode == RS_SISO) {
		switch (bw) {
		case RATE_MCS_CHAN_WIDTH_20:
			ht_tbl_pointer = expected_tpt_siso_20MHz;
			break;
		case RATE_MCS_CHAN_WIDTH_40:
			ht_tbl_pointer = expected_tpt_siso_40MHz;
			break;
		case RATE_MCS_CHAN_WIDTH_80:
			ht_tbl_pointer = expected_tpt_siso_80MHz;
			break;
		default:
			WARN_ON_ONCE(1);
		}
	} else if (column->mode == RS_MIMO2) {
		switch (bw) {
		case RATE_MCS_CHAN_WIDTH_20:
			ht_tbl_pointer = expected_tpt_mimo2_20MHz;
			break;
		case RATE_MCS_CHAN_WIDTH_40:
			ht_tbl_pointer = expected_tpt_mimo2_40MHz;
			break;
		case RATE_MCS_CHAN_WIDTH_80:
			ht_tbl_pointer = expected_tpt_mimo2_80MHz;
			break;
		default:
			WARN_ON_ONCE(1);
		}
	} else {
		WARN_ON_ONCE(1);
	}

	if (!column->sgi && !lq_sta->is_agg)		/* Normal */
		return ht_tbl_pointer[0];
	else if (column->sgi && !lq_sta->is_agg)        /* SGI */
		return ht_tbl_pointer[1];
	else if (!column->sgi && lq_sta->is_agg)        /* AGG */
		return ht_tbl_pointer[2];
	else						/* AGG+SGI */
		return ht_tbl_pointer[3];
}

static void rs_set_expected_tpt_table(struct iwl_lq_sta *lq_sta,
				      struct iwl_scale_tbl_info *tbl)
{
	struct rs_rate *rate = &tbl->rate;
	const struct rs_tx_column *column = &rs_tx_columns[tbl->column];

	tbl->expected_tpt = rs_get_expected_tpt_table(lq_sta, column, rate->bw);
}

static s32 rs_get_best_rate(struct iwl_mvm *mvm,
			    struct iwl_lq_sta *lq_sta,
			    struct iwl_scale_tbl_info *tbl,	/* "search" */
			    unsigned long rate_mask, s8 index)
{
	struct iwl_scale_tbl_info *active_tbl =
	    &(lq_sta->lq_info[lq_sta->active_tbl]);
	s32 success_ratio = active_tbl->win[index].success_ratio;
	u16 expected_current_tpt = active_tbl->expected_tpt[index];
	const u16 *tpt_tbl = tbl->expected_tpt;
	u16 high_low;
	u32 target_tpt;
	int rate_idx;

	if (success_ratio > IWL_MVM_RS_SR_NO_DECREASE) {
		target_tpt = 100 * expected_current_tpt;
		IWL_DEBUG_RATE(mvm,
			       "SR %d high. Find rate exceeding EXPECTED_CURRENT %d\n",
			       success_ratio, target_tpt);
	} else {
		target_tpt = lq_sta->last_tpt;
		IWL_DEBUG_RATE(mvm,
			       "SR %d not thag good. Find rate exceeding ACTUAL_TPT %d\n",
			       success_ratio, target_tpt);
	}

	rate_idx = find_first_bit(&rate_mask, BITS_PER_LONG);

	while (rate_idx != IWL_RATE_INVALID) {
		if (target_tpt < (100 * tpt_tbl[rate_idx]))
			break;

		high_low = rs_get_adjacent_rate(mvm, rate_idx, rate_mask,
						tbl->rate.type);

		rate_idx = (high_low >> 8) & 0xff;
	}

	IWL_DEBUG_RATE(mvm, "Best rate found %d target_tp %d expected_new %d\n",
		       rate_idx, target_tpt,
		       rate_idx != IWL_RATE_INVALID ?
		       100 * tpt_tbl[rate_idx] : IWL_INVALID_VALUE);

	return rate_idx;
}

static u32 rs_bw_from_sta_bw(struct ieee80211_sta *sta)
{
	if (sta->bandwidth >= IEEE80211_STA_RX_BW_80)
		return RATE_MCS_CHAN_WIDTH_80;
	else if (sta->bandwidth >= IEEE80211_STA_RX_BW_40)
		return RATE_MCS_CHAN_WIDTH_40;

	return RATE_MCS_CHAN_WIDTH_20;
}

/*
 * Check whether we should continue using same modulation mode, or
 * begin search for a new mode, based on:
 * 1) # tx successes or failures while using this mode
 * 2) # times calling this function
 * 3) elapsed time in this mode (not used, for now)
 */
static void rs_stay_in_table(struct iwl_lq_sta *lq_sta, bool force_search)
{
	struct iwl_scale_tbl_info *tbl;
	int active_tbl;
	int flush_interval_passed = 0;
	struct iwl_mvm *mvm;

	mvm = lq_sta->pers.drv;
	active_tbl = lq_sta->active_tbl;

	tbl = &(lq_sta->lq_info[active_tbl]);

	/* If we've been disallowing search, see if we should now allow it */
	if (lq_sta->rs_state == RS_STATE_STAY_IN_COLUMN) {
		/* Elapsed time using current modulation mode */
		if (lq_sta->flush_timer)
			flush_interval_passed =
				time_after(jiffies,
					   (unsigned long)(lq_sta->flush_timer +
							   (IWL_MVM_RS_STAY_IN_COLUMN_TIMEOUT * HZ)));

		/*
		 * Check if we should allow search for new modulation mode.
		 * If many frames have failed or succeeded, or we've used
		 * this same modulation for a long time, allow search, and
		 * reset history stats that keep track of whether we should
		 * allow a new search.  Also (below) reset all bitmaps and
		 * stats in active history.
		 */
		if (force_search ||
		    (lq_sta->total_failed > lq_sta->max_failure_limit) ||
		    (lq_sta->total_success > lq_sta->max_success_limit) ||
		    ((!lq_sta->search_better_tbl) &&
		     (lq_sta->flush_timer) && (flush_interval_passed))) {
			IWL_DEBUG_RATE(mvm,
				       "LQ: stay is expired %d %d %d\n",
				     lq_sta->total_failed,
				     lq_sta->total_success,
				     flush_interval_passed);

			/* Allow search for new mode */
			lq_sta->rs_state = RS_STATE_SEARCH_CYCLE_STARTED;
			IWL_DEBUG_RATE(mvm,
				       "Moving to RS_STATE_SEARCH_CYCLE_STARTED\n");
			lq_sta->total_failed = 0;
			lq_sta->total_success = 0;
			lq_sta->flush_timer = 0;
			/* mark the current column as visited */
			lq_sta->visited_columns = BIT(tbl->column);
		/*
		 * Else if we've used this modulation mode enough repetitions
		 * (regardless of elapsed time or success/failure), reset
		 * history bitmaps and rate-specific stats for all rates in
		 * active table.
		 */
		} else {
			lq_sta->table_count++;
			if (lq_sta->table_count >=
			    lq_sta->table_count_limit) {
				lq_sta->table_count = 0;

				IWL_DEBUG_RATE(mvm,
					       "LQ: stay in table clear win\n");
				rs_rate_scale_clear_tbl_windows(mvm, tbl);
			}
		}

		/* If transitioning to allow "search", reset all history
		 * bitmaps and stats in active table (this will become the new
		 * "search" table). */
		if (lq_sta->rs_state == RS_STATE_SEARCH_CYCLE_STARTED) {
			rs_rate_scale_clear_tbl_windows(mvm, tbl);
		}
	}
}

/*
 * setup rate table in uCode
 */
static void rs_update_rate_tbl(struct iwl_mvm *mvm,
			       struct ieee80211_sta *sta,
			       struct iwl_lq_sta *lq_sta,
			       struct rs_rate *rate)
{
	rs_fill_lq_cmd(mvm, sta, lq_sta, rate);
	iwl_mvm_send_lq_cmd(mvm, &lq_sta->lq, false);
}

static enum rs_column rs_get_next_column(struct iwl_mvm *mvm,
					 struct iwl_lq_sta *lq_sta,
					 struct ieee80211_sta *sta,
					 struct iwl_scale_tbl_info *tbl)
{
	int i, j, max_rate;
	enum rs_column next_col_id;
	const struct rs_tx_column *curr_col = &rs_tx_columns[tbl->column];
	const struct rs_tx_column *next_col;
	allow_column_func_t allow_func;
	u8 valid_ants = iwl_mvm_get_valid_tx_ant(mvm);
	const u16 *expected_tpt_tbl;
	u16 tpt, max_expected_tpt;

	for (i = 0; i < MAX_NEXT_COLUMNS; i++) {
		next_col_id = curr_col->next_columns[i];

		if (next_col_id == RS_COLUMN_INVALID)
			continue;

		if (lq_sta->visited_columns & BIT(next_col_id)) {
			IWL_DEBUG_RATE(mvm, "Skip already visited column %d\n",
				       next_col_id);
			continue;
		}

		next_col = &rs_tx_columns[next_col_id];

		if (!rs_is_valid_ant(valid_ants, next_col->ant)) {
			IWL_DEBUG_RATE(mvm,
				       "Skip column %d as ANT config isn't supported by chip. valid_ants 0x%x column ant 0x%x\n",
				       next_col_id, valid_ants, next_col->ant);
			continue;
		}

		for (j = 0; j < MAX_COLUMN_CHECKS; j++) {
			allow_func = next_col->checks[j];
			if (allow_func && !allow_func(mvm, sta, tbl, next_col))
				break;
		}

		if (j != MAX_COLUMN_CHECKS) {
			IWL_DEBUG_RATE(mvm,
				       "Skip column %d: not allowed (check %d failed)\n",
				       next_col_id, j);

			continue;
		}

		tpt = lq_sta->last_tpt / 100;
		expected_tpt_tbl = rs_get_expected_tpt_table(lq_sta, next_col,
						     rs_bw_from_sta_bw(sta));
		if (WARN_ON_ONCE(!expected_tpt_tbl))
			continue;

		max_rate = rs_get_max_allowed_rate(lq_sta, next_col);
		if (max_rate == IWL_RATE_INVALID) {
			IWL_DEBUG_RATE(mvm,
				       "Skip column %d: no rate is allowed in this column\n",
				       next_col_id);
			continue;
		}

		max_expected_tpt = expected_tpt_tbl[max_rate];
		if (tpt >= max_expected_tpt) {
			IWL_DEBUG_RATE(mvm,
				       "Skip column %d: can't beat current TPT. Max expected %d current %d\n",
				       next_col_id, max_expected_tpt, tpt);
			continue;
		}

		IWL_DEBUG_RATE(mvm,
			       "Found potential column %d. Max expected %d current %d\n",
			       next_col_id, max_expected_tpt, tpt);
		break;
	}

	if (i == MAX_NEXT_COLUMNS)
		return RS_COLUMN_INVALID;

	return next_col_id;
}

static int rs_switch_to_column(struct iwl_mvm *mvm,
			       struct iwl_lq_sta *lq_sta,
			       struct ieee80211_sta *sta,
			       enum rs_column col_id)
{
	struct iwl_scale_tbl_info *tbl = &(lq_sta->lq_info[lq_sta->active_tbl]);
	struct iwl_scale_tbl_info *search_tbl =
				&(lq_sta->lq_info[(1 - lq_sta->active_tbl)]);
	struct rs_rate *rate = &search_tbl->rate;
	const struct rs_tx_column *column = &rs_tx_columns[col_id];
	const struct rs_tx_column *curr_column = &rs_tx_columns[tbl->column];
	u32 sz = (sizeof(struct iwl_scale_tbl_info) -
		  (sizeof(struct iwl_rate_scale_data) * IWL_RATE_COUNT));
	unsigned long rate_mask = 0;
	u32 rate_idx = 0;

	memcpy(search_tbl, tbl, sz);

	rate->sgi = column->sgi;
	rate->ant = column->ant;

	if (column->mode == RS_LEGACY) {
		if (lq_sta->band == IEEE80211_BAND_5GHZ)
			rate->type = LQ_LEGACY_A;
		else
			rate->type = LQ_LEGACY_G;

		rate->bw = RATE_MCS_CHAN_WIDTH_20;
		rate->ldpc = false;
		rate_mask = lq_sta->active_legacy_rate;
	} else if (column->mode == RS_SISO) {
		rate->type = lq_sta->is_vht ? LQ_VHT_SISO : LQ_HT_SISO;
		rate_mask = lq_sta->active_siso_rate;
	} else if (column->mode == RS_MIMO2) {
		rate->type = lq_sta->is_vht ? LQ_VHT_MIMO2 : LQ_HT_MIMO2;
		rate_mask = lq_sta->active_mimo2_rate;
	} else {
		WARN_ON_ONCE("Bad column mode");
	}

	if (column->mode != RS_LEGACY) {
		rate->bw = rs_bw_from_sta_bw(sta);
		rate->ldpc = lq_sta->ldpc;
	}

	search_tbl->column = col_id;
	rs_set_expected_tpt_table(lq_sta, search_tbl);

	lq_sta->visited_columns |= BIT(col_id);

	/* Get the best matching rate if we're changing modes. e.g.
	 * SISO->MIMO, LEGACY->SISO, MIMO->SISO
	 */
	if (curr_column->mode != column->mode) {
		rate_idx = rs_get_best_rate(mvm, lq_sta, search_tbl,
					    rate_mask, rate->index);

		if ((rate_idx == IWL_RATE_INVALID) ||
		    !(BIT(rate_idx) & rate_mask)) {
			IWL_DEBUG_RATE(mvm,
				       "can not switch with index %d"
				       " rate mask %lx\n",
				       rate_idx, rate_mask);

			goto err;
		}

		rate->index = rate_idx;
	}

	IWL_DEBUG_RATE(mvm, "Switched to column %d: Index %d\n",
		       col_id, rate->index);

	return 0;

err:
	rate->type = LQ_NONE;
	return -1;
}

static enum rs_action rs_get_rate_action(struct iwl_mvm *mvm,
					 struct iwl_scale_tbl_info *tbl,
					 s32 sr, int low, int high,
					 int current_tpt,
					 int low_tpt, int high_tpt)
{
	enum rs_action action = RS_ACTION_STAY;

	if ((sr <= RS_PERCENT(IWL_MVM_RS_SR_FORCE_DECREASE)) ||
	    (current_tpt == 0)) {
		IWL_DEBUG_RATE(mvm,
			       "Decrease rate because of low SR\n");
		return RS_ACTION_DOWNSCALE;
	}

	if ((low_tpt == IWL_INVALID_VALUE) &&
	    (high_tpt == IWL_INVALID_VALUE) &&
	    (high != IWL_RATE_INVALID)) {
		IWL_DEBUG_RATE(mvm,
			       "No data about high/low rates. Increase rate\n");
		return RS_ACTION_UPSCALE;
	}

	if ((high_tpt == IWL_INVALID_VALUE) &&
	    (high != IWL_RATE_INVALID) &&
	    (low_tpt != IWL_INVALID_VALUE) &&
	    (low_tpt < current_tpt)) {
		IWL_DEBUG_RATE(mvm,
			       "No data about high rate and low rate is worse. Increase rate\n");
		return RS_ACTION_UPSCALE;
	}

	if ((high_tpt != IWL_INVALID_VALUE) &&
	    (high_tpt > current_tpt)) {
		IWL_DEBUG_RATE(mvm,
			       "Higher rate is better. Increate rate\n");
		return RS_ACTION_UPSCALE;
	}

	if ((low_tpt != IWL_INVALID_VALUE) &&
	    (high_tpt != IWL_INVALID_VALUE) &&
	    (low_tpt < current_tpt) &&
	    (high_tpt < current_tpt)) {
		IWL_DEBUG_RATE(mvm,
			       "Both high and low are worse. Maintain rate\n");
		return RS_ACTION_STAY;
	}

	if ((low_tpt != IWL_INVALID_VALUE) &&
	    (low_tpt > current_tpt)) {
		IWL_DEBUG_RATE(mvm,
			       "Lower rate is better\n");
		action = RS_ACTION_DOWNSCALE;
		goto out;
	}

	if ((low_tpt == IWL_INVALID_VALUE) &&
	    (low != IWL_RATE_INVALID)) {
		IWL_DEBUG_RATE(mvm,
			       "No data about lower rate\n");
		action = RS_ACTION_DOWNSCALE;
		goto out;
	}

	IWL_DEBUG_RATE(mvm, "Maintain rate\n");

out:
	if ((action == RS_ACTION_DOWNSCALE) && (low != IWL_RATE_INVALID)) {
		if (sr >= RS_PERCENT(IWL_MVM_RS_SR_NO_DECREASE)) {
			IWL_DEBUG_RATE(mvm,
				       "SR is above NO DECREASE. Avoid downscale\n");
			action = RS_ACTION_STAY;
		} else if (current_tpt > (100 * tbl->expected_tpt[low])) {
			IWL_DEBUG_RATE(mvm,
				       "Current TPT is higher than max expected in low rate. Avoid downscale\n");
			action = RS_ACTION_STAY;
		} else {
			IWL_DEBUG_RATE(mvm, "Decrease rate\n");
		}
	}

	return action;
}

static bool rs_stbc_allow(struct iwl_mvm *mvm, struct ieee80211_sta *sta,
			  struct iwl_lq_sta *lq_sta)
{
	/* Our chip supports Tx STBC and the peer is an HT/VHT STA which
	 * supports STBC of at least 1*SS
	 */
	if (!lq_sta->stbc_capable)
		return false;

	if (!iwl_mvm_bt_coex_is_mimo_allowed(mvm, sta))
		return false;

	return true;
}

static void rs_get_adjacent_txp(struct iwl_mvm *mvm, int index,
				int *weaker, int *stronger)
{
	*weaker = index + IWL_MVM_RS_TPC_TX_POWER_STEP;
	if (*weaker > TPC_MAX_REDUCTION)
		*weaker = TPC_INVALID;

	*stronger = index - IWL_MVM_RS_TPC_TX_POWER_STEP;
	if (*stronger < 0)
		*stronger = TPC_INVALID;
}

static bool rs_tpc_allowed(struct iwl_mvm *mvm, struct ieee80211_vif *vif,
			   struct rs_rate *rate, enum ieee80211_band band)
{
	int index = rate->index;
	bool cam = (iwlmvm_mod_params.power_scheme == IWL_POWER_SCHEME_CAM);
	bool sta_ps_disabled = (vif->type == NL80211_IFTYPE_STATION &&
				!vif->bss_conf.ps);

	IWL_DEBUG_RATE(mvm, "cam: %d sta_ps_disabled %d\n",
		       cam, sta_ps_disabled);
	/*
	 * allow tpc only if power management is enabled, or bt coex
	 * activity grade allows it and we are on 2.4Ghz.
	 */
	if ((cam || sta_ps_disabled) &&
	    !iwl_mvm_bt_coex_is_tpc_allowed(mvm, band))
		return false;

	IWL_DEBUG_RATE(mvm, "check rate, table type: %d\n", rate->type);
	if (is_legacy(rate))
		return index == IWL_RATE_54M_INDEX;
	if (is_ht(rate))
		return index == IWL_RATE_MCS_7_INDEX;
	if (is_vht(rate))
		return index == IWL_RATE_MCS_7_INDEX ||
		       index == IWL_RATE_MCS_8_INDEX ||
		       index == IWL_RATE_MCS_9_INDEX;

	WARN_ON_ONCE(1);
	return false;
}

enum tpc_action {
	TPC_ACTION_STAY,
	TPC_ACTION_DECREASE,
	TPC_ACTION_INCREASE,
	TPC_ACTION_NO_RESTIRCTION,
};

static enum tpc_action rs_get_tpc_action(struct iwl_mvm *mvm,
					 s32 sr, int weak, int strong,
					 int current_tpt,
					 int weak_tpt, int strong_tpt)
{
	/* stay until we have valid tpt */
	if (current_tpt == IWL_INVALID_VALUE) {
		IWL_DEBUG_RATE(mvm, "no current tpt. stay.\n");
		return TPC_ACTION_STAY;
	}

	/* Too many failures, increase txp */
	if (sr <= RS_PERCENT(IWL_MVM_RS_TPC_SR_FORCE_INCREASE) ||
	    current_tpt == 0) {
		IWL_DEBUG_RATE(mvm, "increase txp because of weak SR\n");
		return TPC_ACTION_NO_RESTIRCTION;
	}

	/* try decreasing first if applicable */
	if (weak != TPC_INVALID) {
		if (weak_tpt == IWL_INVALID_VALUE &&
		    (strong_tpt == IWL_INVALID_VALUE ||
		     current_tpt >= strong_tpt)) {
			IWL_DEBUG_RATE(mvm,
				       "no weak txp measurement. decrease txp\n");
			return TPC_ACTION_DECREASE;
		}

		if (weak_tpt > current_tpt) {
			IWL_DEBUG_RATE(mvm,
				       "lower txp has better tpt. decrease txp\n");
			return TPC_ACTION_DECREASE;
		}
	}

	/* next, increase if needed */
	if (sr < RS_PERCENT(IWL_MVM_RS_TPC_SR_NO_INCREASE) &&
	    strong != TPC_INVALID) {
		if (weak_tpt == IWL_INVALID_VALUE &&
		    strong_tpt != IWL_INVALID_VALUE &&
		    current_tpt < strong_tpt) {
			IWL_DEBUG_RATE(mvm,
				       "higher txp has better tpt. increase txp\n");
			return TPC_ACTION_INCREASE;
		}

		if (weak_tpt < current_tpt &&
		    (strong_tpt == IWL_INVALID_VALUE ||
		     strong_tpt > current_tpt)) {
			IWL_DEBUG_RATE(mvm,
				       "lower txp has worse tpt. increase txp\n");
			return TPC_ACTION_INCREASE;
		}
	}

	IWL_DEBUG_RATE(mvm, "no need to increase or decrease txp - stay\n");
	return TPC_ACTION_STAY;
}

static bool rs_tpc_perform(struct iwl_mvm *mvm,
			   struct ieee80211_sta *sta,
			   struct iwl_lq_sta *lq_sta,
			   struct iwl_scale_tbl_info *tbl)
{
	struct iwl_mvm_sta *mvm_sta = iwl_mvm_sta_from_mac80211(sta);
	struct ieee80211_vif *vif = mvm_sta->vif;
	struct ieee80211_chanctx_conf *chanctx_conf;
	enum ieee80211_band band;
	struct iwl_rate_scale_data *window;
	struct rs_rate *rate = &tbl->rate;
	enum tpc_action action;
	s32 sr;
	u8 cur = lq_sta->lq.reduced_tpc;
	int current_tpt;
	int weak, strong;
	int weak_tpt = IWL_INVALID_VALUE, strong_tpt = IWL_INVALID_VALUE;

#ifdef CONFIG_MAC80211_DEBUGFS
	if (lq_sta->pers.dbg_fixed_txp_reduction <= TPC_MAX_REDUCTION) {
		IWL_DEBUG_RATE(mvm, "fixed tpc: %d\n",
			       lq_sta->pers.dbg_fixed_txp_reduction);
		lq_sta->lq.reduced_tpc = lq_sta->pers.dbg_fixed_txp_reduction;
		return cur != lq_sta->pers.dbg_fixed_txp_reduction;
	}
#endif

	rcu_read_lock();
	chanctx_conf = rcu_dereference(vif->chanctx_conf);
	if (WARN_ON(!chanctx_conf))
		band = IEEE80211_NUM_BANDS;
	else
		band = chanctx_conf->def.chan->band;
	rcu_read_unlock();

	if (!rs_tpc_allowed(mvm, vif, rate, band)) {
		IWL_DEBUG_RATE(mvm,
			       "tpc is not allowed. remove txp restrictions\n");
		lq_sta->lq.reduced_tpc = TPC_NO_REDUCTION;
		return cur != TPC_NO_REDUCTION;
	}

	rs_get_adjacent_txp(mvm, cur, &weak, &strong);

	/* Collect measured throughputs for current and adjacent rates */
	window = tbl->tpc_win;
	sr = window[cur].success_ratio;
	current_tpt = window[cur].average_tpt;
	if (weak != TPC_INVALID)
		weak_tpt = window[weak].average_tpt;
	if (strong != TPC_INVALID)
		strong_tpt = window[strong].average_tpt;

	IWL_DEBUG_RATE(mvm,
		       "(TPC: %d): cur_tpt %d SR %d weak %d strong %d weak_tpt %d strong_tpt %d\n",
		       cur, current_tpt, sr, weak, strong,
		       weak_tpt, strong_tpt);

	action = rs_get_tpc_action(mvm, sr, weak, strong,
				   current_tpt, weak_tpt, strong_tpt);

	/* override actions if we are on the edge */
	if (weak == TPC_INVALID && action == TPC_ACTION_DECREASE) {
		IWL_DEBUG_RATE(mvm, "already in lowest txp, stay\n");
		action = TPC_ACTION_STAY;
	} else if (strong == TPC_INVALID &&
		   (action == TPC_ACTION_INCREASE ||
		    action == TPC_ACTION_NO_RESTIRCTION)) {
		IWL_DEBUG_RATE(mvm, "already in highest txp, stay\n");
		action = TPC_ACTION_STAY;
	}

	switch (action) {
	case TPC_ACTION_DECREASE:
		lq_sta->lq.reduced_tpc = weak;
		return true;
	case TPC_ACTION_INCREASE:
		lq_sta->lq.reduced_tpc = strong;
		return true;
	case TPC_ACTION_NO_RESTIRCTION:
		lq_sta->lq.reduced_tpc = TPC_NO_REDUCTION;
		return true;
	case TPC_ACTION_STAY:
		/* do nothing */
		break;
	}
	return false;
}

/*
 * Do rate scaling and search for new modulation mode.
 */
static void rs_rate_scale_perform(struct iwl_mvm *mvm,
				  struct ieee80211_sta *sta,
				  struct iwl_lq_sta *lq_sta,
				  int tid)
{
	int low = IWL_RATE_INVALID;
	int high = IWL_RATE_INVALID;
	int index;
	struct iwl_rate_scale_data *window = NULL;
	int current_tpt = IWL_INVALID_VALUE;
	int low_tpt = IWL_INVALID_VALUE;
	int high_tpt = IWL_INVALID_VALUE;
	u32 fail_count;
	enum rs_action scale_action = RS_ACTION_STAY;
	u16 rate_mask;
	u8 update_lq = 0;
	struct iwl_scale_tbl_info *tbl, *tbl1;
	u8 active_tbl = 0;
	u8 done_search = 0;
	u16 high_low;
	s32 sr;
	u8 prev_agg = lq_sta->is_agg;
	struct iwl_mvm_sta *sta_priv = iwl_mvm_sta_from_mac80211(sta);
	struct iwl_mvm_tid_data *tid_data;
	struct rs_rate *rate;

	lq_sta->is_agg = !!sta_priv->agg_tids;

	/*
	 * Select rate-scale / modulation-mode table to work with in
	 * the rest of this function:  "search" if searching for better
	 * modulation mode, or "active" if doing rate scaling within a mode.
	 */
	if (!lq_sta->search_better_tbl)
		active_tbl = lq_sta->active_tbl;
	else
		active_tbl = 1 - lq_sta->active_tbl;

	tbl = &(lq_sta->lq_info[active_tbl]);
	rate = &tbl->rate;

	if (prev_agg != lq_sta->is_agg) {
		IWL_DEBUG_RATE(mvm,
			       "Aggregation changed: prev %d current %d. Update expected TPT table\n",
			       prev_agg, lq_sta->is_agg);
		rs_set_expected_tpt_table(lq_sta, tbl);
		rs_rate_scale_clear_tbl_windows(mvm, tbl);
	}

	/* current tx rate */
	index = lq_sta->last_txrate_idx;

	/* rates available for this association, and for modulation mode */
	rate_mask = rs_get_supported_rates(lq_sta, rate);

	if (!(BIT(index) & rate_mask)) {
		IWL_ERR(mvm, "Current Rate is not valid\n");
		if (lq_sta->search_better_tbl) {
			/* revert to active table if search table is not valid*/
			rate->type = LQ_NONE;
			lq_sta->search_better_tbl = 0;
			tbl = &(lq_sta->lq_info[lq_sta->active_tbl]);
			rs_update_rate_tbl(mvm, sta, lq_sta, &tbl->rate);
		}
		return;
	}

	/* Get expected throughput table and history window for current rate */
	if (!tbl->expected_tpt) {
		IWL_ERR(mvm, "tbl->expected_tpt is NULL\n");
		return;
	}

	/* TODO: handle rate_idx_mask and rate_idx_mcs_mask */
	window = &(tbl->win[index]);

	/*
	 * If there is not enough history to calculate actual average
	 * throughput, keep analyzing results of more tx frames, without
	 * changing rate or mode (bypass most of the rest of this function).
	 * Set up new rate table in uCode only if old rate is not supported
	 * in current association (use new rate found above).
	 */
	fail_count = window->counter - window->success_counter;
	if ((fail_count < IWL_MVM_RS_RATE_MIN_FAILURE_TH) &&
	    (window->success_counter < IWL_MVM_RS_RATE_MIN_SUCCESS_TH)) {
		IWL_DEBUG_RATE(mvm,
			       "(%s: %d): Test Window: succ %d total %d\n",
			       rs_pretty_lq_type(rate->type),
			       index, window->success_counter, window->counter);

		/* Can't calculate this yet; not enough history */
		window->average_tpt = IWL_INVALID_VALUE;

		/* Should we stay with this modulation mode,
		 * or search for a new one? */
		rs_stay_in_table(lq_sta, false);

		goto out;
	}
	/* Else we have enough samples; calculate estimate of
	 * actual average throughput */
	if (window->average_tpt != ((window->success_ratio *
			tbl->expected_tpt[index] + 64) / 128)) {
		window->average_tpt = ((window->success_ratio *
					tbl->expected_tpt[index] + 64) / 128);
	}

	/* If we are searching for better modulation mode, check success. */
	if (lq_sta->search_better_tbl) {
		/* If good success, continue using the "search" mode;
		 * no need to send new link quality command, since we're
		 * continuing to use the setup that we've been trying. */
		if (window->average_tpt > lq_sta->last_tpt) {
			IWL_DEBUG_RATE(mvm,
				       "SWITCHING TO NEW TABLE SR: %d "
				       "cur-tpt %d old-tpt %d\n",
				       window->success_ratio,
				       window->average_tpt,
				       lq_sta->last_tpt);

			/* Swap tables; "search" becomes "active" */
			lq_sta->active_tbl = active_tbl;
			current_tpt = window->average_tpt;
		/* Else poor success; go back to mode in "active" table */
		} else {
			IWL_DEBUG_RATE(mvm,
				       "GOING BACK TO THE OLD TABLE: SR %d "
				       "cur-tpt %d old-tpt %d\n",
				       window->success_ratio,
				       window->average_tpt,
				       lq_sta->last_tpt);

			/* Nullify "search" table */
			rate->type = LQ_NONE;

			/* Revert to "active" table */
			active_tbl = lq_sta->active_tbl;
			tbl = &(lq_sta->lq_info[active_tbl]);

			/* Revert to "active" rate and throughput info */
			index = tbl->rate.index;
			current_tpt = lq_sta->last_tpt;

			/* Need to set up a new rate table in uCode */
			update_lq = 1;
		}

		/* Either way, we've made a decision; modulation mode
		 * search is done, allow rate adjustment next time. */
		lq_sta->search_better_tbl = 0;
		done_search = 1;	/* Don't switch modes below! */
		goto lq_update;
	}

	/* (Else) not in search of better modulation mode, try for better
	 * starting rate, while staying in this mode. */
	high_low = rs_get_adjacent_rate(mvm, index, rate_mask, rate->type);
	low = high_low & 0xff;
	high = (high_low >> 8) & 0xff;

	/* TODO: handle rate_idx_mask and rate_idx_mcs_mask */

	sr = window->success_ratio;

	/* Collect measured throughputs for current and adjacent rates */
	current_tpt = window->average_tpt;
	if (low != IWL_RATE_INVALID)
		low_tpt = tbl->win[low].average_tpt;
	if (high != IWL_RATE_INVALID)
		high_tpt = tbl->win[high].average_tpt;

	IWL_DEBUG_RATE(mvm,
		       "(%s: %d): cur_tpt %d SR %d low %d high %d low_tpt %d high_tpt %d\n",
		       rs_pretty_lq_type(rate->type), index, current_tpt, sr,
		       low, high, low_tpt, high_tpt);

	scale_action = rs_get_rate_action(mvm, tbl, sr, low, high,
					  current_tpt, low_tpt, high_tpt);

	/* Force a search in case BT doesn't like us being in MIMO */
	if (is_mimo(rate) &&
	    !iwl_mvm_bt_coex_is_mimo_allowed(mvm, sta)) {
		IWL_DEBUG_RATE(mvm,
			       "BT Coex forbids MIMO. Search for new config\n");
		rs_stay_in_table(lq_sta, true);
		goto lq_update;
	}

	switch (scale_action) {
	case RS_ACTION_DOWNSCALE:
		/* Decrease starting rate, update uCode's rate table */
		if (low != IWL_RATE_INVALID) {
			update_lq = 1;
			index = low;
		} else {
			IWL_DEBUG_RATE(mvm,
				       "At the bottom rate. Can't decrease\n");
		}

		break;
	case RS_ACTION_UPSCALE:
		/* Increase starting rate, update uCode's rate table */
		if (high != IWL_RATE_INVALID) {
			update_lq = 1;
			index = high;
		} else {
			IWL_DEBUG_RATE(mvm,
				       "At the top rate. Can't increase\n");
		}

		break;
	case RS_ACTION_STAY:
		/* No change */
		if (lq_sta->rs_state == RS_STATE_STAY_IN_COLUMN)
			update_lq = rs_tpc_perform(mvm, sta, lq_sta, tbl);
		break;
	default:
		break;
	}

lq_update:
	/* Replace uCode's rate table for the destination station. */
	if (update_lq) {
		tbl->rate.index = index;
		rs_update_rate_tbl(mvm, sta, lq_sta, &tbl->rate);
	}

	rs_stay_in_table(lq_sta, false);

	/*
	 * Search for new modulation mode if we're:
	 * 1)  Not changing rates right now
	 * 2)  Not just finishing up a search
	 * 3)  Allowing a new search
	 */
	if (!update_lq && !done_search &&
	    lq_sta->rs_state == RS_STATE_SEARCH_CYCLE_STARTED
	    && window->counter) {
		enum rs_column next_column;

		/* Save current throughput to compare with "search" throughput*/
		lq_sta->last_tpt = current_tpt;

		IWL_DEBUG_RATE(mvm,
			       "Start Search: update_lq %d done_search %d rs_state %d win->counter %d\n",
			       update_lq, done_search, lq_sta->rs_state,
			       window->counter);

		next_column = rs_get_next_column(mvm, lq_sta, sta, tbl);
		if (next_column != RS_COLUMN_INVALID) {
			int ret = rs_switch_to_column(mvm, lq_sta, sta,
						      next_column);
			if (!ret)
				lq_sta->search_better_tbl = 1;
		} else {
			IWL_DEBUG_RATE(mvm,
				       "No more columns to explore in search cycle. Go to RS_STATE_SEARCH_CYCLE_ENDED\n");
			lq_sta->rs_state = RS_STATE_SEARCH_CYCLE_ENDED;
		}

		/* If new "search" mode was selected, set up in uCode table */
		if (lq_sta->search_better_tbl) {
			/* Access the "search" table, clear its history. */
			tbl = &(lq_sta->lq_info[(1 - lq_sta->active_tbl)]);
			rs_rate_scale_clear_tbl_windows(mvm, tbl);

			/* Use new "search" start rate */
			index = tbl->rate.index;

			rs_dump_rate(mvm, &tbl->rate,
				     "Switch to SEARCH TABLE:");
			rs_fill_lq_cmd(mvm, sta, lq_sta, &tbl->rate);
			iwl_mvm_send_lq_cmd(mvm, &lq_sta->lq, false);
		} else {
			done_search = 1;
		}
	}

	if (done_search && lq_sta->rs_state == RS_STATE_SEARCH_CYCLE_ENDED) {
		/* If the "active" (non-search) mode was legacy,
		 * and we've tried switching antennas,
		 * but we haven't been able to try HT modes (not available),
		 * stay with best antenna legacy modulation for a while
		 * before next round of mode comparisons. */
		tbl1 = &(lq_sta->lq_info[lq_sta->active_tbl]);
		if (is_legacy(&tbl1->rate)) {
			IWL_DEBUG_RATE(mvm, "LQ: STAY in legacy table\n");

			if (tid != IWL_MAX_TID_COUNT) {
				tid_data = &sta_priv->tid_data[tid];
				if (tid_data->state != IWL_AGG_OFF) {
					IWL_DEBUG_RATE(mvm,
						       "Stop aggregation on tid %d\n",
						       tid);
					ieee80211_stop_tx_ba_session(sta, tid);
				}
			}
			rs_set_stay_in_table(mvm, 1, lq_sta);
		} else {
		/* If we're in an HT mode, and all 3 mode switch actions
		 * have been tried and compared, stay in this best modulation
		 * mode for a while before next round of mode comparisons. */
			if ((lq_sta->last_tpt > IWL_AGG_TPT_THREHOLD) &&
			    (lq_sta->tx_agg_tid_en & (1 << tid)) &&
			    (tid != IWL_MAX_TID_COUNT)) {
				tid_data = &sta_priv->tid_data[tid];
				if (tid_data->state == IWL_AGG_OFF) {
					IWL_DEBUG_RATE(mvm,
						       "try to aggregate tid %d\n",
						       tid);
					rs_tl_turn_on_agg(mvm, tid,
							  lq_sta, sta);
				}
			}
			rs_set_stay_in_table(mvm, 0, lq_sta);
		}
	}

out:
	lq_sta->last_txrate_idx = index;
}

struct rs_init_rate_info {
	s8 rssi;
	u8 rate_idx;
};

static const struct rs_init_rate_info rs_init_rates_24ghz[] = {
	{ -60, IWL_RATE_54M_INDEX },
	{ -64, IWL_RATE_48M_INDEX },
	{ -68, IWL_RATE_36M_INDEX },
	{ -80, IWL_RATE_24M_INDEX },
	{ -84, IWL_RATE_18M_INDEX },
	{ -85, IWL_RATE_12M_INDEX },
	{ -86, IWL_RATE_11M_INDEX },
	{ -88, IWL_RATE_5M_INDEX  },
	{ -90, IWL_RATE_2M_INDEX  },
	{ S8_MIN, IWL_RATE_1M_INDEX },
};

static const struct rs_init_rate_info rs_init_rates_5ghz[] = {
	{ -60, IWL_RATE_54M_INDEX },
	{ -64, IWL_RATE_48M_INDEX },
	{ -72, IWL_RATE_36M_INDEX },
	{ -80, IWL_RATE_24M_INDEX },
	{ -84, IWL_RATE_18M_INDEX },
	{ -85, IWL_RATE_12M_INDEX },
	{ -87, IWL_RATE_9M_INDEX  },
	{ S8_MIN, IWL_RATE_6M_INDEX },
};

/* Choose an initial legacy rate and antenna to use based on the RSSI
 * of last Rx
 */
static void rs_get_initial_rate(struct iwl_mvm *mvm,
				struct iwl_lq_sta *lq_sta,
				enum ieee80211_band band,
				struct rs_rate *rate)
{
	int i, nentries;
	s8 best_rssi = S8_MIN;
	u8 best_ant = ANT_NONE;
	u8 valid_tx_ant = iwl_mvm_get_valid_tx_ant(mvm);
	const struct rs_init_rate_info *initial_rates;

	for (i = 0; i < ARRAY_SIZE(lq_sta->pers.chain_signal); i++) {
		if (!(lq_sta->pers.chains & BIT(i)))
			continue;

		if (lq_sta->pers.chain_signal[i] > best_rssi) {
			best_rssi = lq_sta->pers.chain_signal[i];
			best_ant = BIT(i);
		}
	}

	IWL_DEBUG_RATE(mvm, "Best ANT: %s Best RSSI: %d\n",
		       rs_pretty_ant(best_ant), best_rssi);

	if (best_ant != ANT_A && best_ant != ANT_B)
		rate->ant = first_antenna(valid_tx_ant);
	else
		rate->ant = best_ant;

	rate->sgi = false;
	rate->ldpc = false;
	rate->bw = RATE_MCS_CHAN_WIDTH_20;

	rate->index = find_first_bit(&lq_sta->active_legacy_rate,
				     BITS_PER_LONG);

	if (band == IEEE80211_BAND_5GHZ) {
		rate->type = LQ_LEGACY_A;
		initial_rates = rs_init_rates_5ghz;
		nentries = ARRAY_SIZE(rs_init_rates_5ghz);
	} else {
		rate->type = LQ_LEGACY_G;
		initial_rates = rs_init_rates_24ghz;
		nentries = ARRAY_SIZE(rs_init_rates_24ghz);
	}

	if (IWL_MVM_RS_RSSI_BASED_INIT_RATE) {
		for (i = 0; i < nentries; i++) {
			int rate_idx = initial_rates[i].rate_idx;
			if ((best_rssi >= initial_rates[i].rssi) &&
			    (BIT(rate_idx) & lq_sta->active_legacy_rate)) {
				rate->index = rate_idx;
				break;
			}
		}
	}

	IWL_DEBUG_RATE(mvm, "rate_idx %d ANT %s\n", rate->index,
		       rs_pretty_ant(rate->ant));
}

/* Save info about RSSI of last Rx */
void rs_update_last_rssi(struct iwl_mvm *mvm,
			 struct iwl_lq_sta *lq_sta,
			 struct ieee80211_rx_status *rx_status)
{
	lq_sta->pers.chains = rx_status->chains;
	lq_sta->pers.chain_signal[0] = rx_status->chain_signal[0];
	lq_sta->pers.chain_signal[1] = rx_status->chain_signal[1];
	lq_sta->pers.chain_signal[2] = rx_status->chain_signal[2];
}

/**
 * rs_initialize_lq - Initialize a station's hardware rate table
 *
 * The uCode's station table contains a table of fallback rates
 * for automatic fallback during transmission.
 *
 * NOTE: This sets up a default set of values.  These will be replaced later
 *       if the driver's iwl-agn-rs rate scaling algorithm is used, instead of
 *       rc80211_simple.
 *
 * NOTE: Run REPLY_ADD_STA command to set up station table entry, before
 *       calling this function (which runs REPLY_TX_LINK_QUALITY_CMD,
 *       which requires station table entry to exist).
 */
static void rs_initialize_lq(struct iwl_mvm *mvm,
			     struct ieee80211_sta *sta,
			     struct iwl_lq_sta *lq_sta,
			     enum ieee80211_band band,
			     bool init)
{
	struct iwl_scale_tbl_info *tbl;
	struct rs_rate *rate;
	u8 active_tbl = 0;

	if (!sta || !lq_sta)
		return;

	if (!lq_sta->search_better_tbl)
		active_tbl = lq_sta->active_tbl;
	else
		active_tbl = 1 - lq_sta->active_tbl;

	tbl = &(lq_sta->lq_info[active_tbl]);
	rate = &tbl->rate;

	rs_get_initial_rate(mvm, lq_sta, band, rate);
	lq_sta->last_txrate_idx = rate->index;

	WARN_ON_ONCE(rate->ant != ANT_A && rate->ant != ANT_B);
	if (rate->ant == ANT_A)
		tbl->column = RS_COLUMN_LEGACY_ANT_A;
	else
		tbl->column = RS_COLUMN_LEGACY_ANT_B;

	rs_set_expected_tpt_table(lq_sta, tbl);
	rs_fill_lq_cmd(mvm, sta, lq_sta, rate);
	/* TODO restore station should remember the lq cmd */
	iwl_mvm_send_lq_cmd(mvm, &lq_sta->lq, init);
}

static void rs_get_rate(void *mvm_r, struct ieee80211_sta *sta, void *mvm_sta,
			struct ieee80211_tx_rate_control *txrc)
{
	struct sk_buff *skb = txrc->skb;
	struct iwl_op_mode *op_mode __maybe_unused =
			(struct iwl_op_mode *)mvm_r;
	struct iwl_mvm *mvm __maybe_unused = IWL_OP_MODE_GET_MVM(op_mode);
	struct ieee80211_tx_info *info = IEEE80211_SKB_CB(skb);
	struct iwl_lq_sta *lq_sta = mvm_sta;

	if (sta && !iwl_mvm_sta_from_mac80211(sta)->vif) {
		/* if vif isn't initialized mvm doesn't know about
		 * this station, so don't do anything with the it
		 */
		sta = NULL;
		mvm_sta = NULL;
	}

	/* TODO: handle rate_idx_mask and rate_idx_mcs_mask */

	/* Treat uninitialized rate scaling data same as non-existing. */
	if (lq_sta && !lq_sta->pers.drv) {
		IWL_DEBUG_RATE(mvm, "Rate scaling not initialized yet.\n");
		mvm_sta = NULL;
	}

	/* Send management frames and NO_ACK data using lowest rate. */
	if (rate_control_send_low(sta, mvm_sta, txrc))
		return;

	iwl_mvm_hwrate_to_tx_rate(lq_sta->last_rate_n_flags,
				  info->band, &info->control.rates[0]);

	info->control.rates[0].count = 1;
}

static void *rs_alloc_sta(void *mvm_rate, struct ieee80211_sta *sta,
			  gfp_t gfp)
{
	struct iwl_mvm_sta *sta_priv = iwl_mvm_sta_from_mac80211(sta);
	struct iwl_op_mode *op_mode = (struct iwl_op_mode *)mvm_rate;
	struct iwl_mvm *mvm  = IWL_OP_MODE_GET_MVM(op_mode);
	struct iwl_lq_sta *lq_sta = &sta_priv->lq_sta;

	IWL_DEBUG_RATE(mvm, "create station rate scale window\n");

	lq_sta->pers.drv = mvm;
#ifdef CONFIG_MAC80211_DEBUGFS
	lq_sta->pers.dbg_fixed_rate = 0;
	lq_sta->pers.dbg_fixed_txp_reduction = TPC_INVALID;
#endif
	lq_sta->pers.chains = 0;
	memset(lq_sta->pers.chain_signal, 0, sizeof(lq_sta->pers.chain_signal));

	return &sta_priv->lq_sta;
}

static int rs_vht_highest_rx_mcs_index(struct ieee80211_sta_vht_cap *vht_cap,
				       int nss)
{
	u16 rx_mcs = le16_to_cpu(vht_cap->vht_mcs.rx_mcs_map) &
		(0x3 << (2 * (nss - 1)));
	rx_mcs >>= (2 * (nss - 1));

	if (rx_mcs == IEEE80211_VHT_MCS_SUPPORT_0_7)
		return IWL_RATE_MCS_7_INDEX;
	else if (rx_mcs == IEEE80211_VHT_MCS_SUPPORT_0_8)
		return IWL_RATE_MCS_8_INDEX;
	else if (rx_mcs == IEEE80211_VHT_MCS_SUPPORT_0_9)
		return IWL_RATE_MCS_9_INDEX;

	WARN_ON_ONCE(rx_mcs != IEEE80211_VHT_MCS_NOT_SUPPORTED);
	return -1;
}

static void rs_vht_set_enabled_rates(struct ieee80211_sta *sta,
				     struct ieee80211_sta_vht_cap *vht_cap,
				     struct iwl_lq_sta *lq_sta)
{
	int i;
	int highest_mcs = rs_vht_highest_rx_mcs_index(vht_cap, 1);

	if (highest_mcs >= IWL_RATE_MCS_0_INDEX) {
		for (i = IWL_RATE_MCS_0_INDEX; i <= highest_mcs; i++) {
			if (i == IWL_RATE_9M_INDEX)
				continue;

			/* VHT MCS9 isn't valid for 20Mhz for NSS=1,2 */
			if (i == IWL_RATE_MCS_9_INDEX &&
			    sta->bandwidth == IEEE80211_STA_RX_BW_20)
				continue;

			lq_sta->active_siso_rate |= BIT(i);
		}
	}

	if (sta->rx_nss < 2)
		return;

	highest_mcs = rs_vht_highest_rx_mcs_index(vht_cap, 2);
	if (highest_mcs >= IWL_RATE_MCS_0_INDEX) {
		for (i = IWL_RATE_MCS_0_INDEX; i <= highest_mcs; i++) {
			if (i == IWL_RATE_9M_INDEX)
				continue;

			/* VHT MCS9 isn't valid for 20Mhz for NSS=1,2 */
			if (i == IWL_RATE_MCS_9_INDEX &&
			    sta->bandwidth == IEEE80211_STA_RX_BW_20)
				continue;

			lq_sta->active_mimo2_rate |= BIT(i);
		}
	}
}

static void rs_ht_init(struct iwl_mvm *mvm,
		       struct ieee80211_sta *sta,
		       struct iwl_lq_sta *lq_sta,
		       struct ieee80211_sta_ht_cap *ht_cap)
{
	/* active_siso_rate mask includes 9 MBits (bit 5),
	 * and CCK (bits 0-3), supp_rates[] does not;
	 * shift to convert format, force 9 MBits off.
	 */
	lq_sta->active_siso_rate = ht_cap->mcs.rx_mask[0] << 1;
	lq_sta->active_siso_rate |= ht_cap->mcs.rx_mask[0] & 0x1;
	lq_sta->active_siso_rate &= ~((u16)0x2);
	lq_sta->active_siso_rate <<= IWL_FIRST_OFDM_RATE;

	lq_sta->active_mimo2_rate = ht_cap->mcs.rx_mask[1] << 1;
	lq_sta->active_mimo2_rate |= ht_cap->mcs.rx_mask[1] & 0x1;
	lq_sta->active_mimo2_rate &= ~((u16)0x2);
	lq_sta->active_mimo2_rate <<= IWL_FIRST_OFDM_RATE;

	if (mvm->cfg->ht_params->ldpc &&
	    (ht_cap->cap & IEEE80211_HT_CAP_LDPC_CODING))
		lq_sta->ldpc = true;

	if (mvm->cfg->ht_params->stbc &&
	    (num_of_ant(iwl_mvm_get_valid_tx_ant(mvm)) > 1) &&
	    (ht_cap->cap & IEEE80211_HT_CAP_RX_STBC))
		lq_sta->stbc_capable = true;

	lq_sta->is_vht = false;
}

static void rs_vht_init(struct iwl_mvm *mvm,
			struct ieee80211_sta *sta,
			struct iwl_lq_sta *lq_sta,
			struct ieee80211_sta_vht_cap *vht_cap)
{
	rs_vht_set_enabled_rates(sta, vht_cap, lq_sta);

	if (mvm->cfg->ht_params->ldpc &&
	    (vht_cap->cap & IEEE80211_VHT_CAP_RXLDPC))
		lq_sta->ldpc = true;

	if (mvm->cfg->ht_params->stbc &&
	    (num_of_ant(iwl_mvm_get_valid_tx_ant(mvm)) > 1) &&
	    (vht_cap->cap & IEEE80211_VHT_CAP_RXSTBC_MASK))
		lq_sta->stbc_capable = true;

	if ((mvm->fw->ucode_capa.capa[0] & IWL_UCODE_TLV_CAPA_BEAMFORMER) &&
	    (num_of_ant(iwl_mvm_get_valid_tx_ant(mvm)) > 1) &&
	    (vht_cap->cap & IEEE80211_VHT_CAP_SU_BEAMFORMEE_CAPABLE))
		lq_sta->bfer_capable = true;

	lq_sta->is_vht = true;
}

#ifdef CONFIG_IWLWIFI_DEBUGFS
static void iwl_mvm_reset_frame_stats(struct iwl_mvm *mvm)
{
	spin_lock_bh(&mvm->drv_stats_lock);
	memset(&mvm->drv_rx_stats, 0, sizeof(mvm->drv_rx_stats));
	spin_unlock_bh(&mvm->drv_stats_lock);
}

void iwl_mvm_update_frame_stats(struct iwl_mvm *mvm, u32 rate, bool agg)
{
	u8 nss = 0, mcs = 0;

	spin_lock(&mvm->drv_stats_lock);

	if (agg)
		mvm->drv_rx_stats.agg_frames++;

	mvm->drv_rx_stats.success_frames++;

	switch (rate & RATE_MCS_CHAN_WIDTH_MSK) {
	case RATE_MCS_CHAN_WIDTH_20:
		mvm->drv_rx_stats.bw_20_frames++;
		break;
	case RATE_MCS_CHAN_WIDTH_40:
		mvm->drv_rx_stats.bw_40_frames++;
		break;
	case RATE_MCS_CHAN_WIDTH_80:
		mvm->drv_rx_stats.bw_80_frames++;
		break;
	default:
		WARN_ONCE(1, "bad BW. rate 0x%x", rate);
	}

	if (rate & RATE_MCS_HT_MSK) {
		mvm->drv_rx_stats.ht_frames++;
		mcs = rate & RATE_HT_MCS_RATE_CODE_MSK;
		nss = ((rate & RATE_HT_MCS_NSS_MSK) >> RATE_HT_MCS_NSS_POS) + 1;
	} else if (rate & RATE_MCS_VHT_MSK) {
		mvm->drv_rx_stats.vht_frames++;
		mcs = rate & RATE_VHT_MCS_RATE_CODE_MSK;
		nss = ((rate & RATE_VHT_MCS_NSS_MSK) >>
		       RATE_VHT_MCS_NSS_POS) + 1;
	} else {
		mvm->drv_rx_stats.legacy_frames++;
	}

	if (nss == 1)
		mvm->drv_rx_stats.siso_frames++;
	else if (nss == 2)
		mvm->drv_rx_stats.mimo2_frames++;

	if (rate & RATE_MCS_SGI_MSK)
		mvm->drv_rx_stats.sgi_frames++;
	else
		mvm->drv_rx_stats.ngi_frames++;

	mvm->drv_rx_stats.last_rates[mvm->drv_rx_stats.last_frame_idx] = rate;
	mvm->drv_rx_stats.last_frame_idx =
		(mvm->drv_rx_stats.last_frame_idx + 1) %
			ARRAY_SIZE(mvm->drv_rx_stats.last_rates);

	spin_unlock(&mvm->drv_stats_lock);
}
#endif

/*
 * Called after adding a new station to initialize rate scaling
 */
void iwl_mvm_rs_rate_init(struct iwl_mvm *mvm, struct ieee80211_sta *sta,
			  enum ieee80211_band band, bool init)
{
	int i, j;
	struct ieee80211_hw *hw = mvm->hw;
	struct ieee80211_sta_ht_cap *ht_cap = &sta->ht_cap;
	struct ieee80211_sta_vht_cap *vht_cap = &sta->vht_cap;
	struct iwl_mvm_sta *sta_priv = iwl_mvm_sta_from_mac80211(sta);
	struct iwl_lq_sta *lq_sta = &sta_priv->lq_sta;
	struct ieee80211_supported_band *sband;
	unsigned long supp; /* must be unsigned long for for_each_set_bit */

	/* clear all non-persistent lq data */
	memset(lq_sta, 0, offsetof(typeof(*lq_sta), pers));

	sband = hw->wiphy->bands[band];

	lq_sta->lq.sta_id = sta_priv->sta_id;

	for (j = 0; j < LQ_SIZE; j++)
		rs_rate_scale_clear_tbl_windows(mvm, &lq_sta->lq_info[j]);

	lq_sta->flush_timer = 0;
	lq_sta->last_tx = jiffies;

	IWL_DEBUG_RATE(mvm,
		       "LQ: *** rate scale station global init for station %d ***\n",
		       sta_priv->sta_id);
	/* TODO: what is a good starting rate for STA? About middle? Maybe not
	 * the lowest or the highest rate.. Could consider using RSSI from
	 * previous packets? Need to have IEEE 802.1X auth succeed immediately
	 * after assoc.. */

	lq_sta->missed_rate_counter = IWL_MVM_RS_MISSED_RATE_MAX;
	lq_sta->band = sband->band;
	/*
	 * active legacy rates as per supported rates bitmap
	 */
	supp = sta->supp_rates[sband->band];
	lq_sta->active_legacy_rate = 0;
	for_each_set_bit(i, &supp, BITS_PER_LONG)
		lq_sta->active_legacy_rate |= BIT(sband->bitrates[i].hw_value);

	/* TODO: should probably account for rx_highest for both HT/VHT */
	if (!vht_cap || !vht_cap->vht_supported)
		rs_ht_init(mvm, sta, lq_sta, ht_cap);
	else
		rs_vht_init(mvm, sta, lq_sta, vht_cap);

	if (IWL_MVM_RS_DISABLE_P2P_MIMO && sta_priv->vif->p2p)
		lq_sta->active_mimo2_rate = 0;

	lq_sta->max_legacy_rate_idx =
		rs_get_max_rate_from_mask(lq_sta->active_legacy_rate);
	lq_sta->max_siso_rate_idx =
		rs_get_max_rate_from_mask(lq_sta->active_siso_rate);
	lq_sta->max_mimo2_rate_idx =
		rs_get_max_rate_from_mask(lq_sta->active_mimo2_rate);

	IWL_DEBUG_RATE(mvm,
		       "LEGACY=%lX SISO=%lX MIMO2=%lX VHT=%d LDPC=%d STBC=%d BFER=%d\n",
		       lq_sta->active_legacy_rate,
		       lq_sta->active_siso_rate,
		       lq_sta->active_mimo2_rate,
		       lq_sta->is_vht, lq_sta->ldpc, lq_sta->stbc_capable,
		       lq_sta->bfer_capable);
	IWL_DEBUG_RATE(mvm, "MAX RATE: LEGACY=%d SISO=%d MIMO2=%d\n",
		       lq_sta->max_legacy_rate_idx,
		       lq_sta->max_siso_rate_idx,
		       lq_sta->max_mimo2_rate_idx);

	/* These values will be overridden later */
	lq_sta->lq.single_stream_ant_msk =
		first_antenna(iwl_mvm_get_valid_tx_ant(mvm));
	lq_sta->lq.dual_stream_ant_msk = ANT_AB;

	/* as default allow aggregation for all tids */
	lq_sta->tx_agg_tid_en = IWL_AGG_ALL_TID;
	lq_sta->is_agg = 0;
#ifdef CONFIG_IWLWIFI_DEBUGFS
	iwl_mvm_reset_frame_stats(mvm);
#endif
	rs_initialize_lq(mvm, sta, lq_sta, band, init);
}

static void rs_rate_update(void *mvm_r,
			   struct ieee80211_supported_band *sband,
			   struct cfg80211_chan_def *chandef,
			   struct ieee80211_sta *sta, void *priv_sta,
			   u32 changed)
{
	u8 tid;
	struct iwl_op_mode *op_mode  =
			(struct iwl_op_mode *)mvm_r;
	struct iwl_mvm *mvm = IWL_OP_MODE_GET_MVM(op_mode);

	if (!iwl_mvm_sta_from_mac80211(sta)->vif)
		return;

	/* Stop any ongoing aggregations as rs starts off assuming no agg */
	for (tid = 0; tid < IWL_MAX_TID_COUNT; tid++)
		ieee80211_stop_tx_ba_session(sta, tid);

	iwl_mvm_rs_rate_init(mvm, sta, sband->band, false);
}

#ifdef CONFIG_MAC80211_DEBUGFS
static void rs_build_rates_table_from_fixed(struct iwl_mvm *mvm,
					    struct iwl_lq_cmd *lq_cmd,
					    enum ieee80211_band band,
					    u32 ucode_rate)
{
	struct rs_rate rate;
	int i;
	int num_rates = ARRAY_SIZE(lq_cmd->rs_table);
	__le32 ucode_rate_le32 = cpu_to_le32(ucode_rate);
	u8 ant = (ucode_rate & RATE_MCS_ANT_ABC_MSK) >> RATE_MCS_ANT_POS;

	for (i = 0; i < num_rates; i++)
		lq_cmd->rs_table[i] = ucode_rate_le32;

	rs_rate_from_ucode_rate(ucode_rate, band, &rate);

	if (is_mimo(&rate))
		lq_cmd->mimo_delim = num_rates - 1;
	else
		lq_cmd->mimo_delim = 0;

	lq_cmd->reduced_tpc = 0;

	if (num_of_ant(ant) == 1)
		lq_cmd->single_stream_ant_msk = ant;

	lq_cmd->agg_frame_cnt_limit = LINK_QUAL_AGG_FRAME_LIMIT_DEF;
}
#endif /* CONFIG_MAC80211_DEBUGFS */

static void rs_fill_rates_for_column(struct iwl_mvm *mvm,
				     struct iwl_lq_sta *lq_sta,
				     struct rs_rate *rate,
				     __le32 *rs_table, int *rs_table_index,
				     int num_rates, int num_retries,
				     u8 valid_tx_ant, bool toggle_ant)
{
	int i, j;
	__le32 ucode_rate;
	bool bottom_reached = false;
	int prev_rate_idx = rate->index;
	int end = LINK_QUAL_MAX_RETRY_NUM;
	int index = *rs_table_index;

	for (i = 0; i < num_rates && index < end; i++) {
		for (j = 0; j < num_retries && index < end; j++, index++) {
			ucode_rate = cpu_to_le32(ucode_rate_from_rs_rate(mvm,
									 rate));
			rs_table[index] = ucode_rate;
			if (toggle_ant)
				rs_toggle_antenna(valid_tx_ant, rate);
		}

		prev_rate_idx = rate->index;
		bottom_reached = rs_get_lower_rate_in_column(lq_sta, rate);
		if (bottom_reached && !is_legacy(rate))
			break;
	}

	if (!bottom_reached && !is_legacy(rate))
		rate->index = prev_rate_idx;

	*rs_table_index = index;
}

/* Building the rate table is non trivial. When we're in MIMO2/VHT/80Mhz/SGI
 * column the rate table should look like this:
 *
 * rate[0] 0x400D019 VHT | ANT: AB BW: 80Mhz MCS: 9 NSS: 2 SGI
 * rate[1] 0x400D019 VHT | ANT: AB BW: 80Mhz MCS: 9 NSS: 2 SGI
 * rate[2] 0x400D018 VHT | ANT: AB BW: 80Mhz MCS: 8 NSS: 2 SGI
 * rate[3] 0x400D018 VHT | ANT: AB BW: 80Mhz MCS: 8 NSS: 2 SGI
 * rate[4] 0x400D017 VHT | ANT: AB BW: 80Mhz MCS: 7 NSS: 2 SGI
 * rate[5] 0x400D017 VHT | ANT: AB BW: 80Mhz MCS: 7 NSS: 2 SGI
 * rate[6] 0x4005007 VHT | ANT: A BW: 80Mhz MCS: 7 NSS: 1 NGI
 * rate[7] 0x4009006 VHT | ANT: B BW: 80Mhz MCS: 6 NSS: 1 NGI
 * rate[8] 0x4005005 VHT | ANT: A BW: 80Mhz MCS: 5 NSS: 1 NGI
 * rate[9] 0x800B Legacy | ANT: B Rate: 36 Mbps
 * rate[10] 0x4009 Legacy | ANT: A Rate: 24 Mbps
 * rate[11] 0x8007 Legacy | ANT: B Rate: 18 Mbps
 * rate[12] 0x4005 Legacy | ANT: A Rate: 12 Mbps
 * rate[13] 0x800F Legacy | ANT: B Rate: 9 Mbps
 * rate[14] 0x400D Legacy | ANT: A Rate: 6 Mbps
 * rate[15] 0x800D Legacy | ANT: B Rate: 6 Mbps
 */
static void rs_build_rates_table(struct iwl_mvm *mvm,
				 struct ieee80211_sta *sta,
				 struct iwl_lq_sta *lq_sta,
				 const struct rs_rate *initial_rate)
{
	struct rs_rate rate;
	int num_rates, num_retries, index = 0;
	u8 valid_tx_ant = 0;
	struct iwl_lq_cmd *lq_cmd = &lq_sta->lq;
	bool toggle_ant = false;

	memcpy(&rate, initial_rate, sizeof(rate));

	valid_tx_ant = iwl_mvm_get_valid_tx_ant(mvm);

	/* TODO: remove old API when min FW API hits 14 */
	if (!(mvm->fw->ucode_capa.api[0] & IWL_UCODE_TLV_API_LQ_SS_PARAMS) &&
	    rs_stbc_allow(mvm, sta, lq_sta))
		rate.stbc = true;

	if (is_siso(&rate)) {
		num_rates = IWL_MVM_RS_INITIAL_SISO_NUM_RATES;
		num_retries = IWL_MVM_RS_HT_VHT_RETRIES_PER_RATE;
	} else if (is_mimo(&rate)) {
		num_rates = IWL_MVM_RS_INITIAL_MIMO_NUM_RATES;
		num_retries = IWL_MVM_RS_HT_VHT_RETRIES_PER_RATE;
	} else {
		num_rates = IWL_MVM_RS_INITIAL_LEGACY_NUM_RATES;
		num_retries = IWL_MVM_RS_INITIAL_LEGACY_RETRIES;
		toggle_ant = true;
	}

	rs_fill_rates_for_column(mvm, lq_sta, &rate, lq_cmd->rs_table, &index,
				 num_rates, num_retries, valid_tx_ant,
				 toggle_ant);

	rs_get_lower_rate_down_column(lq_sta, &rate);

	if (is_siso(&rate)) {
		num_rates = IWL_MVM_RS_SECONDARY_SISO_NUM_RATES;
		num_retries = IWL_MVM_RS_SECONDARY_SISO_RETRIES;
		lq_cmd->mimo_delim = index;
	} else if (is_legacy(&rate)) {
		num_rates = IWL_MVM_RS_SECONDARY_LEGACY_NUM_RATES;
		num_retries = IWL_MVM_RS_SECONDARY_LEGACY_RETRIES;
	} else {
		WARN_ON_ONCE(1);
	}

	toggle_ant = true;

	rs_fill_rates_for_column(mvm, lq_sta, &rate, lq_cmd->rs_table, &index,
				 num_rates, num_retries, valid_tx_ant,
				 toggle_ant);

	rs_get_lower_rate_down_column(lq_sta, &rate);

	num_rates = IWL_MVM_RS_SECONDARY_LEGACY_NUM_RATES;
	num_retries = IWL_MVM_RS_SECONDARY_LEGACY_RETRIES;

	rs_fill_rates_for_column(mvm, lq_sta, &rate, lq_cmd->rs_table, &index,
				 num_rates, num_retries, valid_tx_ant,
				 toggle_ant);

}

struct rs_bfer_active_iter_data {
	struct ieee80211_sta *exclude_sta;
	struct iwl_mvm_sta *bfer_mvmsta;
};

static void rs_bfer_active_iter(void *_data,
				struct ieee80211_sta *sta)
{
	struct rs_bfer_active_iter_data *data = _data;
	struct iwl_mvm_sta *mvmsta = iwl_mvm_sta_from_mac80211(sta);
	struct iwl_lq_cmd *lq_cmd = &mvmsta->lq_sta.lq;
	u32 ss_params = le32_to_cpu(lq_cmd->ss_params);

	if (sta == data->exclude_sta)
		return;

	/* The current sta has BFER allowed */
	if (ss_params & LQ_SS_BFER_ALLOWED) {
		WARN_ON_ONCE(data->bfer_mvmsta != NULL);

		data->bfer_mvmsta = mvmsta;
	}
}

static int rs_bfer_priority(struct iwl_mvm_sta *sta)
{
	int prio = -1;
	enum nl80211_iftype viftype = ieee80211_vif_type_p2p(sta->vif);

	switch (viftype) {
	case NL80211_IFTYPE_AP:
	case NL80211_IFTYPE_P2P_GO:
		prio = 3;
		break;
	case NL80211_IFTYPE_P2P_CLIENT:
		prio = 2;
		break;
	case NL80211_IFTYPE_STATION:
		prio = 1;
		break;
	default:
		WARN_ONCE(true, "viftype %d sta_id %d", viftype, sta->sta_id);
		prio = -1;
	}

	return prio;
}

/* Returns >0 if sta1 has a higher BFER priority compared to sta2 */
static int rs_bfer_priority_cmp(struct iwl_mvm_sta *sta1,
				struct iwl_mvm_sta *sta2)
{
	int prio1 = rs_bfer_priority(sta1);
	int prio2 = rs_bfer_priority(sta2);

	if (prio1 > prio2)
		return 1;
	if (prio1 < prio2)
		return -1;
	return 0;
}

static void rs_set_lq_ss_params(struct iwl_mvm *mvm,
				struct ieee80211_sta *sta,
				struct iwl_lq_sta *lq_sta,
				const struct rs_rate *initial_rate)
{
	struct iwl_lq_cmd *lq_cmd = &lq_sta->lq;
	struct iwl_mvm_sta *mvmsta = iwl_mvm_sta_from_mac80211(sta);
	struct rs_bfer_active_iter_data data = {
		.exclude_sta = sta,
		.bfer_mvmsta = NULL,
	};
	struct iwl_mvm_sta *bfer_mvmsta = NULL;
	u32 ss_params = LQ_SS_PARAMS_VALID;

	if (!iwl_mvm_bt_coex_is_mimo_allowed(mvm, sta))
		goto out;

	/* Check if forcing the decision is configured.
	 * Note that SISO is forced by not allowing STBC or BFER
	 */
	if (lq_sta->ss_force == RS_SS_FORCE_STBC)
		ss_params |= (LQ_SS_STBC_1SS_ALLOWED | LQ_SS_FORCE);
	else if (lq_sta->ss_force == RS_SS_FORCE_BFER)
		ss_params |= (LQ_SS_BFER_ALLOWED | LQ_SS_FORCE);

	if (lq_sta->ss_force != RS_SS_FORCE_NONE) {
		IWL_DEBUG_RATE(mvm, "Forcing single stream Tx decision %d\n",
			       lq_sta->ss_force);
		goto out;
	}

	if (lq_sta->stbc_capable)
		ss_params |= LQ_SS_STBC_1SS_ALLOWED;

	if (!lq_sta->bfer_capable)
		goto out;

	ieee80211_iterate_stations_atomic(mvm->hw,
					  rs_bfer_active_iter,
					  &data);
	bfer_mvmsta = data.bfer_mvmsta;

	/* This code is safe as it doesn't run concurrently for different
	 * stations. This is guaranteed by the fact that calls to
	 * ieee80211_tx_status wouldn't run concurrently for a single HW.
	 */
	if (!bfer_mvmsta) {
		IWL_DEBUG_RATE(mvm, "No sta with BFER allowed found. Allow\n");

		ss_params |= LQ_SS_BFER_ALLOWED;
		goto out;
	}

	IWL_DEBUG_RATE(mvm, "Found existing sta %d with BFER activated\n",
		       bfer_mvmsta->sta_id);

	/* Disallow BFER on another STA if active and we're a higher priority */
	if (rs_bfer_priority_cmp(mvmsta, bfer_mvmsta) > 0) {
		struct iwl_lq_cmd *bfersta_lq_cmd = &bfer_mvmsta->lq_sta.lq;
		u32 bfersta_ss_params = le32_to_cpu(bfersta_lq_cmd->ss_params);

		bfersta_ss_params &= ~LQ_SS_BFER_ALLOWED;
		bfersta_lq_cmd->ss_params = cpu_to_le32(bfersta_ss_params);
		iwl_mvm_send_lq_cmd(mvm, bfersta_lq_cmd, false);

		ss_params |= LQ_SS_BFER_ALLOWED;
		IWL_DEBUG_RATE(mvm,
			       "Lower priority BFER sta found (%d). Switch BFER\n",
			       bfer_mvmsta->sta_id);
	}
out:
	lq_cmd->ss_params = cpu_to_le32(ss_params);
}

static void rs_fill_lq_cmd(struct iwl_mvm *mvm,
			   struct ieee80211_sta *sta,
			   struct iwl_lq_sta *lq_sta,
			   const struct rs_rate *initial_rate)
{
	struct iwl_lq_cmd *lq_cmd = &lq_sta->lq;
	struct iwl_mvm_sta *mvmsta;
	struct iwl_mvm_vif *mvmvif;

	lq_cmd->agg_disable_start_th = IWL_MVM_RS_AGG_DISABLE_START;
	lq_cmd->agg_time_limit =
		cpu_to_le16(IWL_MVM_RS_AGG_TIME_LIMIT);

#ifdef CONFIG_MAC80211_DEBUGFS
	if (lq_sta->pers.dbg_fixed_rate) {
		rs_build_rates_table_from_fixed(mvm, lq_cmd,
						lq_sta->band,
						lq_sta->pers.dbg_fixed_rate);
		return;
	}
#endif
	if (WARN_ON_ONCE(!sta || !initial_rate))
		return;

	rs_build_rates_table(mvm, sta, lq_sta, initial_rate);

	if (mvm->fw->ucode_capa.api[0] & IWL_UCODE_TLV_API_LQ_SS_PARAMS)
		rs_set_lq_ss_params(mvm, sta, lq_sta, initial_rate);

	if (num_of_ant(initial_rate->ant) == 1)
		lq_cmd->single_stream_ant_msk = initial_rate->ant;

	mvmsta = iwl_mvm_sta_from_mac80211(sta);
	mvmvif = iwl_mvm_vif_from_mac80211(mvmsta->vif);

	if (num_of_ant(initial_rate->ant) == 1)
		lq_cmd->single_stream_ant_msk = initial_rate->ant;

	lq_cmd->agg_frame_cnt_limit = mvmsta->max_agg_bufsize;

	/*
	 * In case of low latency, tell the firwmare to leave a frame in the
	 * Tx Fifo so that it can start a transaction in the same TxOP. This
	 * basically allows the firmware to send bursts.
	 */
	if (iwl_mvm_vif_low_latency(mvmvif)) {
		lq_cmd->agg_frame_cnt_limit--;

		if (mvm->low_latency_agg_frame_limit)
			lq_cmd->agg_frame_cnt_limit =
				min(lq_cmd->agg_frame_cnt_limit,
				    mvm->low_latency_agg_frame_limit);
	}

	if (mvmsta->vif->p2p)
		lq_cmd->flags |= LQ_FLAG_USE_RTS_MSK;

	lq_cmd->agg_time_limit =
			cpu_to_le16(iwl_mvm_coex_agg_time_limit(mvm, sta));
}

static void *rs_alloc(struct ieee80211_hw *hw, struct dentry *debugfsdir)
{
	return hw->priv;
}
/* rate scale requires free function to be implemented */
static void rs_free(void *mvm_rate)
{
	return;
}

static void rs_free_sta(void *mvm_r, struct ieee80211_sta *sta,
			void *mvm_sta)
{
	struct iwl_op_mode *op_mode __maybe_unused = mvm_r;
	struct iwl_mvm *mvm __maybe_unused = IWL_OP_MODE_GET_MVM(op_mode);

	IWL_DEBUG_RATE(mvm, "enter\n");
	IWL_DEBUG_RATE(mvm, "leave\n");
}

#ifdef CONFIG_MAC80211_DEBUGFS
int rs_pretty_print_rate(char *buf, const u32 rate)
{

	char *type, *bw;
	u8 mcs = 0, nss = 0;
	u8 ant = (rate & RATE_MCS_ANT_ABC_MSK) >> RATE_MCS_ANT_POS;

	if (!(rate & RATE_MCS_HT_MSK) &&
	    !(rate & RATE_MCS_VHT_MSK)) {
		int index = iwl_hwrate_to_plcp_idx(rate);

		return sprintf(buf, "Legacy | ANT: %s Rate: %s Mbps\n",
			       rs_pretty_ant(ant),
			       index == IWL_RATE_INVALID ? "BAD" :
			       iwl_rate_mcs[index].mbps);
	}

	if (rate & RATE_MCS_VHT_MSK) {
		type = "VHT";
		mcs = rate & RATE_VHT_MCS_RATE_CODE_MSK;
		nss = ((rate & RATE_VHT_MCS_NSS_MSK)
		       >> RATE_VHT_MCS_NSS_POS) + 1;
	} else if (rate & RATE_MCS_HT_MSK) {
		type = "HT";
		mcs = rate & RATE_HT_MCS_INDEX_MSK;
	} else {
		type = "Unknown"; /* shouldn't happen */
	}

	switch (rate & RATE_MCS_CHAN_WIDTH_MSK) {
	case RATE_MCS_CHAN_WIDTH_20:
		bw = "20Mhz";
		break;
	case RATE_MCS_CHAN_WIDTH_40:
		bw = "40Mhz";
		break;
	case RATE_MCS_CHAN_WIDTH_80:
		bw = "80Mhz";
		break;
	case RATE_MCS_CHAN_WIDTH_160:
		bw = "160Mhz";
		break;
	default:
		bw = "BAD BW";
	}

	return sprintf(buf, "%s | ANT: %s BW: %s MCS: %d NSS: %d %s%s%s%s%s\n",
		       type, rs_pretty_ant(ant), bw, mcs, nss,
		       (rate & RATE_MCS_SGI_MSK) ? "SGI " : "NGI ",
		       (rate & RATE_MCS_HT_STBC_MSK) ? "STBC " : "",
		       (rate & RATE_MCS_LDPC_MSK) ? "LDPC " : "",
		       (rate & RATE_MCS_BF_MSK) ? "BF " : "",
		       (rate & RATE_MCS_ZLF_MSK) ? "ZLF " : "");
}

/**
 * Program the device to use fixed rate for frame transmit
 * This is for debugging/testing only
 * once the device start use fixed rate, we need to reload the module
 * to being back the normal operation.
 */
static void rs_program_fix_rate(struct iwl_mvm *mvm,
				struct iwl_lq_sta *lq_sta)
{
	lq_sta->active_legacy_rate = 0x0FFF;	/* 1 - 54 MBits, includes CCK */
	lq_sta->active_siso_rate   = 0x1FD0;	/* 6 - 60 MBits, no 9, no CCK */
	lq_sta->active_mimo2_rate  = 0x1FD0;	/* 6 - 60 MBits, no 9, no CCK */

	IWL_DEBUG_RATE(mvm, "sta_id %d rate 0x%X\n",
		       lq_sta->lq.sta_id, lq_sta->pers.dbg_fixed_rate);

	if (lq_sta->pers.dbg_fixed_rate) {
		rs_fill_lq_cmd(mvm, NULL, lq_sta, NULL);
		iwl_mvm_send_lq_cmd(lq_sta->pers.drv, &lq_sta->lq, false);
	}
}

static ssize_t rs_sta_dbgfs_scale_table_write(struct file *file,
			const char __user *user_buf, size_t count, loff_t *ppos)
{
	struct iwl_lq_sta *lq_sta = file->private_data;
	struct iwl_mvm *mvm;
	char buf[64];
	size_t buf_size;
	u32 parsed_rate;

	mvm = lq_sta->pers.drv;
	memset(buf, 0, sizeof(buf));
	buf_size = min(count, sizeof(buf) -  1);
	if (copy_from_user(buf, user_buf, buf_size))
		return -EFAULT;

	if (sscanf(buf, "%x", &parsed_rate) == 1)
		lq_sta->pers.dbg_fixed_rate = parsed_rate;
	else
		lq_sta->pers.dbg_fixed_rate = 0;

	rs_program_fix_rate(mvm, lq_sta);

	return count;
}

static ssize_t rs_sta_dbgfs_scale_table_read(struct file *file,
			char __user *user_buf, size_t count, loff_t *ppos)
{
	char *buff;
	int desc = 0;
	int i = 0;
	ssize_t ret;

	struct iwl_lq_sta *lq_sta = file->private_data;
	struct iwl_mvm *mvm;
	struct iwl_scale_tbl_info *tbl = &(lq_sta->lq_info[lq_sta->active_tbl]);
	struct rs_rate *rate = &tbl->rate;
	mvm = lq_sta->pers.drv;
	buff = kmalloc(2048, GFP_KERNEL);
	if (!buff)
		return -ENOMEM;

	desc += sprintf(buff+desc, "sta_id %d\n", lq_sta->lq.sta_id);
	desc += sprintf(buff+desc, "failed=%d success=%d rate=0%lX\n",
			lq_sta->total_failed, lq_sta->total_success,
			lq_sta->active_legacy_rate);
	desc += sprintf(buff+desc, "fixed rate 0x%X\n",
			lq_sta->pers.dbg_fixed_rate);
	desc += sprintf(buff+desc, "valid_tx_ant %s%s%s\n",
	    (iwl_mvm_get_valid_tx_ant(mvm) & ANT_A) ? "ANT_A," : "",
	    (iwl_mvm_get_valid_tx_ant(mvm) & ANT_B) ? "ANT_B," : "",
	    (iwl_mvm_get_valid_tx_ant(mvm) & ANT_C) ? "ANT_C" : "");
	desc += sprintf(buff+desc, "lq type %s\n",
			(is_legacy(rate)) ? "legacy" :
			is_vht(rate) ? "VHT" : "HT");
	if (!is_legacy(rate)) {
		desc += sprintf(buff+desc, " %s",
		   (is_siso(rate)) ? "SISO" : "MIMO2");
		   desc += sprintf(buff+desc, " %s",
				   (is_ht20(rate)) ? "20MHz" :
				   (is_ht40(rate)) ? "40MHz" :
				   (is_ht80(rate)) ? "80Mhz" : "BAD BW");
		   desc += sprintf(buff+desc, " %s %s %s\n",
				   (rate->sgi) ? "SGI" : "NGI",
				   (rate->ldpc) ? "LDPC" : "BCC",
				   (lq_sta->is_agg) ? "AGG on" : "");
	}
	desc += sprintf(buff+desc, "last tx rate=0x%X\n",
			lq_sta->last_rate_n_flags);
	desc += sprintf(buff+desc,
			"general: flags=0x%X mimo-d=%d s-ant=0x%x d-ant=0x%x\n",
			lq_sta->lq.flags,
			lq_sta->lq.mimo_delim,
			lq_sta->lq.single_stream_ant_msk,
			lq_sta->lq.dual_stream_ant_msk);

	desc += sprintf(buff+desc,
			"agg: time_limit=%d dist_start_th=%d frame_cnt_limit=%d\n",
			le16_to_cpu(lq_sta->lq.agg_time_limit),
			lq_sta->lq.agg_disable_start_th,
			lq_sta->lq.agg_frame_cnt_limit);

	desc += sprintf(buff+desc, "reduced tpc=%d\n", lq_sta->lq.reduced_tpc);
	desc += sprintf(buff+desc,
			"Start idx [0]=0x%x [1]=0x%x [2]=0x%x [3]=0x%x\n",
			lq_sta->lq.initial_rate_index[0],
			lq_sta->lq.initial_rate_index[1],
			lq_sta->lq.initial_rate_index[2],
			lq_sta->lq.initial_rate_index[3]);

	for (i = 0; i < LINK_QUAL_MAX_RETRY_NUM; i++) {
		u32 r = le32_to_cpu(lq_sta->lq.rs_table[i]);

		desc += sprintf(buff+desc, " rate[%d] 0x%X ", i, r);
		desc += rs_pretty_print_rate(buff+desc, r);
	}

	ret = simple_read_from_buffer(user_buf, count, ppos, buff, desc);
	kfree(buff);
	return ret;
}

static const struct file_operations rs_sta_dbgfs_scale_table_ops = {
	.write = rs_sta_dbgfs_scale_table_write,
	.read = rs_sta_dbgfs_scale_table_read,
	.open = simple_open,
	.llseek = default_llseek,
};
static ssize_t rs_sta_dbgfs_stats_table_read(struct file *file,
			char __user *user_buf, size_t count, loff_t *ppos)
{
	char *buff;
	int desc = 0;
	int i, j;
	ssize_t ret;
	struct iwl_scale_tbl_info *tbl;
	struct rs_rate *rate;
	struct iwl_lq_sta *lq_sta = file->private_data;

	buff = kmalloc(1024, GFP_KERNEL);
	if (!buff)
		return -ENOMEM;

	for (i = 0; i < LQ_SIZE; i++) {
		tbl = &(lq_sta->lq_info[i]);
		rate = &tbl->rate;
		desc += sprintf(buff+desc,
				"%s type=%d SGI=%d BW=%s DUP=0\n"
				"index=%d\n",
				lq_sta->active_tbl == i ? "*" : "x",
				rate->type,
				rate->sgi,
				is_ht20(rate) ? "20Mhz" :
				is_ht40(rate) ? "40Mhz" :
				is_ht80(rate) ? "80Mhz" : "ERR",
				rate->index);
		for (j = 0; j < IWL_RATE_COUNT; j++) {
			desc += sprintf(buff+desc,
				"counter=%d success=%d %%=%d\n",
				tbl->win[j].counter,
				tbl->win[j].success_counter,
				tbl->win[j].success_ratio);
		}
	}
	ret = simple_read_from_buffer(user_buf, count, ppos, buff, desc);
	kfree(buff);
	return ret;
}

static const struct file_operations rs_sta_dbgfs_stats_table_ops = {
	.read = rs_sta_dbgfs_stats_table_read,
	.open = simple_open,
	.llseek = default_llseek,
};

static ssize_t rs_sta_dbgfs_drv_tx_stats_read(struct file *file,
					      char __user *user_buf,
					      size_t count, loff_t *ppos)
{
	static const char * const column_name[] = {
		[RS_COLUMN_LEGACY_ANT_A] = "LEGACY_ANT_A",
		[RS_COLUMN_LEGACY_ANT_B] = "LEGACY_ANT_B",
		[RS_COLUMN_SISO_ANT_A] = "SISO_ANT_A",
		[RS_COLUMN_SISO_ANT_B] = "SISO_ANT_B",
		[RS_COLUMN_SISO_ANT_A_SGI] = "SISO_ANT_A_SGI",
		[RS_COLUMN_SISO_ANT_B_SGI] = "SISO_ANT_B_SGI",
		[RS_COLUMN_MIMO2] = "MIMO2",
		[RS_COLUMN_MIMO2_SGI] = "MIMO2_SGI",
	};

	static const char * const rate_name[] = {
		[IWL_RATE_1M_INDEX] = "1M",
		[IWL_RATE_2M_INDEX] = "2M",
		[IWL_RATE_5M_INDEX] = "5.5M",
		[IWL_RATE_11M_INDEX] = "11M",
		[IWL_RATE_6M_INDEX] = "6M|MCS0",
		[IWL_RATE_9M_INDEX] = "9M",
		[IWL_RATE_12M_INDEX] = "12M|MCS1",
		[IWL_RATE_18M_INDEX] = "18M|MCS2",
		[IWL_RATE_24M_INDEX] = "24M|MCS3",
		[IWL_RATE_36M_INDEX] = "36M|MCS4",
		[IWL_RATE_48M_INDEX] = "48M|MCS5",
		[IWL_RATE_54M_INDEX] = "54M|MCS6",
		[IWL_RATE_MCS_7_INDEX] = "MCS7",
		[IWL_RATE_MCS_8_INDEX] = "MCS8",
		[IWL_RATE_MCS_9_INDEX] = "MCS9",
	};

	char *buff, *pos, *endpos;
	int col, rate;
	ssize_t ret;
	struct iwl_lq_sta *lq_sta = file->private_data;
	struct rs_rate_stats *stats;
	static const size_t bufsz = 1024;

	buff = kmalloc(bufsz, GFP_KERNEL);
	if (!buff)
		return -ENOMEM;

	pos = buff;
	endpos = pos + bufsz;

	pos += scnprintf(pos, endpos - pos, "COLUMN,");
	for (rate = 0; rate < IWL_RATE_COUNT; rate++)
		pos += scnprintf(pos, endpos - pos, "%s,", rate_name[rate]);
	pos += scnprintf(pos, endpos - pos, "\n");

	for (col = 0; col < RS_COLUMN_COUNT; col++) {
		pos += scnprintf(pos, endpos - pos,
				 "%s,", column_name[col]);

		for (rate = 0; rate < IWL_RATE_COUNT; rate++) {
			stats = &(lq_sta->pers.tx_stats[col][rate]);
			pos += scnprintf(pos, endpos - pos,
					 "%llu/%llu,",
					 stats->success,
					 stats->total);
		}
		pos += scnprintf(pos, endpos - pos, "\n");
	}

	ret = simple_read_from_buffer(user_buf, count, ppos, buff, pos - buff);
	kfree(buff);
	return ret;
}

static ssize_t rs_sta_dbgfs_drv_tx_stats_write(struct file *file,
					       const char __user *user_buf,
					       size_t count, loff_t *ppos)
{
	struct iwl_lq_sta *lq_sta = file->private_data;
	memset(lq_sta->pers.tx_stats, 0, sizeof(lq_sta->pers.tx_stats));

	return count;
}

static const struct file_operations rs_sta_dbgfs_drv_tx_stats_ops = {
	.read = rs_sta_dbgfs_drv_tx_stats_read,
	.write = rs_sta_dbgfs_drv_tx_stats_write,
	.open = simple_open,
	.llseek = default_llseek,
};

static ssize_t iwl_dbgfs_ss_force_read(struct file *file,
				       char __user *user_buf,
				       size_t count, loff_t *ppos)
<<<<<<< HEAD
{
	struct iwl_lq_sta *lq_sta = file->private_data;
	char buf[12];
	int bufsz = sizeof(buf);
	int pos = 0;
	static const char * const ss_force_name[] = {
		[RS_SS_FORCE_NONE] = "none",
		[RS_SS_FORCE_STBC] = "stbc",
		[RS_SS_FORCE_BFER] = "bfer",
		[RS_SS_FORCE_SISO] = "siso",
	};

	pos += scnprintf(buf+pos, bufsz-pos, "%s\n",
			 ss_force_name[lq_sta->ss_force]);
	return simple_read_from_buffer(user_buf, count, ppos, buf, pos);
}

static ssize_t iwl_dbgfs_ss_force_write(struct iwl_lq_sta *lq_sta, char *buf,
					size_t count, loff_t *ppos)
{
	struct iwl_mvm *mvm = lq_sta->pers.drv;
	int ret = 0;

	if (!strncmp("none", buf, 4)) {
		lq_sta->ss_force = RS_SS_FORCE_NONE;
	} else if (!strncmp("siso", buf, 4)) {
		lq_sta->ss_force = RS_SS_FORCE_SISO;
	} else if (!strncmp("stbc", buf, 4)) {
		if (lq_sta->stbc_capable) {
			lq_sta->ss_force = RS_SS_FORCE_STBC;
		} else {
			IWL_ERR(mvm,
				"can't force STBC. peer doesn't support\n");
			ret = -EINVAL;
		}
	} else if (!strncmp("bfer", buf, 4)) {
		if (lq_sta->bfer_capable) {
			lq_sta->ss_force = RS_SS_FORCE_BFER;
		} else {
			IWL_ERR(mvm,
				"can't force BFER. peer doesn't support\n");
			ret = -EINVAL;
		}
	} else {
		IWL_ERR(mvm, "valid values none|siso|stbc|bfer\n");
		ret = -EINVAL;
	}
	return ret ?: count;
}

#define MVM_DEBUGFS_READ_WRITE_FILE_OPS(name, bufsz) \
	_MVM_DEBUGFS_READ_WRITE_FILE_OPS(name, bufsz, struct iwl_lq_sta)
#define MVM_DEBUGFS_ADD_FILE_RS(name, parent, mode) do {		\
		if (!debugfs_create_file(#name, mode, parent, lq_sta,	\
					 &iwl_dbgfs_##name##_ops))	\
			goto err;					\
	} while (0)

MVM_DEBUGFS_READ_WRITE_FILE_OPS(ss_force, 32);

static void rs_add_debugfs(void *mvm, void *mvm_sta, struct dentry *dir)
{
	struct iwl_lq_sta *lq_sta = mvm_sta;
=======
{
	struct iwl_lq_sta *lq_sta = file->private_data;
	char buf[12];
	int bufsz = sizeof(buf);
	int pos = 0;
	static const char * const ss_force_name[] = {
		[RS_SS_FORCE_NONE] = "none",
		[RS_SS_FORCE_STBC] = "stbc",
		[RS_SS_FORCE_BFER] = "bfer",
		[RS_SS_FORCE_SISO] = "siso",
	};

	pos += scnprintf(buf+pos, bufsz-pos, "%s\n",
			 ss_force_name[lq_sta->ss_force]);
	return simple_read_from_buffer(user_buf, count, ppos, buf, pos);
}

static ssize_t iwl_dbgfs_ss_force_write(struct iwl_lq_sta *lq_sta, char *buf,
					size_t count, loff_t *ppos)
{
	struct iwl_mvm *mvm = lq_sta->pers.drv;
	int ret = 0;

	if (!strncmp("none", buf, 4)) {
		lq_sta->ss_force = RS_SS_FORCE_NONE;
	} else if (!strncmp("siso", buf, 4)) {
		lq_sta->ss_force = RS_SS_FORCE_SISO;
	} else if (!strncmp("stbc", buf, 4)) {
		if (lq_sta->stbc_capable) {
			lq_sta->ss_force = RS_SS_FORCE_STBC;
		} else {
			IWL_ERR(mvm,
				"can't force STBC. peer doesn't support\n");
			ret = -EINVAL;
		}
	} else if (!strncmp("bfer", buf, 4)) {
		if (lq_sta->bfer_capable) {
			lq_sta->ss_force = RS_SS_FORCE_BFER;
		} else {
			IWL_ERR(mvm,
				"can't force BFER. peer doesn't support\n");
			ret = -EINVAL;
		}
	} else {
		IWL_ERR(mvm, "valid values none|siso|stbc|bfer\n");
		ret = -EINVAL;
	}
	return ret ?: count;
}

#define MVM_DEBUGFS_READ_WRITE_FILE_OPS(name, bufsz) \
	_MVM_DEBUGFS_READ_WRITE_FILE_OPS(name, bufsz, struct iwl_lq_sta)
#define MVM_DEBUGFS_ADD_FILE_RS(name, parent, mode) do {		\
		if (!debugfs_create_file(#name, mode, parent, lq_sta,	\
					 &iwl_dbgfs_##name##_ops))	\
			goto err;					\
	} while (0)

MVM_DEBUGFS_READ_WRITE_FILE_OPS(ss_force, 32);

static void rs_add_debugfs(void *mvm, void *priv_sta, struct dentry *dir)
{
	struct iwl_lq_sta *lq_sta = priv_sta;
	struct iwl_mvm_sta *mvmsta;

	mvmsta = container_of(lq_sta, struct iwl_mvm_sta, lq_sta);

	if (!mvmsta->vif)
		return;
>>>>>>> 007760cf

	debugfs_create_file("rate_scale_table", S_IRUSR | S_IWUSR, dir,
			    lq_sta, &rs_sta_dbgfs_scale_table_ops);
	debugfs_create_file("rate_stats_table", S_IRUSR, dir,
			    lq_sta, &rs_sta_dbgfs_stats_table_ops);
	debugfs_create_file("drv_tx_stats", S_IRUSR | S_IWUSR, dir,
			    lq_sta, &rs_sta_dbgfs_drv_tx_stats_ops);
	debugfs_create_u8("tx_agg_tid_enable", S_IRUSR | S_IWUSR, dir,
			  &lq_sta->tx_agg_tid_en);
	debugfs_create_u8("reduced_tpc", S_IRUSR | S_IWUSR, dir,
			  &lq_sta->pers.dbg_fixed_txp_reduction);

	MVM_DEBUGFS_ADD_FILE_RS(ss_force, dir, S_IRUSR | S_IWUSR);
	return;
err:
	IWL_ERR((struct iwl_mvm *)mvm, "Can't create debugfs entity\n");
}

static void rs_remove_debugfs(void *mvm, void *mvm_sta)
{
}
#endif

/*
 * Initialization of rate scaling information is done by driver after
 * the station is added. Since mac80211 calls this function before a
 * station is added we ignore it.
 */
static void rs_rate_init_stub(void *mvm_r,
			      struct ieee80211_supported_band *sband,
			      struct cfg80211_chan_def *chandef,
			      struct ieee80211_sta *sta, void *mvm_sta)
{
}

static const struct rate_control_ops rs_mvm_ops = {
	.name = RS_NAME,
	.tx_status = rs_mac80211_tx_status,
	.get_rate = rs_get_rate,
	.rate_init = rs_rate_init_stub,
	.alloc = rs_alloc,
	.free = rs_free,
	.alloc_sta = rs_alloc_sta,
	.free_sta = rs_free_sta,
	.rate_update = rs_rate_update,
#ifdef CONFIG_MAC80211_DEBUGFS
	.add_sta_debugfs = rs_add_debugfs,
	.remove_sta_debugfs = rs_remove_debugfs,
#endif
};

int iwl_mvm_rate_control_register(void)
{
	return ieee80211_rate_control_register(&rs_mvm_ops);
}

void iwl_mvm_rate_control_unregister(void)
{
	ieee80211_rate_control_unregister(&rs_mvm_ops);
}

/**
 * iwl_mvm_tx_protection - Gets LQ command, change it to enable/disable
 * Tx protection, according to this rquest and previous requests,
 * and send the LQ command.
 * @mvmsta: The station
 * @enable: Enable Tx protection?
 */
int iwl_mvm_tx_protection(struct iwl_mvm *mvm, struct iwl_mvm_sta *mvmsta,
			  bool enable)
{
	struct iwl_lq_cmd *lq = &mvmsta->lq_sta.lq;

	lockdep_assert_held(&mvm->mutex);

	if (enable) {
		if (mvmsta->tx_protection == 0)
			lq->flags |= LQ_FLAG_USE_RTS_MSK;
		mvmsta->tx_protection++;
	} else {
		mvmsta->tx_protection--;
		if (mvmsta->tx_protection == 0)
			lq->flags &= ~LQ_FLAG_USE_RTS_MSK;
	}

	return iwl_mvm_send_lq_cmd(mvm, lq, false);
}<|MERGE_RESOLUTION|>--- conflicted
+++ resolved
@@ -3541,7 +3541,6 @@
 static ssize_t iwl_dbgfs_ss_force_read(struct file *file,
 				       char __user *user_buf,
 				       size_t count, loff_t *ppos)
-<<<<<<< HEAD
 {
 	struct iwl_lq_sta *lq_sta = file->private_data;
 	char buf[12];
@@ -3602,70 +3601,6 @@
 
 MVM_DEBUGFS_READ_WRITE_FILE_OPS(ss_force, 32);
 
-static void rs_add_debugfs(void *mvm, void *mvm_sta, struct dentry *dir)
-{
-	struct iwl_lq_sta *lq_sta = mvm_sta;
-=======
-{
-	struct iwl_lq_sta *lq_sta = file->private_data;
-	char buf[12];
-	int bufsz = sizeof(buf);
-	int pos = 0;
-	static const char * const ss_force_name[] = {
-		[RS_SS_FORCE_NONE] = "none",
-		[RS_SS_FORCE_STBC] = "stbc",
-		[RS_SS_FORCE_BFER] = "bfer",
-		[RS_SS_FORCE_SISO] = "siso",
-	};
-
-	pos += scnprintf(buf+pos, bufsz-pos, "%s\n",
-			 ss_force_name[lq_sta->ss_force]);
-	return simple_read_from_buffer(user_buf, count, ppos, buf, pos);
-}
-
-static ssize_t iwl_dbgfs_ss_force_write(struct iwl_lq_sta *lq_sta, char *buf,
-					size_t count, loff_t *ppos)
-{
-	struct iwl_mvm *mvm = lq_sta->pers.drv;
-	int ret = 0;
-
-	if (!strncmp("none", buf, 4)) {
-		lq_sta->ss_force = RS_SS_FORCE_NONE;
-	} else if (!strncmp("siso", buf, 4)) {
-		lq_sta->ss_force = RS_SS_FORCE_SISO;
-	} else if (!strncmp("stbc", buf, 4)) {
-		if (lq_sta->stbc_capable) {
-			lq_sta->ss_force = RS_SS_FORCE_STBC;
-		} else {
-			IWL_ERR(mvm,
-				"can't force STBC. peer doesn't support\n");
-			ret = -EINVAL;
-		}
-	} else if (!strncmp("bfer", buf, 4)) {
-		if (lq_sta->bfer_capable) {
-			lq_sta->ss_force = RS_SS_FORCE_BFER;
-		} else {
-			IWL_ERR(mvm,
-				"can't force BFER. peer doesn't support\n");
-			ret = -EINVAL;
-		}
-	} else {
-		IWL_ERR(mvm, "valid values none|siso|stbc|bfer\n");
-		ret = -EINVAL;
-	}
-	return ret ?: count;
-}
-
-#define MVM_DEBUGFS_READ_WRITE_FILE_OPS(name, bufsz) \
-	_MVM_DEBUGFS_READ_WRITE_FILE_OPS(name, bufsz, struct iwl_lq_sta)
-#define MVM_DEBUGFS_ADD_FILE_RS(name, parent, mode) do {		\
-		if (!debugfs_create_file(#name, mode, parent, lq_sta,	\
-					 &iwl_dbgfs_##name##_ops))	\
-			goto err;					\
-	} while (0)
-
-MVM_DEBUGFS_READ_WRITE_FILE_OPS(ss_force, 32);
-
 static void rs_add_debugfs(void *mvm, void *priv_sta, struct dentry *dir)
 {
 	struct iwl_lq_sta *lq_sta = priv_sta;
@@ -3675,7 +3610,6 @@
 
 	if (!mvmsta->vif)
 		return;
->>>>>>> 007760cf
 
 	debugfs_create_file("rate_scale_table", S_IRUSR | S_IWUSR, dir,
 			    lq_sta, &rs_sta_dbgfs_scale_table_ops);
