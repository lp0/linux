--- conflicted
+++ resolved
@@ -408,10 +408,6 @@
 		return ret;
 	}
 
-<<<<<<< HEAD
-
-=======
->>>>>>> 9fe8ecca
 	/* Reset GPIO */
 	data->gpio_bitnum = MMA9553_MAX_BITNUM;
 	ret = mma9553_conf_gpio(data);
