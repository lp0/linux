--- conflicted
+++ resolved
@@ -232,10 +232,7 @@
 static const struct st_sensor_settings st_magn_sensors_settings[] = {
 	{
 		.wai = 0, /* This sensor has no valid WhoAmI report 0 */
-<<<<<<< HEAD
-=======
 		.wai_addr = ST_SENSORS_DEFAULT_WAI_ADDRESS,
->>>>>>> 9fe8ecca
 		.sensors_supported = {
 			[0] = LSM303DLH_MAGN_DEV_NAME,
 		},
