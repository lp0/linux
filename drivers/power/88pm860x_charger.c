/*
 * Battery driver for Marvell 88PM860x PMIC
 *
 * Copyright (c) 2012 Marvell International Ltd.
 * Author:	Jett Zhou <jtzhou@marvell.com>
 *		Haojian Zhuang <haojian.zhuang@marvell.com>
 *
 * This program is free software; you can redistribute it and/or modify
 * it under the terms of the GNU General Public License version 2 as
 * published by the Free Software Foundation.
 */

#include <linux/kernel.h>
#include <linux/module.h>
#include <linux/platform_device.h>
#include <linux/slab.h>
#include <linux/power_supply.h>
#include <linux/mfd/88pm860x.h>
#include <linux/delay.h>
#include <linux/uaccess.h>
#include <asm/div64.h>

/* bit definitions of Status Query Interface 2 */
#define STATUS2_CHG		(1 << 2)

/* bit definitions of Reset Out Register */
#define RESET_SW_PD		(1 << 7)

/* bit definitions of PreReg 1 */
#define PREREG1_90MA		(0x0)
#define PREREG1_180MA		(0x1)
#define PREREG1_450MA		(0x4)
#define PREREG1_540MA		(0x5)
#define PREREG1_1350MA		(0xE)
#define PREREG1_VSYS_4_5V	(3 << 4)

/* bit definitions of Charger Control 1 Register */
#define CC1_MODE_OFF		(0)
#define CC1_MODE_PRECHARGE	(1)
#define CC1_MODE_FASTCHARGE	(2)
#define CC1_MODE_PULSECHARGE	(3)
#define CC1_ITERM_20MA		(0 << 2)
#define CC1_ITERM_60MA		(2 << 2)
#define CC1_VFCHG_4_2V		(9 << 4)

/* bit definitions of Charger Control 2 Register */
#define CC2_ICHG_100MA		(0x1)
#define CC2_ICHG_500MA		(0x9)
#define CC2_ICHG_1000MA		(0x13)

/* bit definitions of Charger Control 3 Register */
#define CC3_180MIN_TIMEOUT	(0x6 << 4)
#define CC3_270MIN_TIMEOUT	(0x7 << 4)
#define CC3_360MIN_TIMEOUT	(0xA << 4)
#define CC3_DISABLE_TIMEOUT	(0xF << 4)

/* bit definitions of Charger Control 4 Register */
#define CC4_IPRE_40MA		(7)
#define CC4_VPCHG_3_2V		(3 << 4)
#define CC4_IFCHG_MON_EN	(1 << 6)
#define CC4_BTEMP_MON_EN	(1 << 7)

/* bit definitions of Charger Control 6 Register */
#define CC6_BAT_OV_EN		(1 << 2)
#define CC6_BAT_UV_EN		(1 << 3)
#define CC6_UV_VBAT_SET		(0x3 << 6)	/* 2.8v */

/* bit definitions of Charger Control 7 Register */
#define CC7_BAT_REM_EN		(1 << 3)
#define CC7_IFSM_EN		(1 << 7)

/* bit definitions of Measurement Enable 1 Register */
#define MEAS1_VBAT		(1 << 0)

/* bit definitions of Measurement Enable 3 Register */
#define MEAS3_IBAT_EN		(1 << 0)
#define MEAS3_CC_EN		(1 << 2)

#define FSM_INIT		0
#define FSM_DISCHARGE		1
#define FSM_PRECHARGE		2
#define FSM_FASTCHARGE		3

#define PRECHARGE_THRESHOLD	3100
#define POWEROFF_THRESHOLD	3400
#define CHARGE_THRESHOLD	4000
#define DISCHARGE_THRESHOLD	4180

/* over-temperature on PM8606 setting */
#define OVER_TEMP_FLAG		(1 << 6)
#define OVTEMP_AUTORECOVER	(1 << 3)

/* over-voltage protect on vchg setting mv */
#define VCHG_NORMAL_LOW		4200
#define VCHG_NORMAL_CHECK	5800
#define VCHG_NORMAL_HIGH	6000
#define VCHG_OVP_LOW		5500

struct pm860x_charger_info {
	struct pm860x_chip *chip;
	struct i2c_client *i2c;
	struct i2c_client *i2c_8606;
	struct device *dev;

	struct power_supply *usb;
	struct mutex lock;
	int irq_nums;
	int irq[7];
	unsigned state:3;	/* fsm state */
	unsigned online:1;	/* usb charger */
	unsigned present:1;	/* battery present */
	unsigned allowed:1;
};

static char *pm860x_supplied_to[] = {
	"battery-monitor",
};

static int measure_vchg(struct pm860x_charger_info *info, int *data)
{
	unsigned char buf[2];
	int ret = 0;

	ret = pm860x_bulk_read(info->i2c, PM8607_VCHG_MEAS1, 2, buf);
	if (ret < 0)
		return ret;

	*data = ((buf[0] & 0xff) << 4) | (buf[1] & 0x0f);
	/* V_BATT_MEAS(mV) = value * 5 * 1.8 * 1000 / (2^12) */
	*data = ((*data & 0xfff) * 9 * 125) >> 9;

	dev_dbg(info->dev, "%s, vchg: %d mv\n", __func__, *data);

	return ret;
}

static void set_vchg_threshold(struct pm860x_charger_info *info,
			       int min, int max)
{
	int data;

	/* (tmp << 8) * / 5 / 1800 */
	if (min <= 0)
		data = 0;
	else
		data = (min << 5) / 1125;
	pm860x_reg_write(info->i2c, PM8607_VCHG_LOWTH, data);
	dev_dbg(info->dev, "VCHG_LOWTH:%dmv, 0x%x\n", min, data);

	if (max <= 0)
		data = 0xff;
	else
		data = (max << 5) / 1125;
	pm860x_reg_write(info->i2c, PM8607_VCHG_HIGHTH, data);
	dev_dbg(info->dev, "VCHG_HIGHTH:%dmv, 0x%x\n", max, data);

}

static void set_vbatt_threshold(struct pm860x_charger_info *info,
				int min, int max)
{
	int data;

	/* (tmp << 8) * 3 / 1800 */
	if (min <= 0)
		data = 0;
	else
		data = (min << 5) / 675;
	pm860x_reg_write(info->i2c, PM8607_VBAT_LOWTH, data);
	dev_dbg(info->dev, "VBAT Min:%dmv, LOWTH:0x%x\n", min, data);

	if (max <= 0)
		data = 0xff;
	else
		data = (max << 5) / 675;
	pm860x_reg_write(info->i2c, PM8607_VBAT_HIGHTH, data);
	dev_dbg(info->dev, "VBAT Max:%dmv, HIGHTH:0x%x\n", max, data);

	return;
}

static int start_precharge(struct pm860x_charger_info *info)
{
	int ret;

	dev_dbg(info->dev, "Start Pre-charging!\n");
	set_vbatt_threshold(info, 0, 0);

	ret = pm860x_reg_write(info->i2c_8606, PM8606_PREREGULATORA,
			       PREREG1_1350MA | PREREG1_VSYS_4_5V);
	if (ret < 0)
		goto out;
	/* stop charging */
	ret = pm860x_set_bits(info->i2c, PM8607_CHG_CTRL1, 3,
			      CC1_MODE_OFF);
	if (ret < 0)
		goto out;
	/* set 270 minutes timeout */
	ret = pm860x_set_bits(info->i2c, PM8607_CHG_CTRL3, (0xf << 4),
			      CC3_270MIN_TIMEOUT);
	if (ret < 0)
		goto out;
	/* set precharge current, termination voltage, IBAT & TBAT monitor */
	ret = pm860x_reg_write(info->i2c, PM8607_CHG_CTRL4,
			       CC4_IPRE_40MA | CC4_VPCHG_3_2V |
			       CC4_IFCHG_MON_EN | CC4_BTEMP_MON_EN);
	if (ret < 0)
		goto out;
	ret = pm860x_set_bits(info->i2c, PM8607_CHG_CTRL7,
			      CC7_BAT_REM_EN | CC7_IFSM_EN,
			      CC7_BAT_REM_EN | CC7_IFSM_EN);
	if (ret < 0)
		goto out;
	/* trigger precharge */
	ret = pm860x_set_bits(info->i2c, PM8607_CHG_CTRL1, 3,
			      CC1_MODE_PRECHARGE);
out:
	return ret;
}

static int start_fastcharge(struct pm860x_charger_info *info)
{
	int ret;

	dev_dbg(info->dev, "Start Fast-charging!\n");

	/* set fastcharge termination current & voltage, disable charging */
	ret = pm860x_reg_write(info->i2c, PM8607_CHG_CTRL1,
			       CC1_MODE_OFF | CC1_ITERM_60MA |
			       CC1_VFCHG_4_2V);
	if (ret < 0)
		goto out;
	ret = pm860x_reg_write(info->i2c_8606, PM8606_PREREGULATORA,
			       PREREG1_540MA | PREREG1_VSYS_4_5V);
	if (ret < 0)
		goto out;
	ret = pm860x_set_bits(info->i2c, PM8607_CHG_CTRL2, 0x1f,
			      CC2_ICHG_500MA);
	if (ret < 0)
		goto out;
	/* set 270 minutes timeout */
	ret = pm860x_set_bits(info->i2c, PM8607_CHG_CTRL3, (0xf << 4),
			      CC3_270MIN_TIMEOUT);
	if (ret < 0)
		goto out;
	/* set IBAT & TBAT monitor */
	ret = pm860x_set_bits(info->i2c, PM8607_CHG_CTRL4,
			      CC4_IFCHG_MON_EN | CC4_BTEMP_MON_EN,
			      CC4_IFCHG_MON_EN | CC4_BTEMP_MON_EN);
	if (ret < 0)
		goto out;
	ret = pm860x_set_bits(info->i2c, PM8607_CHG_CTRL6,
			      CC6_BAT_OV_EN | CC6_BAT_UV_EN |
			      CC6_UV_VBAT_SET,
			      CC6_BAT_OV_EN | CC6_BAT_UV_EN |
			      CC6_UV_VBAT_SET);
	if (ret < 0)
		goto out;
	ret = pm860x_set_bits(info->i2c, PM8607_CHG_CTRL7,
			      CC7_BAT_REM_EN | CC7_IFSM_EN,
			      CC7_BAT_REM_EN | CC7_IFSM_EN);
	if (ret < 0)
		goto out;
	/* launch fast-charge */
	ret = pm860x_set_bits(info->i2c, PM8607_CHG_CTRL1, 3,
			      CC1_MODE_FASTCHARGE);
	/* vchg threshold setting */
	set_vchg_threshold(info, VCHG_NORMAL_LOW, VCHG_NORMAL_HIGH);
out:
	return ret;
}

static void stop_charge(struct pm860x_charger_info *info, int vbatt)
{
	dev_dbg(info->dev, "Stop charging!\n");
	pm860x_set_bits(info->i2c, PM8607_CHG_CTRL1, 3, CC1_MODE_OFF);
	if (vbatt > CHARGE_THRESHOLD && info->online)
		set_vbatt_threshold(info, CHARGE_THRESHOLD, 0);
}

static void power_off_notification(struct pm860x_charger_info *info)
{
	dev_dbg(info->dev, "Power-off notification!\n");
}

static int set_charging_fsm(struct pm860x_charger_info *info)
{
	struct power_supply *psy;
	union power_supply_propval data;
	unsigned char fsm_state[][16] = { "init", "discharge", "precharge",
		"fastcharge",
	};
	int ret;
	int vbatt;

	psy = power_supply_get_by_name(pm860x_supplied_to[0]);
	if (!psy)
		return -EINVAL;
	ret = power_supply_get_property(psy, POWER_SUPPLY_PROP_VOLTAGE_NOW,
			&data);
	if (ret) {
		power_supply_put(psy);
		return ret;
	}
	vbatt = data.intval / 1000;

	ret = power_supply_get_property(psy, POWER_SUPPLY_PROP_PRESENT, &data);
	if (ret) {
		power_supply_put(psy);
		return ret;
	}
	power_supply_put(psy);

	mutex_lock(&info->lock);
	info->present = data.intval;

	dev_dbg(info->dev, "Entering FSM:%s, Charger:%s, Battery:%s, "
		"Allowed:%d\n",
		&fsm_state[info->state][0],
		(info->online) ? "online" : "N/A",
		(info->present) ? "present" : "N/A", info->allowed);
	dev_dbg(info->dev, "set_charging_fsm:vbatt:%d(mV)\n", vbatt);

	switch (info->state) {
	case FSM_INIT:
		if (info->online && info->present && info->allowed) {
			if (vbatt < PRECHARGE_THRESHOLD) {
				info->state = FSM_PRECHARGE;
				start_precharge(info);
			} else if (vbatt > DISCHARGE_THRESHOLD) {
				info->state = FSM_DISCHARGE;
				stop_charge(info, vbatt);
			} else if (vbatt < DISCHARGE_THRESHOLD) {
				info->state = FSM_FASTCHARGE;
				start_fastcharge(info);
			}
		} else {
			if (vbatt < POWEROFF_THRESHOLD) {
				power_off_notification(info);
			} else {
				info->state = FSM_DISCHARGE;
				stop_charge(info, vbatt);
			}
		}
		break;
	case FSM_PRECHARGE:
		if (info->online && info->present && info->allowed) {
			if (vbatt > PRECHARGE_THRESHOLD) {
				info->state = FSM_FASTCHARGE;
				start_fastcharge(info);
			}
		} else {
			info->state = FSM_DISCHARGE;
			stop_charge(info, vbatt);
		}
		break;
	case FSM_FASTCHARGE:
		if (info->online && info->present && info->allowed) {
			if (vbatt < PRECHARGE_THRESHOLD) {
				info->state = FSM_PRECHARGE;
				start_precharge(info);
			}
		} else {
			info->state = FSM_DISCHARGE;
			stop_charge(info, vbatt);
		}
		break;
	case FSM_DISCHARGE:
		if (info->online && info->present && info->allowed) {
			if (vbatt < PRECHARGE_THRESHOLD) {
				info->state = FSM_PRECHARGE;
				start_precharge(info);
			} else if (vbatt < DISCHARGE_THRESHOLD) {
				info->state = FSM_FASTCHARGE;
				start_fastcharge(info);
			}
		} else {
			if (vbatt < POWEROFF_THRESHOLD)
				power_off_notification(info);
			else if (vbatt > CHARGE_THRESHOLD && info->online)
				set_vbatt_threshold(info, CHARGE_THRESHOLD, 0);
		}
		break;
	default:
		dev_warn(info->dev, "FSM meets wrong state:%d\n",
			 info->state);
		break;
	}
	dev_dbg(info->dev,
		"Out FSM:%s, Charger:%s, Battery:%s, Allowed:%d\n",
		&fsm_state[info->state][0],
		(info->online) ? "online" : "N/A",
		(info->present) ? "present" : "N/A", info->allowed);
	mutex_unlock(&info->lock);

	return 0;
}

static irqreturn_t pm860x_charger_handler(int irq, void *data)
{
	struct pm860x_charger_info *info = data;
	int ret;

	mutex_lock(&info->lock);
	ret = pm860x_reg_read(info->i2c, PM8607_STATUS_2);
	if (ret < 0) {
		mutex_unlock(&info->lock);
		goto out;
	}
	if (ret & STATUS2_CHG) {
		info->online = 1;
		info->allowed = 1;
	} else {
		info->online = 0;
		info->allowed = 0;
	}
	mutex_unlock(&info->lock);
	dev_dbg(info->dev, "%s, Charger:%s, Allowed:%d\n", __func__,
		(info->online) ? "online" : "N/A", info->allowed);

	set_charging_fsm(info);

	power_supply_changed(info->usb);
out:
	return IRQ_HANDLED;
}

static irqreturn_t pm860x_temp_handler(int irq, void *data)
{
	struct power_supply *psy;
	struct pm860x_charger_info *info = data;
	union power_supply_propval temp;
	int value;
	int ret;

	psy = power_supply_get_by_name(pm860x_supplied_to[0]);
	if (!psy)
		goto out;
	ret = power_supply_get_property(psy, POWER_SUPPLY_PROP_TEMP, &temp);
	if (ret)
		goto out;
	value = temp.intval / 10;

	mutex_lock(&info->lock);
	/* Temperature < -10 C or >40 C, Will not allow charge */
	if (value < -10 || value > 40)
		info->allowed = 0;
	else
		info->allowed = 1;
	dev_dbg(info->dev, "%s, Allowed: %d\n", __func__, info->allowed);
	mutex_unlock(&info->lock);

	set_charging_fsm(info);
out:
	power_supply_put(psy);
	return IRQ_HANDLED;
}

static irqreturn_t pm860x_exception_handler(int irq, void *data)
{
	struct pm860x_charger_info *info = data;

	mutex_lock(&info->lock);
	info->allowed = 0;
	mutex_unlock(&info->lock);
	dev_dbg(info->dev, "%s, irq: %d\n", __func__, irq);

	set_charging_fsm(info);
	return IRQ_HANDLED;
}

static irqreturn_t pm860x_done_handler(int irq, void *data)
{
	struct pm860x_charger_info *info = data;
	struct power_supply *psy;
	union power_supply_propval val;
	int ret;
	int vbatt;

	mutex_lock(&info->lock);
	/* pre-charge done, will transimit to fast-charge stage */
	if (info->state == FSM_PRECHARGE) {
		info->allowed = 1;
		goto out;
	}
	/*
	 * Fast charge done, delay to read
	 * the correct status of CHG_DET.
	 */
	mdelay(5);
	info->allowed = 0;
	psy = power_supply_get_by_name(pm860x_supplied_to[0]);
	if (!psy)
		goto out;
	ret = power_supply_get_property(psy, POWER_SUPPLY_PROP_VOLTAGE_NOW,
			&val);
	if (ret)
		goto out_psy_put;
	vbatt = val.intval / 1000;
	/*
	 * CHG_DONE interrupt is faster than CHG_DET interrupt when
	 * plug in/out usb, So we can not rely on info->online, we
	 * need check pm8607 status register to check usb is online
	 * or not, then we can decide it is real charge done
	 * automatically or it is triggered by usb plug out;
	 */
	ret = pm860x_reg_read(info->i2c, PM8607_STATUS_2);
	if (ret < 0)
		goto out_psy_put;
	if (vbatt > CHARGE_THRESHOLD && ret & STATUS2_CHG)
		power_supply_set_property(psy, POWER_SUPPLY_PROP_CHARGE_FULL,
				&val);

out_psy_put:
	power_supply_put(psy);
out:
	mutex_unlock(&info->lock);
	dev_dbg(info->dev, "%s, Allowed: %d\n", __func__, info->allowed);
	set_charging_fsm(info);

	return IRQ_HANDLED;
}

static irqreturn_t pm860x_vbattery_handler(int irq, void *data)
{
	struct pm860x_charger_info *info = data;

	mutex_lock(&info->lock);

	set_vbatt_threshold(info, 0, 0);

	if (info->present && info->online)
		info->allowed = 1;
	else
		info->allowed = 0;
	mutex_unlock(&info->lock);
	dev_dbg(info->dev, "%s, Allowed: %d\n", __func__, info->allowed);

	set_charging_fsm(info);

	return IRQ_HANDLED;
}

static irqreturn_t pm860x_vchg_handler(int irq, void *data)
{
	struct pm860x_charger_info *info = data;
	int vchg = 0;

	if (info->present)
		goto out;

	measure_vchg(info, &vchg);

	mutex_lock(&info->lock);
	if (!info->online) {
		int status;
		/* check if over-temp on pm8606 or not */
		status = pm860x_reg_read(info->i2c_8606, PM8606_FLAGS);
		if (status & OVER_TEMP_FLAG) {
			/* clear over temp flag and set auto recover */
			pm860x_set_bits(info->i2c_8606, PM8606_FLAGS,
					OVER_TEMP_FLAG, OVER_TEMP_FLAG);
			pm860x_set_bits(info->i2c_8606,
					PM8606_VSYS,
					OVTEMP_AUTORECOVER,
					OVTEMP_AUTORECOVER);
			dev_dbg(info->dev,
				"%s, pm8606 over-temp occurred\n", __func__);
		}
	}

	if (vchg > VCHG_NORMAL_CHECK) {
		set_vchg_threshold(info, VCHG_OVP_LOW, 0);
		info->allowed = 0;
		dev_dbg(info->dev,
			"%s,pm8607 over-vchg occurred,vchg = %dmv\n",
			__func__, vchg);
	} else if (vchg < VCHG_OVP_LOW) {
		set_vchg_threshold(info, VCHG_NORMAL_LOW,
				   VCHG_NORMAL_HIGH);
		info->allowed = 1;
		dev_dbg(info->dev,
			"%s,pm8607 over-vchg recover,vchg = %dmv\n",
			__func__, vchg);
	}
	mutex_unlock(&info->lock);

	dev_dbg(info->dev, "%s, Allowed: %d\n", __func__, info->allowed);
	set_charging_fsm(info);
out:
	return IRQ_HANDLED;
}

static int pm860x_usb_get_prop(struct power_supply *psy,
			       enum power_supply_property psp,
			       union power_supply_propval *val)
{
	struct pm860x_charger_info *info = power_supply_get_drvdata(psy);

	switch (psp) {
	case POWER_SUPPLY_PROP_STATUS:
		if (info->state == FSM_FASTCHARGE ||
				info->state == FSM_PRECHARGE)
			val->intval = POWER_SUPPLY_STATUS_CHARGING;
		else
			val->intval = POWER_SUPPLY_STATUS_DISCHARGING;
		break;
	case POWER_SUPPLY_PROP_ONLINE:
		val->intval = info->online;
		break;
	default:
		return -ENODEV;
	}
	return 0;
}

static enum power_supply_property pm860x_usb_props[] = {
	POWER_SUPPLY_PROP_STATUS,
	POWER_SUPPLY_PROP_ONLINE,
};

static int pm860x_init_charger(struct pm860x_charger_info *info)
{
	int ret;

	ret = pm860x_reg_read(info->i2c, PM8607_STATUS_2);
	if (ret < 0)
		return ret;

	mutex_lock(&info->lock);
	info->state = FSM_INIT;
	if (ret & STATUS2_CHG) {
		info->online = 1;
		info->allowed = 1;
	} else {
		info->online = 0;
		info->allowed = 0;
	}
	mutex_unlock(&info->lock);

	set_charging_fsm(info);
	return 0;
}

static struct pm860x_irq_desc {
	const char *name;
	irqreturn_t (*handler)(int irq, void *data);
} pm860x_irq_descs[] = {
	{ "usb supply detect", pm860x_charger_handler },
	{ "charge done", pm860x_done_handler },
	{ "charge timeout", pm860x_exception_handler },
	{ "charge fault", pm860x_exception_handler },
	{ "temperature", pm860x_temp_handler },
	{ "vbatt", pm860x_vbattery_handler },
	{ "vchg", pm860x_vchg_handler },
};

static const struct power_supply_desc pm860x_charger_desc = {
	.name		= "usb",
	.type		= POWER_SUPPLY_TYPE_USB,
	.properties	= pm860x_usb_props,
	.num_properties	= ARRAY_SIZE(pm860x_usb_props),
	.get_property	= pm860x_usb_get_prop,
};

static int pm860x_charger_probe(struct platform_device *pdev)
{
	struct pm860x_chip *chip = dev_get_drvdata(pdev->dev.parent);
	struct power_supply_config psy_cfg = {};
	struct pm860x_charger_info *info;
	int ret;
	int count;
	int i;
	int j;

	info = devm_kzalloc(&pdev->dev, sizeof(*info), GFP_KERNEL);
	if (!info)
		return -ENOMEM;

	count = pdev->num_resources;
	for (i = 0, j = 0; i < count; i++) {
		info->irq[j] = platform_get_irq(pdev, i);
		if (info->irq[j] < 0)
			continue;
		j++;
	}
	info->irq_nums = j;

	info->chip = chip;
	info->i2c =
	    (chip->id == CHIP_PM8607) ? chip->client : chip->companion;
	info->i2c_8606 =
	    (chip->id == CHIP_PM8607) ? chip->companion : chip->client;
	if (!info->i2c_8606) {
		dev_err(&pdev->dev, "Missed I2C address of 88PM8606!\n");
		ret = -EINVAL;
		goto out;
	}
	info->dev = &pdev->dev;

	/* set init value for the case we are not using battery */
	set_vchg_threshold(info, VCHG_NORMAL_LOW, VCHG_OVP_LOW);

	mutex_init(&info->lock);
	platform_set_drvdata(pdev, info);

	psy_cfg.drv_data = info;
	psy_cfg.supplied_to = pm860x_supplied_to;
	psy_cfg.num_supplicants = ARRAY_SIZE(pm860x_supplied_to);
	info->usb = power_supply_register(&pdev->dev, &pm860x_charger_desc,
					  &psy_cfg);
	if (IS_ERR(info->usb)) {
		ret = PTR_ERR(info->usb);
		goto out;
	}

	pm860x_init_charger(info);

	for (i = 0; i < ARRAY_SIZE(info->irq); i++) {
		ret = request_threaded_irq(info->irq[i], NULL,
			pm860x_irq_descs[i].handler,
			IRQF_ONESHOT, pm860x_irq_descs[i].name, info);
		if (ret < 0) {
			dev_err(chip->dev, "Failed to request IRQ: #%d: %d\n",
				info->irq[i], ret);
			goto out_irq;
		}
	}
	return 0;

out_irq:
<<<<<<< HEAD
	power_supply_unregister(&info->usb);
=======
	power_supply_unregister(info->usb);
>>>>>>> 007760cf
	while (--i >= 0)
		free_irq(info->irq[i], info);
out:
	return ret;
}

static int pm860x_charger_remove(struct platform_device *pdev)
{
	struct pm860x_charger_info *info = platform_get_drvdata(pdev);
	int i;

	power_supply_unregister(info->usb);
	free_irq(info->irq[0], info);
	for (i = 0; i < info->irq_nums; i++)
		free_irq(info->irq[i], info);
	return 0;
}

static struct platform_driver pm860x_charger_driver = {
	.driver = {
		   .name = "88pm860x-charger",
	},
	.probe = pm860x_charger_probe,
	.remove = pm860x_charger_remove,
};
module_platform_driver(pm860x_charger_driver);

MODULE_DESCRIPTION("Marvell 88PM860x Charger driver");
MODULE_LICENSE("GPL");<|MERGE_RESOLUTION|>--- conflicted
+++ resolved
@@ -729,11 +729,7 @@
 	return 0;
 
 out_irq:
-<<<<<<< HEAD
-	power_supply_unregister(&info->usb);
-=======
 	power_supply_unregister(info->usb);
->>>>>>> 007760cf
 	while (--i >= 0)
 		free_irq(info->irq[i], info);
 out:
