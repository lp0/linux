/*
 * GPL HEADER START
 *
 * DO NOT ALTER OR REMOVE COPYRIGHT NOTICES OR THIS FILE HEADER.
 *
 * This program is free software; you can redistribute it and/or modify
 * it under the terms of the GNU General Public License version 2 only,
 * as published by the Free Software Foundation.
 *
 * This program is distributed in the hope that it will be useful, but
 * WITHOUT ANY WARRANTY; without even the implied warranty of
 * MERCHANTABILITY or FITNESS FOR A PARTICULAR PURPOSE.  See the GNU
 * General Public License version 2 for more details (a copy is included
 * in the LICENSE file that accompanied this code).
 *
 * You should have received a copy of the GNU General Public License
 * version 2 along with this program; If not, see
 * http://www.sun.com/software/products/lustre/docs/GPLv2.pdf
 *
 * Please contact Sun Microsystems, Inc., 4150 Network Circle, Santa Clara,
 * CA 95054 USA or visit www.sun.com if you need additional information or
 * have any questions.
 *
 * GPL HEADER END
 */
/*
 * Copyright (c) 2007, 2010, Oracle and/or its affiliates. All rights reserved.
 * Use is subject to license terms.
 *
 * Copyright (c) 2012, Intel Corporation.
 */
/*
 * This file is part of Lustre, http://www.lustre.org/
 * Lustre is a trademark of Sun Microsystems, Inc.
 *
 * lnet/klnds/o2iblnd/o2iblnd_cb.c
 *
 * Author: Eric Barton <eric@bartonsoftware.com>
 */

#include "o2iblnd.h"

static void
kiblnd_tx_done(lnet_ni_t *ni, kib_tx_t *tx)
{
	lnet_msg_t *lntmsg[2];
	kib_net_t  *net = ni->ni_data;
	int	 rc;
	int	 i;

	LASSERT(net != NULL);
	LASSERT(!in_interrupt());
	LASSERT(!tx->tx_queued);	       /* mustn't be queued for sending */
	LASSERT(tx->tx_sending == 0);	  /* mustn't be awaiting sent callback */
	LASSERT(!tx->tx_waiting);	      /* mustn't be awaiting peer response */
	LASSERT(tx->tx_pool != NULL);

	kiblnd_unmap_tx(ni, tx);

	/* tx may have up to 2 lnet msgs to finalise */
	lntmsg[0] = tx->tx_lntmsg[0]; tx->tx_lntmsg[0] = NULL;
	lntmsg[1] = tx->tx_lntmsg[1]; tx->tx_lntmsg[1] = NULL;
	rc = tx->tx_status;

	if (tx->tx_conn != NULL) {
		LASSERT(ni == tx->tx_conn->ibc_peer->ibp_ni);

		kiblnd_conn_decref(tx->tx_conn);
		tx->tx_conn = NULL;
	}

	tx->tx_nwrq = 0;
	tx->tx_status = 0;

	kiblnd_pool_free_node(&tx->tx_pool->tpo_pool, &tx->tx_list);

	/* delay finalize until my descs have been freed */
	for (i = 0; i < 2; i++) {
		if (lntmsg[i] == NULL)
			continue;

		lnet_finalize(ni, lntmsg[i], rc);
	}
}

void
kiblnd_txlist_done(lnet_ni_t *ni, struct list_head *txlist, int status)
{
	kib_tx_t *tx;

	while (!list_empty(txlist)) {
		tx = list_entry(txlist->next, kib_tx_t, tx_list);

		list_del(&tx->tx_list);
		/* complete now */
		tx->tx_waiting = 0;
		tx->tx_status = status;
		kiblnd_tx_done(ni, tx);
	}
}

static kib_tx_t *
kiblnd_get_idle_tx(lnet_ni_t *ni, lnet_nid_t target)
{
	kib_net_t		*net = (kib_net_t *)ni->ni_data;
	struct list_head		*node;
	kib_tx_t		*tx;
	kib_tx_poolset_t	*tps;

	tps = net->ibn_tx_ps[lnet_cpt_of_nid(target)];
	node = kiblnd_pool_alloc_node(&tps->tps_poolset);
	if (node == NULL)
		return NULL;
	tx = container_of(node, kib_tx_t, tx_list);

	LASSERT(tx->tx_nwrq == 0);
	LASSERT(!tx->tx_queued);
	LASSERT(tx->tx_sending == 0);
	LASSERT(!tx->tx_waiting);
	LASSERT(tx->tx_status == 0);
	LASSERT(tx->tx_conn == NULL);
	LASSERT(tx->tx_lntmsg[0] == NULL);
	LASSERT(tx->tx_lntmsg[1] == NULL);
	LASSERT(tx->tx_u.pmr == NULL);
	LASSERT(tx->tx_nfrags == 0);

	return tx;
}

static void
kiblnd_drop_rx(kib_rx_t *rx)
{
	kib_conn_t		*conn	= rx->rx_conn;
	struct kib_sched_info	*sched	= conn->ibc_sched;
	unsigned long		flags;

	spin_lock_irqsave(&sched->ibs_lock, flags);
	LASSERT(conn->ibc_nrx > 0);
	conn->ibc_nrx--;
	spin_unlock_irqrestore(&sched->ibs_lock, flags);

	kiblnd_conn_decref(conn);
}

int
kiblnd_post_rx(kib_rx_t *rx, int credit)
{
	kib_conn_t	 *conn = rx->rx_conn;
	kib_net_t	  *net = conn->ibc_peer->ibp_ni->ni_data;
	struct ib_recv_wr  *bad_wrq = NULL;
	struct ib_mr       *mr;
	int		 rc;

	LASSERT(net != NULL);
	LASSERT(!in_interrupt());
	LASSERT(credit == IBLND_POSTRX_NO_CREDIT ||
		credit == IBLND_POSTRX_PEER_CREDIT ||
		credit == IBLND_POSTRX_RSRVD_CREDIT);

	mr = kiblnd_find_dma_mr(conn->ibc_hdev, rx->rx_msgaddr, IBLND_MSG_SIZE);
	LASSERT(mr != NULL);

	rx->rx_sge.lkey   = mr->lkey;
	rx->rx_sge.addr   = rx->rx_msgaddr;
	rx->rx_sge.length = IBLND_MSG_SIZE;

	rx->rx_wrq.next = NULL;
	rx->rx_wrq.sg_list = &rx->rx_sge;
	rx->rx_wrq.num_sge = 1;
	rx->rx_wrq.wr_id = kiblnd_ptr2wreqid(rx, IBLND_WID_RX);

	LASSERT(conn->ibc_state >= IBLND_CONN_INIT);
	LASSERT(rx->rx_nob >= 0);	      /* not posted */

	if (conn->ibc_state > IBLND_CONN_ESTABLISHED) {
		kiblnd_drop_rx(rx);	     /* No more posts for this rx */
		return 0;
	}

	rx->rx_nob = -1;			/* flag posted */

	rc = ib_post_recv(conn->ibc_cmid->qp, &rx->rx_wrq, &bad_wrq);
	if (rc != 0) {
		CERROR("Can't post rx for %s: %d, bad_wrq: %p\n",
		       libcfs_nid2str(conn->ibc_peer->ibp_nid), rc, bad_wrq);
		rx->rx_nob = 0;
	}

	if (conn->ibc_state < IBLND_CONN_ESTABLISHED) /* Initial post */
		return rc;

	if (rc != 0) {
		kiblnd_close_conn(conn, rc);
		kiblnd_drop_rx(rx);	     /* No more posts for this rx */
		return rc;
	}

	if (credit == IBLND_POSTRX_NO_CREDIT)
		return 0;

	spin_lock(&conn->ibc_lock);
	if (credit == IBLND_POSTRX_PEER_CREDIT)
		conn->ibc_outstanding_credits++;
	else
		conn->ibc_reserved_credits++;
	spin_unlock(&conn->ibc_lock);

	kiblnd_check_sends(conn);
	return 0;
}

static kib_tx_t *
kiblnd_find_waiting_tx_locked(kib_conn_t *conn, int txtype, __u64 cookie)
{
	struct list_head   *tmp;

	list_for_each(tmp, &conn->ibc_active_txs) {
		kib_tx_t *tx = list_entry(tmp, kib_tx_t, tx_list);

		LASSERT(!tx->tx_queued);
		LASSERT(tx->tx_sending != 0 || tx->tx_waiting);

		if (tx->tx_cookie != cookie)
			continue;

		if (tx->tx_waiting &&
		    tx->tx_msg->ibm_type == txtype)
			return tx;

		CWARN("Bad completion: %swaiting, type %x (wanted %x)\n",
		      tx->tx_waiting ? "" : "NOT ",
		      tx->tx_msg->ibm_type, txtype);
	}
	return NULL;
}

static void
kiblnd_handle_completion(kib_conn_t *conn, int txtype, int status, __u64 cookie)
{
	kib_tx_t    *tx;
	lnet_ni_t   *ni = conn->ibc_peer->ibp_ni;
	int	  idle;

	spin_lock(&conn->ibc_lock);

	tx = kiblnd_find_waiting_tx_locked(conn, txtype, cookie);
	if (tx == NULL) {
		spin_unlock(&conn->ibc_lock);

		CWARN("Unmatched completion type %x cookie %#llx from %s\n",
		      txtype, cookie, libcfs_nid2str(conn->ibc_peer->ibp_nid));
		kiblnd_close_conn(conn, -EPROTO);
		return;
	}

	if (tx->tx_status == 0) {	       /* success so far */
		if (status < 0) {	       /* failed? */
			tx->tx_status = status;
		} else if (txtype == IBLND_MSG_GET_REQ) {
			lnet_set_reply_msg_len(ni, tx->tx_lntmsg[1], status);
		}
	}

	tx->tx_waiting = 0;

	idle = !tx->tx_queued && (tx->tx_sending == 0);
	if (idle)
		list_del(&tx->tx_list);

	spin_unlock(&conn->ibc_lock);

	if (idle)
		kiblnd_tx_done(ni, tx);
}

static void
kiblnd_send_completion(kib_conn_t *conn, int type, int status, __u64 cookie)
{
	lnet_ni_t   *ni = conn->ibc_peer->ibp_ni;
	kib_tx_t    *tx = kiblnd_get_idle_tx(ni, conn->ibc_peer->ibp_nid);

	if (tx == NULL) {
		CERROR("Can't get tx for completion %x for %s\n",
		       type, libcfs_nid2str(conn->ibc_peer->ibp_nid));
		return;
	}

	tx->tx_msg->ibm_u.completion.ibcm_status = status;
	tx->tx_msg->ibm_u.completion.ibcm_cookie = cookie;
	kiblnd_init_tx_msg(ni, tx, type, sizeof(kib_completion_msg_t));

	kiblnd_queue_tx(tx, conn);
}

static void
kiblnd_handle_rx(kib_rx_t *rx)
{
	kib_msg_t    *msg = rx->rx_msg;
	kib_conn_t   *conn = rx->rx_conn;
	lnet_ni_t    *ni = conn->ibc_peer->ibp_ni;
	int	   credits = msg->ibm_credits;
	kib_tx_t     *tx;
	int	   rc = 0;
	int	   rc2;
	int	   post_credit;

	LASSERT(conn->ibc_state >= IBLND_CONN_ESTABLISHED);

	CDEBUG(D_NET, "Received %x[%d] from %s\n",
	       msg->ibm_type, credits,
	       libcfs_nid2str(conn->ibc_peer->ibp_nid));

	if (credits != 0) {
		/* Have I received credits that will let me send? */
		spin_lock(&conn->ibc_lock);

		if (conn->ibc_credits + credits >
		    IBLND_MSG_QUEUE_SIZE(conn->ibc_version)) {
			rc2 = conn->ibc_credits;
			spin_unlock(&conn->ibc_lock);

			CERROR("Bad credits from %s: %d + %d > %d\n",
			       libcfs_nid2str(conn->ibc_peer->ibp_nid),
			       rc2, credits,
			       IBLND_MSG_QUEUE_SIZE(conn->ibc_version));

			kiblnd_close_conn(conn, -EPROTO);
			kiblnd_post_rx(rx, IBLND_POSTRX_NO_CREDIT);
			return;
		}

		conn->ibc_credits += credits;

		/* This ensures the credit taken by NOOP can be returned */
		if (msg->ibm_type == IBLND_MSG_NOOP &&
		    !IBLND_OOB_CAPABLE(conn->ibc_version)) /* v1 only */
			conn->ibc_outstanding_credits++;

		spin_unlock(&conn->ibc_lock);
		kiblnd_check_sends(conn);
	}

	switch (msg->ibm_type) {
	default:
		CERROR("Bad IBLND message type %x from %s\n",
		       msg->ibm_type, libcfs_nid2str(conn->ibc_peer->ibp_nid));
		post_credit = IBLND_POSTRX_NO_CREDIT;
		rc = -EPROTO;
		break;

	case IBLND_MSG_NOOP:
		if (IBLND_OOB_CAPABLE(conn->ibc_version)) {
			post_credit = IBLND_POSTRX_NO_CREDIT;
			break;
		}

		if (credits != 0) /* credit already posted */
			post_credit = IBLND_POSTRX_NO_CREDIT;
		else	      /* a keepalive NOOP */
			post_credit = IBLND_POSTRX_PEER_CREDIT;
		break;

	case IBLND_MSG_IMMEDIATE:
		post_credit = IBLND_POSTRX_DONT_POST;
		rc = lnet_parse(ni, &msg->ibm_u.immediate.ibim_hdr,
				msg->ibm_srcnid, rx, 0);
		if (rc < 0)		     /* repost on error */
			post_credit = IBLND_POSTRX_PEER_CREDIT;
		break;

	case IBLND_MSG_PUT_REQ:
		post_credit = IBLND_POSTRX_DONT_POST;
		rc = lnet_parse(ni, &msg->ibm_u.putreq.ibprm_hdr,
				msg->ibm_srcnid, rx, 1);
		if (rc < 0)		     /* repost on error */
			post_credit = IBLND_POSTRX_PEER_CREDIT;
		break;

	case IBLND_MSG_PUT_NAK:
		CWARN("PUT_NACK from %s\n",
		      libcfs_nid2str(conn->ibc_peer->ibp_nid));
		post_credit = IBLND_POSTRX_RSRVD_CREDIT;
		kiblnd_handle_completion(conn, IBLND_MSG_PUT_REQ,
					 msg->ibm_u.completion.ibcm_status,
					 msg->ibm_u.completion.ibcm_cookie);
		break;

	case IBLND_MSG_PUT_ACK:
		post_credit = IBLND_POSTRX_RSRVD_CREDIT;

		spin_lock(&conn->ibc_lock);
		tx = kiblnd_find_waiting_tx_locked(conn, IBLND_MSG_PUT_REQ,
					msg->ibm_u.putack.ibpam_src_cookie);
		if (tx != NULL)
			list_del(&tx->tx_list);
		spin_unlock(&conn->ibc_lock);

		if (tx == NULL) {
			CERROR("Unmatched PUT_ACK from %s\n",
			       libcfs_nid2str(conn->ibc_peer->ibp_nid));
			rc = -EPROTO;
			break;
		}

		LASSERT(tx->tx_waiting);
		/* CAVEAT EMPTOR: I could be racing with tx_complete, but...
		 * (a) I can overwrite tx_msg since my peer has received it!
		 * (b) tx_waiting set tells tx_complete() it's not done. */

		tx->tx_nwrq = 0;		/* overwrite PUT_REQ */

		rc2 = kiblnd_init_rdma(conn, tx, IBLND_MSG_PUT_DONE,
				       kiblnd_rd_size(&msg->ibm_u.putack.ibpam_rd),
				       &msg->ibm_u.putack.ibpam_rd,
				       msg->ibm_u.putack.ibpam_dst_cookie);
		if (rc2 < 0)
			CERROR("Can't setup rdma for PUT to %s: %d\n",
			       libcfs_nid2str(conn->ibc_peer->ibp_nid), rc2);

		spin_lock(&conn->ibc_lock);
		tx->tx_waiting = 0;	/* clear waiting and queue atomically */
		kiblnd_queue_tx_locked(tx, conn);
		spin_unlock(&conn->ibc_lock);
		break;

	case IBLND_MSG_PUT_DONE:
		post_credit = IBLND_POSTRX_PEER_CREDIT;
		kiblnd_handle_completion(conn, IBLND_MSG_PUT_ACK,
					 msg->ibm_u.completion.ibcm_status,
					 msg->ibm_u.completion.ibcm_cookie);
		break;

	case IBLND_MSG_GET_REQ:
		post_credit = IBLND_POSTRX_DONT_POST;
		rc = lnet_parse(ni, &msg->ibm_u.get.ibgm_hdr,
				msg->ibm_srcnid, rx, 1);
		if (rc < 0)		     /* repost on error */
			post_credit = IBLND_POSTRX_PEER_CREDIT;
		break;

	case IBLND_MSG_GET_DONE:
		post_credit = IBLND_POSTRX_RSRVD_CREDIT;
		kiblnd_handle_completion(conn, IBLND_MSG_GET_REQ,
					 msg->ibm_u.completion.ibcm_status,
					 msg->ibm_u.completion.ibcm_cookie);
		break;
	}

	if (rc < 0)			     /* protocol error */
		kiblnd_close_conn(conn, rc);

	if (post_credit != IBLND_POSTRX_DONT_POST)
		kiblnd_post_rx(rx, post_credit);
}

static void
kiblnd_rx_complete(kib_rx_t *rx, int status, int nob)
{
	kib_msg_t    *msg = rx->rx_msg;
	kib_conn_t   *conn = rx->rx_conn;
	lnet_ni_t    *ni = conn->ibc_peer->ibp_ni;
	kib_net_t    *net = ni->ni_data;
	int	   rc;
	int	   err = -EIO;

	LASSERT(net != NULL);
	LASSERT(rx->rx_nob < 0);	       /* was posted */
	rx->rx_nob = 0;			 /* isn't now */

	if (conn->ibc_state > IBLND_CONN_ESTABLISHED)
		goto ignore;

	if (status != IB_WC_SUCCESS) {
		CNETERR("Rx from %s failed: %d\n",
			libcfs_nid2str(conn->ibc_peer->ibp_nid), status);
		goto failed;
	}

	LASSERT(nob >= 0);
	rx->rx_nob = nob;

	rc = kiblnd_unpack_msg(msg, rx->rx_nob);
	if (rc != 0) {
		CERROR("Error %d unpacking rx from %s\n",
			rc, libcfs_nid2str(conn->ibc_peer->ibp_nid));
		goto failed;
	}

	if (msg->ibm_srcnid != conn->ibc_peer->ibp_nid ||
	    msg->ibm_dstnid != ni->ni_nid ||
	    msg->ibm_srcstamp != conn->ibc_incarnation ||
	    msg->ibm_dststamp != net->ibn_incarnation) {
		CERROR("Stale rx from %s\n",
			libcfs_nid2str(conn->ibc_peer->ibp_nid));
		err = -ESTALE;
		goto failed;
	}

	/* set time last known alive */
	kiblnd_peer_alive(conn->ibc_peer);

	/* racing with connection establishment/teardown! */

	if (conn->ibc_state < IBLND_CONN_ESTABLISHED) {
		rwlock_t  *g_lock = &kiblnd_data.kib_global_lock;
		unsigned long  flags;

		write_lock_irqsave(g_lock, flags);
		/* must check holding global lock to eliminate race */
		if (conn->ibc_state < IBLND_CONN_ESTABLISHED) {
			list_add_tail(&rx->rx_list, &conn->ibc_early_rxs);
			write_unlock_irqrestore(g_lock, flags);
			return;
		}
		write_unlock_irqrestore(g_lock, flags);
	}
	kiblnd_handle_rx(rx);
	return;

 failed:
	CDEBUG(D_NET, "rx %p conn %p\n", rx, conn);
	kiblnd_close_conn(conn, err);
 ignore:
	kiblnd_drop_rx(rx);		     /* Don't re-post rx. */
}

static struct page *
kiblnd_kvaddr_to_page(unsigned long vaddr)
{
	struct page *page;

	if (is_vmalloc_addr((void *)vaddr)) {
		page = vmalloc_to_page((void *)vaddr);
		LASSERT(page != NULL);
		return page;
	}
#ifdef CONFIG_HIGHMEM
	if (vaddr >= PKMAP_BASE &&
	    vaddr < (PKMAP_BASE + LAST_PKMAP * PAGE_SIZE)) {
		/* No highmem pages only used for bulk (kiov) I/O */
		CERROR("find page for address in highmem\n");
		LBUG();
	}
#endif
	page = virt_to_page(vaddr);
	LASSERT(page != NULL);
	return page;
}

static int
kiblnd_fmr_map_tx(kib_net_t *net, kib_tx_t *tx, kib_rdma_desc_t *rd, int nob)
{
	kib_hca_dev_t		*hdev;
	__u64			*pages = tx->tx_pages;
	kib_fmr_poolset_t	*fps;
	int			npages;
	int			size;
	int			cpt;
	int			rc;
	int			i;

	LASSERT(tx->tx_pool != NULL);
	LASSERT(tx->tx_pool->tpo_pool.po_owner != NULL);

	hdev  = tx->tx_pool->tpo_hdev;

	for (i = 0, npages = 0; i < rd->rd_nfrags; i++) {
		for (size = 0; size <  rd->rd_frags[i].rf_nob;
			       size += hdev->ibh_page_size) {
			pages[npages++] = (rd->rd_frags[i].rf_addr &
					    hdev->ibh_page_mask) + size;
		}
	}

	cpt = tx->tx_pool->tpo_pool.po_owner->ps_cpt;

	fps = net->ibn_fmr_ps[cpt];
	rc = kiblnd_fmr_pool_map(fps, pages, npages, 0, &tx->tx_u.fmr);
	if (rc != 0) {
		CERROR("Can't map %d pages: %d\n", npages, rc);
		return rc;
	}

	/* If rd is not tx_rd, it's going to get sent to a peer, who will need
	 * the rkey */
	rd->rd_key = (rd != tx->tx_rd) ? tx->tx_u.fmr.fmr_pfmr->fmr->rkey :
					 tx->tx_u.fmr.fmr_pfmr->fmr->lkey;
	rd->rd_frags[0].rf_addr &= ~hdev->ibh_page_mask;
	rd->rd_frags[0].rf_nob   = nob;
	rd->rd_nfrags = 1;

	return 0;
}

static int
kiblnd_pmr_map_tx(kib_net_t *net, kib_tx_t *tx, kib_rdma_desc_t *rd, int nob)
{
	kib_hca_dev_t		*hdev;
	kib_pmr_poolset_t	*pps;
	__u64			iova;
	int			cpt;
	int			rc;

	LASSERT(tx->tx_pool != NULL);
	LASSERT(tx->tx_pool->tpo_pool.po_owner != NULL);

	hdev = tx->tx_pool->tpo_hdev;

	iova = rd->rd_frags[0].rf_addr & ~hdev->ibh_page_mask;

	cpt = tx->tx_pool->tpo_pool.po_owner->ps_cpt;

	pps = net->ibn_pmr_ps[cpt];
	rc = kiblnd_pmr_pool_map(pps, hdev, rd, &iova, &tx->tx_u.pmr);
	if (rc != 0) {
		CERROR("Failed to create MR by phybuf: %d\n", rc);
		return rc;
	}

	/* If rd is not tx_rd, it's going to get sent to a peer, who will need
	 * the rkey */
	rd->rd_key = (rd != tx->tx_rd) ? tx->tx_u.pmr->pmr_mr->rkey :
					 tx->tx_u.pmr->pmr_mr->lkey;
	rd->rd_nfrags = 1;
	rd->rd_frags[0].rf_addr = iova;
	rd->rd_frags[0].rf_nob  = nob;

	return 0;
}

void
kiblnd_unmap_tx(lnet_ni_t *ni, kib_tx_t *tx)
{
	kib_net_t  *net = ni->ni_data;

	LASSERT(net != NULL);

	if (net->ibn_fmr_ps != NULL && tx->tx_u.fmr.fmr_pfmr != NULL) {
		kiblnd_fmr_pool_unmap(&tx->tx_u.fmr, tx->tx_status);
		tx->tx_u.fmr.fmr_pfmr = NULL;

	} else if (net->ibn_pmr_ps != NULL && tx->tx_u.pmr != NULL) {
		kiblnd_pmr_pool_unmap(tx->tx_u.pmr);
		tx->tx_u.pmr = NULL;
	}

	if (tx->tx_nfrags != 0) {
		kiblnd_dma_unmap_sg(tx->tx_pool->tpo_hdev->ibh_ibdev,
				    tx->tx_frags, tx->tx_nfrags, tx->tx_dmadir);
		tx->tx_nfrags = 0;
	}
}

int
kiblnd_map_tx(lnet_ni_t *ni, kib_tx_t *tx,
	      kib_rdma_desc_t *rd, int nfrags)
{
	kib_hca_dev_t      *hdev  = tx->tx_pool->tpo_hdev;
	kib_net_t	  *net   = ni->ni_data;
	struct ib_mr       *mr    = NULL;
	__u32	       nob;
	int		 i;

	/* If rd is not tx_rd, it's going to get sent to a peer and I'm the
	 * RDMA sink */
	tx->tx_dmadir = (rd != tx->tx_rd) ? DMA_FROM_DEVICE : DMA_TO_DEVICE;
	tx->tx_nfrags = nfrags;

	rd->rd_nfrags =
		kiblnd_dma_map_sg(hdev->ibh_ibdev,
				  tx->tx_frags, tx->tx_nfrags, tx->tx_dmadir);

	for (i = 0, nob = 0; i < rd->rd_nfrags; i++) {
		rd->rd_frags[i].rf_nob  = kiblnd_sg_dma_len(
			hdev->ibh_ibdev, &tx->tx_frags[i]);
		rd->rd_frags[i].rf_addr = kiblnd_sg_dma_address(
			hdev->ibh_ibdev, &tx->tx_frags[i]);
		nob += rd->rd_frags[i].rf_nob;
	}

	/* looking for pre-mapping MR */
	mr = kiblnd_find_rd_dma_mr(hdev, rd);
	if (mr != NULL) {
		/* found pre-mapping MR */
		rd->rd_key = (rd != tx->tx_rd) ? mr->rkey : mr->lkey;
		return 0;
	}

	if (net->ibn_fmr_ps != NULL)
		return kiblnd_fmr_map_tx(net, tx, rd, nob);
	else if (net->ibn_pmr_ps != NULL)
		return kiblnd_pmr_map_tx(net, tx, rd, nob);

	return -EINVAL;
}


static int
kiblnd_setup_rd_iov(lnet_ni_t *ni, kib_tx_t *tx, kib_rdma_desc_t *rd,
		    unsigned int niov, struct kvec *iov, int offset, int nob)
{
	kib_net_t	  *net = ni->ni_data;
	struct page	*page;
	struct scatterlist *sg;
	unsigned long       vaddr;
	int		 fragnob;
	int		 page_offset;

	LASSERT(nob > 0);
	LASSERT(niov > 0);
	LASSERT(net != NULL);

	while (offset >= iov->iov_len) {
		offset -= iov->iov_len;
		niov--;
		iov++;
		LASSERT(niov > 0);
	}

	sg = tx->tx_frags;
	do {
		LASSERT(niov > 0);

		vaddr = ((unsigned long)iov->iov_base) + offset;
		page_offset = vaddr & (PAGE_SIZE - 1);
		page = kiblnd_kvaddr_to_page(vaddr);
		if (page == NULL) {
			CERROR("Can't find page\n");
			return -EFAULT;
		}

		fragnob = min((int)(iov->iov_len - offset), nob);
		fragnob = min(fragnob, (int)PAGE_SIZE - page_offset);

		sg_set_page(sg, page, fragnob, page_offset);
		sg++;

		if (offset + fragnob < iov->iov_len) {
			offset += fragnob;
		} else {
			offset = 0;
			iov++;
			niov--;
		}
		nob -= fragnob;
	} while (nob > 0);

	return kiblnd_map_tx(ni, tx, rd, sg - tx->tx_frags);
}

static int
kiblnd_setup_rd_kiov(lnet_ni_t *ni, kib_tx_t *tx, kib_rdma_desc_t *rd,
		      int nkiov, lnet_kiov_t *kiov, int offset, int nob)
{
	kib_net_t	  *net = ni->ni_data;
	struct scatterlist *sg;
	int		 fragnob;

	CDEBUG(D_NET, "niov %d offset %d nob %d\n", nkiov, offset, nob);

	LASSERT(nob > 0);
	LASSERT(nkiov > 0);
	LASSERT(net != NULL);

	while (offset >= kiov->kiov_len) {
		offset -= kiov->kiov_len;
		nkiov--;
		kiov++;
		LASSERT(nkiov > 0);
	}

	sg = tx->tx_frags;
	do {
		LASSERT(nkiov > 0);

		fragnob = min((int)(kiov->kiov_len - offset), nob);

		sg_set_page(sg, kiov->kiov_page, fragnob,
			    kiov->kiov_offset + offset);
		sg++;

		offset = 0;
		kiov++;
		nkiov--;
		nob -= fragnob;
	} while (nob > 0);

	return kiblnd_map_tx(ni, tx, rd, sg - tx->tx_frags);
}

static int
kiblnd_post_tx_locked(kib_conn_t *conn, kib_tx_t *tx, int credit)
	__releases(conn->ibc_lock)
	__acquires(conn->ibc_lock)
{
	kib_msg_t	 *msg = tx->tx_msg;
	kib_peer_t	*peer = conn->ibc_peer;
	int		ver = conn->ibc_version;
	int		rc;
	int		done;
	struct ib_send_wr *bad_wrq;

	LASSERT(tx->tx_queued);
	/* We rely on this for QP sizing */
	LASSERT(tx->tx_nwrq > 0);
	LASSERT(tx->tx_nwrq <= 1 + IBLND_RDMA_FRAGS(ver));

	LASSERT(credit == 0 || credit == 1);
	LASSERT(conn->ibc_outstanding_credits >= 0);
	LASSERT(conn->ibc_outstanding_credits <= IBLND_MSG_QUEUE_SIZE(ver));
	LASSERT(conn->ibc_credits >= 0);
	LASSERT(conn->ibc_credits <= IBLND_MSG_QUEUE_SIZE(ver));

	if (conn->ibc_nsends_posted == IBLND_CONCURRENT_SENDS(ver)) {
		/* tx completions outstanding... */
		CDEBUG(D_NET, "%s: posted enough\n",
		       libcfs_nid2str(peer->ibp_nid));
		return -EAGAIN;
	}

	if (credit != 0 && conn->ibc_credits == 0) {   /* no credits */
		CDEBUG(D_NET, "%s: no credits\n",
		       libcfs_nid2str(peer->ibp_nid));
		return -EAGAIN;
	}

	if (credit != 0 && !IBLND_OOB_CAPABLE(ver) &&
	    conn->ibc_credits == 1 &&   /* last credit reserved */
	    msg->ibm_type != IBLND_MSG_NOOP) {      /* for NOOP */
		CDEBUG(D_NET, "%s: not using last credit\n",
		       libcfs_nid2str(peer->ibp_nid));
		return -EAGAIN;
	}

	/* NB don't drop ibc_lock before bumping tx_sending */
	list_del(&tx->tx_list);
	tx->tx_queued = 0;

	if (msg->ibm_type == IBLND_MSG_NOOP &&
	    (!kiblnd_need_noop(conn) ||     /* redundant NOOP */
	     (IBLND_OOB_CAPABLE(ver) && /* posted enough NOOP */
	      conn->ibc_noops_posted == IBLND_OOB_MSGS(ver)))) {
		/* OK to drop when posted enough NOOPs, since
		 * kiblnd_check_sends will queue NOOP again when
		 * posted NOOPs complete */
		spin_unlock(&conn->ibc_lock);
		kiblnd_tx_done(peer->ibp_ni, tx);
		spin_lock(&conn->ibc_lock);
		CDEBUG(D_NET, "%s(%d): redundant or enough NOOP\n",
		       libcfs_nid2str(peer->ibp_nid),
		       conn->ibc_noops_posted);
		return 0;
	}

	kiblnd_pack_msg(peer->ibp_ni, msg, ver, conn->ibc_outstanding_credits,
			peer->ibp_nid, conn->ibc_incarnation);

	conn->ibc_credits -= credit;
	conn->ibc_outstanding_credits = 0;
	conn->ibc_nsends_posted++;
	if (msg->ibm_type == IBLND_MSG_NOOP)
		conn->ibc_noops_posted++;

	/* CAVEAT EMPTOR!  This tx could be the PUT_DONE of an RDMA
	 * PUT.  If so, it was first queued here as a PUT_REQ, sent and
	 * stashed on ibc_active_txs, matched by an incoming PUT_ACK,
	 * and then re-queued here.  It's (just) possible that
	 * tx_sending is non-zero if we've not done the tx_complete()
	 * from the first send; hence the ++ rather than = below. */
	tx->tx_sending++;
	list_add(&tx->tx_list, &conn->ibc_active_txs);

	/* I'm still holding ibc_lock! */
	if (conn->ibc_state != IBLND_CONN_ESTABLISHED) {
		rc = -ECONNABORTED;
	} else if (tx->tx_pool->tpo_pool.po_failed ||
		 conn->ibc_hdev != tx->tx_pool->tpo_hdev) {
		/* close_conn will launch failover */
		rc = -ENETDOWN;
	} else {
		rc = ib_post_send(conn->ibc_cmid->qp,
				  tx->tx_wrq, &bad_wrq);
	}

	conn->ibc_last_send = jiffies;

	if (rc == 0)
		return 0;

	/* NB credits are transferred in the actual
	 * message, which can only be the last work item */
	conn->ibc_credits += credit;
	conn->ibc_outstanding_credits += msg->ibm_credits;
	conn->ibc_nsends_posted--;
	if (msg->ibm_type == IBLND_MSG_NOOP)
		conn->ibc_noops_posted--;

	tx->tx_status = rc;
	tx->tx_waiting = 0;
	tx->tx_sending--;

	done = (tx->tx_sending == 0);
	if (done)
		list_del(&tx->tx_list);

	spin_unlock(&conn->ibc_lock);

	if (conn->ibc_state == IBLND_CONN_ESTABLISHED)
		CERROR("Error %d posting transmit to %s\n",
		       rc, libcfs_nid2str(peer->ibp_nid));
	else
		CDEBUG(D_NET, "Error %d posting transmit to %s\n",
		       rc, libcfs_nid2str(peer->ibp_nid));

	kiblnd_close_conn(conn, rc);

	if (done)
		kiblnd_tx_done(peer->ibp_ni, tx);

	spin_lock(&conn->ibc_lock);

	return -EIO;
}

void
kiblnd_check_sends(kib_conn_t *conn)
{
	int	ver = conn->ibc_version;
	lnet_ni_t *ni = conn->ibc_peer->ibp_ni;
	kib_tx_t  *tx;

	/* Don't send anything until after the connection is established */
	if (conn->ibc_state < IBLND_CONN_ESTABLISHED) {
		CDEBUG(D_NET, "%s too soon\n",
		       libcfs_nid2str(conn->ibc_peer->ibp_nid));
		return;
	}

	spin_lock(&conn->ibc_lock);

	LASSERT(conn->ibc_nsends_posted <= IBLND_CONCURRENT_SENDS(ver));
	LASSERT(!IBLND_OOB_CAPABLE(ver) ||
		 conn->ibc_noops_posted <= IBLND_OOB_MSGS(ver));
	LASSERT(conn->ibc_reserved_credits >= 0);

	while (conn->ibc_reserved_credits > 0 &&
	       !list_empty(&conn->ibc_tx_queue_rsrvd)) {
		tx = list_entry(conn->ibc_tx_queue_rsrvd.next,
				    kib_tx_t, tx_list);
		list_del(&tx->tx_list);
		list_add_tail(&tx->tx_list, &conn->ibc_tx_queue);
		conn->ibc_reserved_credits--;
	}

	if (kiblnd_need_noop(conn)) {
		spin_unlock(&conn->ibc_lock);

		tx = kiblnd_get_idle_tx(ni, conn->ibc_peer->ibp_nid);
		if (tx != NULL)
			kiblnd_init_tx_msg(ni, tx, IBLND_MSG_NOOP, 0);

		spin_lock(&conn->ibc_lock);
		if (tx != NULL)
			kiblnd_queue_tx_locked(tx, conn);
	}

	kiblnd_conn_addref(conn); /* 1 ref for me.... (see b21911) */

	for (;;) {
		int credit;

		if (!list_empty(&conn->ibc_tx_queue_nocred)) {
			credit = 0;
			tx = list_entry(conn->ibc_tx_queue_nocred.next,
					    kib_tx_t, tx_list);
		} else if (!list_empty(&conn->ibc_tx_noops)) {
			LASSERT(!IBLND_OOB_CAPABLE(ver));
			credit = 1;
			tx = list_entry(conn->ibc_tx_noops.next,
					kib_tx_t, tx_list);
		} else if (!list_empty(&conn->ibc_tx_queue)) {
			credit = 1;
			tx = list_entry(conn->ibc_tx_queue.next,
					    kib_tx_t, tx_list);
		} else
			break;

		if (kiblnd_post_tx_locked(conn, tx, credit) != 0)
			break;
	}

	spin_unlock(&conn->ibc_lock);

	kiblnd_conn_decref(conn); /* ...until here */
}

static void
kiblnd_tx_complete(kib_tx_t *tx, int status)
{
	int	   failed = (status != IB_WC_SUCCESS);
	kib_conn_t   *conn = tx->tx_conn;
	int	   idle;

	LASSERT(tx->tx_sending > 0);

	if (failed) {
		if (conn->ibc_state == IBLND_CONN_ESTABLISHED)
			CNETERR("Tx -> %s cookie %#llx sending %d waiting %d: failed %d\n",
				libcfs_nid2str(conn->ibc_peer->ibp_nid),
				tx->tx_cookie, tx->tx_sending, tx->tx_waiting,
				status);

		kiblnd_close_conn(conn, -EIO);
	} else {
		kiblnd_peer_alive(conn->ibc_peer);
	}

	spin_lock(&conn->ibc_lock);

	/* I could be racing with rdma completion.  Whoever makes 'tx' idle
	 * gets to free it, which also drops its ref on 'conn'. */

	tx->tx_sending--;
	conn->ibc_nsends_posted--;
	if (tx->tx_msg->ibm_type == IBLND_MSG_NOOP)
		conn->ibc_noops_posted--;

	if (failed) {
		tx->tx_waiting = 0;	     /* don't wait for peer */
		tx->tx_status = -EIO;
	}

	idle = (tx->tx_sending == 0) &&	 /* This is the final callback */
	       !tx->tx_waiting &&	       /* Not waiting for peer */
	       !tx->tx_queued;		  /* Not re-queued (PUT_DONE) */
	if (idle)
		list_del(&tx->tx_list);

	kiblnd_conn_addref(conn);	       /* 1 ref for me.... */

	spin_unlock(&conn->ibc_lock);

	if (idle)
		kiblnd_tx_done(conn->ibc_peer->ibp_ni, tx);

	kiblnd_check_sends(conn);

	kiblnd_conn_decref(conn);	       /* ...until here */
}

void
kiblnd_init_tx_msg(lnet_ni_t *ni, kib_tx_t *tx, int type, int body_nob)
{
	kib_hca_dev_t     *hdev = tx->tx_pool->tpo_hdev;
	struct ib_sge     *sge = &tx->tx_sge[tx->tx_nwrq];
	struct ib_send_wr *wrq = &tx->tx_wrq[tx->tx_nwrq];
	int		nob = offsetof(kib_msg_t, ibm_u) + body_nob;
	struct ib_mr      *mr;

	LASSERT(tx->tx_nwrq >= 0);
	LASSERT(tx->tx_nwrq < IBLND_MAX_RDMA_FRAGS + 1);
	LASSERT(nob <= IBLND_MSG_SIZE);

	kiblnd_init_msg(tx->tx_msg, type, body_nob);

	mr = kiblnd_find_dma_mr(hdev, tx->tx_msgaddr, nob);
	LASSERT(mr != NULL);

	sge->lkey   = mr->lkey;
	sge->addr   = tx->tx_msgaddr;
	sge->length = nob;

	memset(wrq, 0, sizeof(*wrq));

	wrq->next       = NULL;
	wrq->wr_id      = kiblnd_ptr2wreqid(tx, IBLND_WID_TX);
	wrq->sg_list    = sge;
	wrq->num_sge    = 1;
	wrq->opcode     = IB_WR_SEND;
	wrq->send_flags = IB_SEND_SIGNALED;

	tx->tx_nwrq++;
}

int
kiblnd_init_rdma(kib_conn_t *conn, kib_tx_t *tx, int type,
		  int resid, kib_rdma_desc_t *dstrd, __u64 dstcookie)
{
	kib_msg_t	 *ibmsg = tx->tx_msg;
	kib_rdma_desc_t   *srcrd = tx->tx_rd;
	struct ib_sge     *sge = &tx->tx_sge[0];
	struct ib_send_wr *wrq = &tx->tx_wrq[0];
	int		rc  = resid;
	int		srcidx;
	int		dstidx;
	int		wrknob;

	LASSERT(!in_interrupt());
	LASSERT(tx->tx_nwrq == 0);
	LASSERT(type == IBLND_MSG_GET_DONE ||
		 type == IBLND_MSG_PUT_DONE);

	srcidx = dstidx = 0;

	while (resid > 0) {
		if (srcidx >= srcrd->rd_nfrags) {
			CERROR("Src buffer exhausted: %d frags\n", srcidx);
			rc = -EPROTO;
			break;
		}

		if (dstidx == dstrd->rd_nfrags) {
			CERROR("Dst buffer exhausted: %d frags\n", dstidx);
			rc = -EPROTO;
			break;
		}

		if (tx->tx_nwrq == IBLND_RDMA_FRAGS(conn->ibc_version)) {
			CERROR("RDMA too fragmented for %s (%d): %d/%d src %d/%d dst frags\n",
			       libcfs_nid2str(conn->ibc_peer->ibp_nid),
			       IBLND_RDMA_FRAGS(conn->ibc_version),
			       srcidx, srcrd->rd_nfrags,
			       dstidx, dstrd->rd_nfrags);
			rc = -EMSGSIZE;
			break;
		}

		wrknob = min(min(kiblnd_rd_frag_size(srcrd, srcidx),
				 kiblnd_rd_frag_size(dstrd, dstidx)),
			     (__u32) resid);

		sge = &tx->tx_sge[tx->tx_nwrq];
		sge->addr   = kiblnd_rd_frag_addr(srcrd, srcidx);
		sge->lkey   = kiblnd_rd_frag_key(srcrd, srcidx);
		sge->length = wrknob;

		wrq = &tx->tx_wrq[tx->tx_nwrq];

		wrq->next       = wrq + 1;
		wrq->wr_id      = kiblnd_ptr2wreqid(tx, IBLND_WID_RDMA);
		wrq->sg_list    = sge;
		wrq->num_sge    = 1;
		wrq->opcode     = IB_WR_RDMA_WRITE;
		wrq->send_flags = 0;

		wrq->wr.rdma.remote_addr = kiblnd_rd_frag_addr(dstrd, dstidx);
		wrq->wr.rdma.rkey	= kiblnd_rd_frag_key(dstrd, dstidx);

		srcidx = kiblnd_rd_consume_frag(srcrd, srcidx, wrknob);
		dstidx = kiblnd_rd_consume_frag(dstrd, dstidx, wrknob);

		resid -= wrknob;

		tx->tx_nwrq++;
		wrq++;
		sge++;
	}

	if (rc < 0)			     /* no RDMA if completing with failure */
		tx->tx_nwrq = 0;

	ibmsg->ibm_u.completion.ibcm_status = rc;
	ibmsg->ibm_u.completion.ibcm_cookie = dstcookie;
	kiblnd_init_tx_msg(conn->ibc_peer->ibp_ni, tx,
			   type, sizeof(kib_completion_msg_t));

	return rc;
}

void
kiblnd_queue_tx_locked(kib_tx_t *tx, kib_conn_t *conn)
{
	struct list_head   *q;

	LASSERT(tx->tx_nwrq > 0);	      /* work items set up */
	LASSERT(!tx->tx_queued);	       /* not queued for sending already */
	LASSERT(conn->ibc_state >= IBLND_CONN_ESTABLISHED);

	tx->tx_queued = 1;
	tx->tx_deadline = jiffies + (*kiblnd_tunables.kib_timeout * HZ);

	if (tx->tx_conn == NULL) {
		kiblnd_conn_addref(conn);
		tx->tx_conn = conn;
		LASSERT(tx->tx_msg->ibm_type != IBLND_MSG_PUT_DONE);
	} else {
		/* PUT_DONE first attached to conn as a PUT_REQ */
		LASSERT(tx->tx_conn == conn);
		LASSERT(tx->tx_msg->ibm_type == IBLND_MSG_PUT_DONE);
	}

	switch (tx->tx_msg->ibm_type) {
	default:
		LBUG();

	case IBLND_MSG_PUT_REQ:
	case IBLND_MSG_GET_REQ:
		q = &conn->ibc_tx_queue_rsrvd;
		break;

	case IBLND_MSG_PUT_NAK:
	case IBLND_MSG_PUT_ACK:
	case IBLND_MSG_PUT_DONE:
	case IBLND_MSG_GET_DONE:
		q = &conn->ibc_tx_queue_nocred;
		break;

	case IBLND_MSG_NOOP:
		if (IBLND_OOB_CAPABLE(conn->ibc_version))
			q = &conn->ibc_tx_queue_nocred;
		else
			q = &conn->ibc_tx_noops;
		break;

	case IBLND_MSG_IMMEDIATE:
		q = &conn->ibc_tx_queue;
		break;
	}

	list_add_tail(&tx->tx_list, q);
}

void
kiblnd_queue_tx(kib_tx_t *tx, kib_conn_t *conn)
{
	spin_lock(&conn->ibc_lock);
	kiblnd_queue_tx_locked(tx, conn);
	spin_unlock(&conn->ibc_lock);

	kiblnd_check_sends(conn);
}

static int kiblnd_resolve_addr(struct rdma_cm_id *cmid,
			       struct sockaddr_in *srcaddr,
			       struct sockaddr_in *dstaddr,
			       int timeout_ms)
{
	unsigned short port;
	int rc;

	/* allow the port to be reused */
	rc = rdma_set_reuseaddr(cmid, 1);
	if (rc != 0) {
		CERROR("Unable to set reuse on cmid: %d\n", rc);
		return rc;
	}

	/* look for a free privileged port */
	for (port = PROT_SOCK-1; port > 0; port--) {
		srcaddr->sin_port = htons(port);
		rc = rdma_resolve_addr(cmid,
				       (struct sockaddr *)srcaddr,
				       (struct sockaddr *)dstaddr,
				       timeout_ms);
		if (rc == 0) {
			CDEBUG(D_NET, "bound to port %hu\n", port);
			return 0;
		} else if (rc == -EADDRINUSE || rc == -EADDRNOTAVAIL) {
			CDEBUG(D_NET, "bind to port %hu failed: %d\n",
			       port, rc);
		} else {
			return rc;
		}
	}

	CERROR("Failed to bind to a free privileged port\n");
	return rc;
}

static void
kiblnd_connect_peer(kib_peer_t *peer)
{
	struct rdma_cm_id *cmid;
	kib_dev_t	 *dev;
	kib_net_t	 *net = peer->ibp_ni->ni_data;
	struct sockaddr_in srcaddr;
	struct sockaddr_in dstaddr;
	int		rc;

	LASSERT(net != NULL);
	LASSERT(peer->ibp_connecting > 0);

	cmid = kiblnd_rdma_create_id(kiblnd_cm_callback, peer, RDMA_PS_TCP,
				     IB_QPT_RC);

	if (IS_ERR(cmid)) {
		CERROR("Can't create CMID for %s: %ld\n",
		       libcfs_nid2str(peer->ibp_nid), PTR_ERR(cmid));
		rc = PTR_ERR(cmid);
		goto failed;
	}

	dev = net->ibn_dev;
	memset(&srcaddr, 0, sizeof(srcaddr));
	srcaddr.sin_family = AF_INET;
	srcaddr.sin_addr.s_addr = htonl(dev->ibd_ifip);

	memset(&dstaddr, 0, sizeof(dstaddr));
	dstaddr.sin_family = AF_INET;
	dstaddr.sin_port = htons(*kiblnd_tunables.kib_service);
	dstaddr.sin_addr.s_addr = htonl(LNET_NIDADDR(peer->ibp_nid));

	kiblnd_peer_addref(peer);	       /* cmid's ref */

	if (*kiblnd_tunables.kib_use_priv_port) {
		rc = kiblnd_resolve_addr(cmid, &srcaddr, &dstaddr,
					 *kiblnd_tunables.kib_timeout * 1000);
	} else {
		rc = rdma_resolve_addr(cmid,
				       (struct sockaddr *)&srcaddr,
				       (struct sockaddr *)&dstaddr,
				       *kiblnd_tunables.kib_timeout * 1000);
	}
	if (rc != 0) {
		/* Can't initiate address resolution:  */
		CERROR("Can't resolve addr for %s: %d\n",
		       libcfs_nid2str(peer->ibp_nid), rc);
		goto failed2;
	}

	LASSERT(cmid->device != NULL);
	CDEBUG(D_NET, "%s: connection bound to %s:%pI4h:%s\n",
	       libcfs_nid2str(peer->ibp_nid), dev->ibd_ifname,
	       &dev->ibd_ifip, cmid->device->name);

	return;

 failed2:
	kiblnd_peer_decref(peer);	       /* cmid's ref */
	rdma_destroy_id(cmid);
 failed:
	kiblnd_peer_connect_failed(peer, 1, rc);
}

void
kiblnd_launch_tx(lnet_ni_t *ni, kib_tx_t *tx, lnet_nid_t nid)
{
	kib_peer_t	*peer;
	kib_peer_t	*peer2;
	kib_conn_t	*conn;
	rwlock_t	*g_lock = &kiblnd_data.kib_global_lock;
	unsigned long      flags;
	int		rc;

	/* If I get here, I've committed to send, so I complete the tx with
	 * failure on any problems */

	LASSERT(tx == NULL || tx->tx_conn == NULL); /* only set when assigned a conn */
	LASSERT(tx == NULL || tx->tx_nwrq > 0);     /* work items have been set up */

	/* First time, just use a read lock since I expect to find my peer
	 * connected */
	read_lock_irqsave(g_lock, flags);

	peer = kiblnd_find_peer_locked(nid);
	if (peer != NULL && !list_empty(&peer->ibp_conns)) {
		/* Found a peer with an established connection */
		conn = kiblnd_get_conn_locked(peer);
		kiblnd_conn_addref(conn); /* 1 ref for me... */

		read_unlock_irqrestore(g_lock, flags);

		if (tx != NULL)
			kiblnd_queue_tx(tx, conn);
		kiblnd_conn_decref(conn); /* ...to here */
		return;
	}

	read_unlock(g_lock);
	/* Re-try with a write lock */
	write_lock(g_lock);

	peer = kiblnd_find_peer_locked(nid);
	if (peer != NULL) {
		if (list_empty(&peer->ibp_conns)) {
			/* found a peer, but it's still connecting... */
			LASSERT(peer->ibp_connecting != 0 ||
				 peer->ibp_accepting != 0);
			if (tx != NULL)
				list_add_tail(&tx->tx_list,
						  &peer->ibp_tx_queue);
			write_unlock_irqrestore(g_lock, flags);
		} else {
			conn = kiblnd_get_conn_locked(peer);
			kiblnd_conn_addref(conn); /* 1 ref for me... */

			write_unlock_irqrestore(g_lock, flags);

			if (tx != NULL)
				kiblnd_queue_tx(tx, conn);
			kiblnd_conn_decref(conn); /* ...to here */
		}
		return;
	}

	write_unlock_irqrestore(g_lock, flags);

	/* Allocate a peer ready to add to the peer table and retry */
	rc = kiblnd_create_peer(ni, &peer, nid);
	if (rc != 0) {
		CERROR("Can't create peer %s\n", libcfs_nid2str(nid));
		if (tx != NULL) {
			tx->tx_status = -EHOSTUNREACH;
			tx->tx_waiting = 0;
			kiblnd_tx_done(ni, tx);
		}
		return;
	}

	write_lock_irqsave(g_lock, flags);

	peer2 = kiblnd_find_peer_locked(nid);
	if (peer2 != NULL) {
		if (list_empty(&peer2->ibp_conns)) {
			/* found a peer, but it's still connecting... */
			LASSERT(peer2->ibp_connecting != 0 ||
				 peer2->ibp_accepting != 0);
			if (tx != NULL)
				list_add_tail(&tx->tx_list,
						  &peer2->ibp_tx_queue);
			write_unlock_irqrestore(g_lock, flags);
		} else {
			conn = kiblnd_get_conn_locked(peer2);
			kiblnd_conn_addref(conn); /* 1 ref for me... */

			write_unlock_irqrestore(g_lock, flags);

			if (tx != NULL)
				kiblnd_queue_tx(tx, conn);
			kiblnd_conn_decref(conn); /* ...to here */
		}

		kiblnd_peer_decref(peer);
		return;
	}

	/* Brand new peer */
	LASSERT(peer->ibp_connecting == 0);
	peer->ibp_connecting = 1;

	/* always called with a ref on ni, which prevents ni being shutdown */
	LASSERT(((kib_net_t *)ni->ni_data)->ibn_shutdown == 0);

	if (tx != NULL)
		list_add_tail(&tx->tx_list, &peer->ibp_tx_queue);

	kiblnd_peer_addref(peer);
	list_add_tail(&peer->ibp_list, kiblnd_nid2peerlist(nid));

	write_unlock_irqrestore(g_lock, flags);

	kiblnd_connect_peer(peer);
	kiblnd_peer_decref(peer);
}

int
kiblnd_send(lnet_ni_t *ni, void *private, lnet_msg_t *lntmsg)
{
	lnet_hdr_t       *hdr = &lntmsg->msg_hdr;
	int	       type = lntmsg->msg_type;
	lnet_process_id_t target = lntmsg->msg_target;
	int	       target_is_router = lntmsg->msg_target_is_router;
	int	       routing = lntmsg->msg_routing;
	unsigned int      payload_niov = lntmsg->msg_niov;
	struct kvec      *payload_iov = lntmsg->msg_iov;
	lnet_kiov_t      *payload_kiov = lntmsg->msg_kiov;
	unsigned int      payload_offset = lntmsg->msg_offset;
	unsigned int      payload_nob = lntmsg->msg_len;
	kib_msg_t	*ibmsg;
	kib_tx_t	 *tx;
	int	       nob;
	int	       rc;

	/* NB 'private' is different depending on what we're sending.... */

	CDEBUG(D_NET, "sending %d bytes in %d frags to %s\n",
	       payload_nob, payload_niov, libcfs_id2str(target));

	LASSERT(payload_nob == 0 || payload_niov > 0);
	LASSERT(payload_niov <= LNET_MAX_IOV);

	/* Thread context */
	LASSERT(!in_interrupt());
	/* payload is either all vaddrs or all pages */
	LASSERT(!(payload_kiov != NULL && payload_iov != NULL));

	switch (type) {
	default:
		LBUG();
		return -EIO;

	case LNET_MSG_ACK:
		LASSERT(payload_nob == 0);
		break;

	case LNET_MSG_GET:
		if (routing || target_is_router)
			break;		  /* send IMMEDIATE */

		/* is the REPLY message too small for RDMA? */
		nob = offsetof(kib_msg_t, ibm_u.immediate.ibim_payload[lntmsg->msg_md->md_length]);
		if (nob <= IBLND_MSG_SIZE)
			break;		  /* send IMMEDIATE */

		tx = kiblnd_get_idle_tx(ni, target.nid);
		if (tx == NULL) {
			CERROR("Can't allocate txd for GET to %s\n",
			       libcfs_nid2str(target.nid));
			return -ENOMEM;
		}

		ibmsg = tx->tx_msg;

		if ((lntmsg->msg_md->md_options & LNET_MD_KIOV) == 0)
			rc = kiblnd_setup_rd_iov(ni, tx,
						 &ibmsg->ibm_u.get.ibgm_rd,
						 lntmsg->msg_md->md_niov,
						 lntmsg->msg_md->md_iov.iov,
						 0, lntmsg->msg_md->md_length);
		else
			rc = kiblnd_setup_rd_kiov(ni, tx,
						  &ibmsg->ibm_u.get.ibgm_rd,
						  lntmsg->msg_md->md_niov,
						  lntmsg->msg_md->md_iov.kiov,
						  0, lntmsg->msg_md->md_length);
		if (rc != 0) {
			CERROR("Can't setup GET sink for %s: %d\n",
			       libcfs_nid2str(target.nid), rc);
			kiblnd_tx_done(ni, tx);
			return -EIO;
		}

		nob = offsetof(kib_get_msg_t, ibgm_rd.rd_frags[tx->tx_nfrags]);
		ibmsg->ibm_u.get.ibgm_cookie = tx->tx_cookie;
		ibmsg->ibm_u.get.ibgm_hdr = *hdr;

		kiblnd_init_tx_msg(ni, tx, IBLND_MSG_GET_REQ, nob);

		tx->tx_lntmsg[1] = lnet_create_reply_msg(ni, lntmsg);
		if (tx->tx_lntmsg[1] == NULL) {
			CERROR("Can't create reply for GET -> %s\n",
			       libcfs_nid2str(target.nid));
			kiblnd_tx_done(ni, tx);
			return -EIO;
		}

		tx->tx_lntmsg[0] = lntmsg;      /* finalise lntmsg[0,1] on completion */
		tx->tx_waiting = 1;	     /* waiting for GET_DONE */
		kiblnd_launch_tx(ni, tx, target.nid);
		return 0;

	case LNET_MSG_REPLY:
	case LNET_MSG_PUT:
		/* Is the payload small enough not to need RDMA? */
		nob = offsetof(kib_msg_t, ibm_u.immediate.ibim_payload[payload_nob]);
		if (nob <= IBLND_MSG_SIZE)
			break;		  /* send IMMEDIATE */

		tx = kiblnd_get_idle_tx(ni, target.nid);
		if (tx == NULL) {
			CERROR("Can't allocate %s txd for %s\n",
			       type == LNET_MSG_PUT ? "PUT" : "REPLY",
			       libcfs_nid2str(target.nid));
			return -ENOMEM;
		}

		if (payload_kiov == NULL)
			rc = kiblnd_setup_rd_iov(ni, tx, tx->tx_rd,
						 payload_niov, payload_iov,
						 payload_offset, payload_nob);
		else
			rc = kiblnd_setup_rd_kiov(ni, tx, tx->tx_rd,
						  payload_niov, payload_kiov,
						  payload_offset, payload_nob);
		if (rc != 0) {
			CERROR("Can't setup PUT src for %s: %d\n",
			       libcfs_nid2str(target.nid), rc);
			kiblnd_tx_done(ni, tx);
			return -EIO;
		}

		ibmsg = tx->tx_msg;
		ibmsg->ibm_u.putreq.ibprm_hdr = *hdr;
		ibmsg->ibm_u.putreq.ibprm_cookie = tx->tx_cookie;
		kiblnd_init_tx_msg(ni, tx, IBLND_MSG_PUT_REQ, sizeof(kib_putreq_msg_t));

		tx->tx_lntmsg[0] = lntmsg;      /* finalise lntmsg on completion */
		tx->tx_waiting = 1;	     /* waiting for PUT_{ACK,NAK} */
		kiblnd_launch_tx(ni, tx, target.nid);
		return 0;
	}

	/* send IMMEDIATE */

	LASSERT(offsetof(kib_msg_t, ibm_u.immediate.ibim_payload[payload_nob])
		 <= IBLND_MSG_SIZE);

	tx = kiblnd_get_idle_tx(ni, target.nid);
	if (tx == NULL) {
		CERROR("Can't send %d to %s: tx descs exhausted\n",
			type, libcfs_nid2str(target.nid));
		return -ENOMEM;
	}

	ibmsg = tx->tx_msg;
	ibmsg->ibm_u.immediate.ibim_hdr = *hdr;

	if (payload_kiov != NULL)
		lnet_copy_kiov2flat(IBLND_MSG_SIZE, ibmsg,
				    offsetof(kib_msg_t, ibm_u.immediate.ibim_payload),
				    payload_niov, payload_kiov,
				    payload_offset, payload_nob);
	else
		lnet_copy_iov2flat(IBLND_MSG_SIZE, ibmsg,
				   offsetof(kib_msg_t, ibm_u.immediate.ibim_payload),
				   payload_niov, payload_iov,
				   payload_offset, payload_nob);

	nob = offsetof(kib_immediate_msg_t, ibim_payload[payload_nob]);
	kiblnd_init_tx_msg(ni, tx, IBLND_MSG_IMMEDIATE, nob);

	tx->tx_lntmsg[0] = lntmsg;	      /* finalise lntmsg on completion */
	kiblnd_launch_tx(ni, tx, target.nid);
	return 0;
}

static void
kiblnd_reply(lnet_ni_t *ni, kib_rx_t *rx, lnet_msg_t *lntmsg)
{
	lnet_process_id_t target = lntmsg->msg_target;
	unsigned int      niov = lntmsg->msg_niov;
	struct kvec      *iov = lntmsg->msg_iov;
	lnet_kiov_t      *kiov = lntmsg->msg_kiov;
	unsigned int      offset = lntmsg->msg_offset;
	unsigned int      nob = lntmsg->msg_len;
	kib_tx_t	 *tx;
	int	       rc;

	tx = kiblnd_get_idle_tx(ni, rx->rx_conn->ibc_peer->ibp_nid);
	if (tx == NULL) {
		CERROR("Can't get tx for REPLY to %s\n",
		       libcfs_nid2str(target.nid));
		goto failed_0;
	}

	if (nob == 0)
		rc = 0;
	else if (kiov == NULL)
		rc = kiblnd_setup_rd_iov(ni, tx, tx->tx_rd,
					 niov, iov, offset, nob);
	else
		rc = kiblnd_setup_rd_kiov(ni, tx, tx->tx_rd,
					  niov, kiov, offset, nob);

	if (rc != 0) {
		CERROR("Can't setup GET src for %s: %d\n",
		       libcfs_nid2str(target.nid), rc);
		goto failed_1;
	}

	rc = kiblnd_init_rdma(rx->rx_conn, tx,
			      IBLND_MSG_GET_DONE, nob,
			      &rx->rx_msg->ibm_u.get.ibgm_rd,
			      rx->rx_msg->ibm_u.get.ibgm_cookie);
	if (rc < 0) {
		CERROR("Can't setup rdma for GET from %s: %d\n",
		       libcfs_nid2str(target.nid), rc);
		goto failed_1;
	}

	if (nob == 0) {
		/* No RDMA: local completion may happen now! */
		lnet_finalize(ni, lntmsg, 0);
	} else {
		/* RDMA: lnet_finalize(lntmsg) when it
		 * completes */
		tx->tx_lntmsg[0] = lntmsg;
	}

	kiblnd_queue_tx(tx, rx->rx_conn);
	return;

 failed_1:
	kiblnd_tx_done(ni, tx);
 failed_0:
	lnet_finalize(ni, lntmsg, -EIO);
}

int
<<<<<<< HEAD
kiblnd_recv (lnet_ni_t *ni, void *private, lnet_msg_t *lntmsg, int delayed,
=======
kiblnd_recv(lnet_ni_t *ni, void *private, lnet_msg_t *lntmsg, int delayed,
>>>>>>> 007760cf
	     unsigned int niov, struct kvec *iov, lnet_kiov_t *kiov,
	     unsigned int offset, unsigned int mlen, unsigned int rlen)
{
	kib_rx_t    *rx = private;
	kib_msg_t   *rxmsg = rx->rx_msg;
	kib_conn_t  *conn = rx->rx_conn;
	kib_tx_t    *tx;
	kib_msg_t   *txmsg;
	int	  nob;
	int	  post_credit = IBLND_POSTRX_PEER_CREDIT;
	int	  rc = 0;

	LASSERT(mlen <= rlen);
	LASSERT(!in_interrupt());
	/* Either all pages or all vaddrs */
	LASSERT(!(kiov != NULL && iov != NULL));

	switch (rxmsg->ibm_type) {
	default:
		LBUG();

	case IBLND_MSG_IMMEDIATE:
		nob = offsetof(kib_msg_t, ibm_u.immediate.ibim_payload[rlen]);
		if (nob > rx->rx_nob) {
			CERROR("Immediate message from %s too big: %d(%d)\n",
				libcfs_nid2str(rxmsg->ibm_u.immediate.ibim_hdr.src_nid),
				nob, rx->rx_nob);
			rc = -EPROTO;
			break;
		}

		if (kiov != NULL)
			lnet_copy_flat2kiov(niov, kiov, offset,
					    IBLND_MSG_SIZE, rxmsg,
					    offsetof(kib_msg_t, ibm_u.immediate.ibim_payload),
					    mlen);
		else
			lnet_copy_flat2iov(niov, iov, offset,
					   IBLND_MSG_SIZE, rxmsg,
					   offsetof(kib_msg_t, ibm_u.immediate.ibim_payload),
					   mlen);
		lnet_finalize(ni, lntmsg, 0);
		break;

	case IBLND_MSG_PUT_REQ:
		if (mlen == 0) {
			lnet_finalize(ni, lntmsg, 0);
			kiblnd_send_completion(rx->rx_conn, IBLND_MSG_PUT_NAK, 0,
					       rxmsg->ibm_u.putreq.ibprm_cookie);
			break;
		}

		tx = kiblnd_get_idle_tx(ni, conn->ibc_peer->ibp_nid);
		if (tx == NULL) {
			CERROR("Can't allocate tx for %s\n",
			       libcfs_nid2str(conn->ibc_peer->ibp_nid));
			/* Not replying will break the connection */
			rc = -ENOMEM;
			break;
		}

		txmsg = tx->tx_msg;
		if (kiov == NULL)
			rc = kiblnd_setup_rd_iov(ni, tx,
						 &txmsg->ibm_u.putack.ibpam_rd,
						 niov, iov, offset, mlen);
		else
			rc = kiblnd_setup_rd_kiov(ni, tx,
						  &txmsg->ibm_u.putack.ibpam_rd,
						  niov, kiov, offset, mlen);
		if (rc != 0) {
			CERROR("Can't setup PUT sink for %s: %d\n",
			       libcfs_nid2str(conn->ibc_peer->ibp_nid), rc);
			kiblnd_tx_done(ni, tx);
			/* tell peer it's over */
			kiblnd_send_completion(rx->rx_conn, IBLND_MSG_PUT_NAK, rc,
					       rxmsg->ibm_u.putreq.ibprm_cookie);
			break;
		}

		nob = offsetof(kib_putack_msg_t, ibpam_rd.rd_frags[tx->tx_nfrags]);
		txmsg->ibm_u.putack.ibpam_src_cookie = rxmsg->ibm_u.putreq.ibprm_cookie;
		txmsg->ibm_u.putack.ibpam_dst_cookie = tx->tx_cookie;

		kiblnd_init_tx_msg(ni, tx, IBLND_MSG_PUT_ACK, nob);

		tx->tx_lntmsg[0] = lntmsg;      /* finalise lntmsg on completion */
		tx->tx_waiting = 1;	     /* waiting for PUT_DONE */
		kiblnd_queue_tx(tx, conn);

		/* reposted buffer reserved for PUT_DONE */
		post_credit = IBLND_POSTRX_NO_CREDIT;
		break;

	case IBLND_MSG_GET_REQ:
		if (lntmsg != NULL) {
			/* Optimized GET; RDMA lntmsg's payload */
			kiblnd_reply(ni, rx, lntmsg);
		} else {
			/* GET didn't match anything */
			kiblnd_send_completion(rx->rx_conn, IBLND_MSG_GET_DONE,
					       -ENODATA,
					       rxmsg->ibm_u.get.ibgm_cookie);
		}
		break;
	}

	kiblnd_post_rx(rx, post_credit);
	return rc;
}

int
kiblnd_thread_start(int (*fn)(void *arg), void *arg, char *name)
{
	struct task_struct *task = kthread_run(fn, arg, "%s", name);

	if (IS_ERR(task))
		return PTR_ERR(task);

	atomic_inc(&kiblnd_data.kib_nthreads);
	return 0;
}

static void
kiblnd_thread_fini(void)
{
	atomic_dec(&kiblnd_data.kib_nthreads);
}

void
kiblnd_peer_alive(kib_peer_t *peer)
{
	/* This is racy, but everyone's only writing cfs_time_current() */
	peer->ibp_last_alive = cfs_time_current();
	mb();
}

static void
kiblnd_peer_notify(kib_peer_t *peer)
{
	int	   error = 0;
	unsigned long    last_alive = 0;
	unsigned long flags;

	read_lock_irqsave(&kiblnd_data.kib_global_lock, flags);

	if (list_empty(&peer->ibp_conns) &&
	    peer->ibp_accepting == 0 &&
	    peer->ibp_connecting == 0 &&
	    peer->ibp_error != 0) {
		error = peer->ibp_error;
		peer->ibp_error = 0;

		last_alive = peer->ibp_last_alive;
	}

	read_unlock_irqrestore(&kiblnd_data.kib_global_lock, flags);

	if (error != 0)
		lnet_notify(peer->ibp_ni,
			    peer->ibp_nid, 0, last_alive);
}

void
kiblnd_close_conn_locked(kib_conn_t *conn, int error)
{
	/* This just does the immediate housekeeping.  'error' is zero for a
	 * normal shutdown which can happen only after the connection has been
	 * established.  If the connection is established, schedule the
	 * connection to be finished off by the connd.  Otherwise the connd is
	 * already dealing with it (either to set it up or tear it down).
	 * Caller holds kib_global_lock exclusively in irq context */
	kib_peer_t       *peer = conn->ibc_peer;
	kib_dev_t	*dev;
	unsigned long     flags;

	LASSERT(error != 0 || conn->ibc_state >= IBLND_CONN_ESTABLISHED);

	if (error != 0 && conn->ibc_comms_error == 0)
		conn->ibc_comms_error = error;

	if (conn->ibc_state != IBLND_CONN_ESTABLISHED)
		return; /* already being handled  */

	if (error == 0 &&
	    list_empty(&conn->ibc_tx_noops) &&
	    list_empty(&conn->ibc_tx_queue) &&
	    list_empty(&conn->ibc_tx_queue_rsrvd) &&
	    list_empty(&conn->ibc_tx_queue_nocred) &&
	    list_empty(&conn->ibc_active_txs)) {
		CDEBUG(D_NET, "closing conn to %s\n",
		       libcfs_nid2str(peer->ibp_nid));
	} else {
		CNETERR("Closing conn to %s: error %d%s%s%s%s%s\n",
		       libcfs_nid2str(peer->ibp_nid), error,
		       list_empty(&conn->ibc_tx_queue) ? "" : "(sending)",
		       list_empty(&conn->ibc_tx_noops) ? "" : "(sending_noops)",
		       list_empty(&conn->ibc_tx_queue_rsrvd) ? "" : "(sending_rsrvd)",
		       list_empty(&conn->ibc_tx_queue_nocred) ? "" : "(sending_nocred)",
		       list_empty(&conn->ibc_active_txs) ? "" : "(waiting)");
	}

	dev = ((kib_net_t *)peer->ibp_ni->ni_data)->ibn_dev;
	list_del(&conn->ibc_list);
	/* connd (see below) takes over ibc_list's ref */

	if (list_empty(&peer->ibp_conns) &&    /* no more conns */
	    kiblnd_peer_active(peer)) {	 /* still in peer table */
		kiblnd_unlink_peer_locked(peer);

		/* set/clear error on last conn */
		peer->ibp_error = conn->ibc_comms_error;
	}

	kiblnd_set_conn_state(conn, IBLND_CONN_CLOSING);

	if (error != 0 &&
	    kiblnd_dev_can_failover(dev)) {
		list_add_tail(&dev->ibd_fail_list,
			      &kiblnd_data.kib_failed_devs);
		wake_up(&kiblnd_data.kib_failover_waitq);
	}

	spin_lock_irqsave(&kiblnd_data.kib_connd_lock, flags);

	list_add_tail(&conn->ibc_list, &kiblnd_data.kib_connd_conns);
	wake_up(&kiblnd_data.kib_connd_waitq);

	spin_unlock_irqrestore(&kiblnd_data.kib_connd_lock, flags);
}

void
kiblnd_close_conn(kib_conn_t *conn, int error)
{
	unsigned long flags;

	write_lock_irqsave(&kiblnd_data.kib_global_lock, flags);

	kiblnd_close_conn_locked(conn, error);

	write_unlock_irqrestore(&kiblnd_data.kib_global_lock, flags);
}

static void
kiblnd_handle_early_rxs(kib_conn_t *conn)
{
	unsigned long    flags;
	kib_rx_t	*rx;
	kib_rx_t *tmp;

	LASSERT(!in_interrupt());
	LASSERT(conn->ibc_state >= IBLND_CONN_ESTABLISHED);

	write_lock_irqsave(&kiblnd_data.kib_global_lock, flags);
	list_for_each_entry_safe(rx, tmp, &conn->ibc_early_rxs, rx_list) {
		list_del(&rx->rx_list);
		write_unlock_irqrestore(&kiblnd_data.kib_global_lock, flags);

		kiblnd_handle_rx(rx);

		write_lock_irqsave(&kiblnd_data.kib_global_lock, flags);
	}
	write_unlock_irqrestore(&kiblnd_data.kib_global_lock, flags);
}

static void
kiblnd_abort_txs(kib_conn_t *conn, struct list_head *txs)
{
	LIST_HEAD(zombies);
	struct list_head	  *tmp;
	struct list_head	  *nxt;
	kib_tx_t	    *tx;

	spin_lock(&conn->ibc_lock);

	list_for_each_safe(tmp, nxt, txs) {
		tx = list_entry(tmp, kib_tx_t, tx_list);

		if (txs == &conn->ibc_active_txs) {
			LASSERT(!tx->tx_queued);
			LASSERT(tx->tx_waiting ||
				 tx->tx_sending != 0);
		} else {
			LASSERT(tx->tx_queued);
		}

		tx->tx_status = -ECONNABORTED;
		tx->tx_waiting = 0;

		if (tx->tx_sending == 0) {
			tx->tx_queued = 0;
			list_del(&tx->tx_list);
			list_add(&tx->tx_list, &zombies);
		}
	}

	spin_unlock(&conn->ibc_lock);

	kiblnd_txlist_done(conn->ibc_peer->ibp_ni, &zombies, -ECONNABORTED);
}

static void
kiblnd_finalise_conn(kib_conn_t *conn)
{
	LASSERT(!in_interrupt());
	LASSERT(conn->ibc_state > IBLND_CONN_INIT);

	kiblnd_set_conn_state(conn, IBLND_CONN_DISCONNECTED);

	/* abort_receives moves QP state to IB_QPS_ERR.  This is only required
	 * for connections that didn't get as far as being connected, because
	 * rdma_disconnect() does this for free. */
	kiblnd_abort_receives(conn);

	/* Complete all tx descs not waiting for sends to complete.
	 * NB we should be safe from RDMA now that the QP has changed state */

	kiblnd_abort_txs(conn, &conn->ibc_tx_noops);
	kiblnd_abort_txs(conn, &conn->ibc_tx_queue);
	kiblnd_abort_txs(conn, &conn->ibc_tx_queue_rsrvd);
	kiblnd_abort_txs(conn, &conn->ibc_tx_queue_nocred);
	kiblnd_abort_txs(conn, &conn->ibc_active_txs);

	kiblnd_handle_early_rxs(conn);
}

void
kiblnd_peer_connect_failed(kib_peer_t *peer, int active, int error)
{
	LIST_HEAD(zombies);
	unsigned long     flags;

	LASSERT(error != 0);
	LASSERT(!in_interrupt());

	write_lock_irqsave(&kiblnd_data.kib_global_lock, flags);

	if (active) {
		LASSERT(peer->ibp_connecting > 0);
		peer->ibp_connecting--;
	} else {
		LASSERT(peer->ibp_accepting > 0);
		peer->ibp_accepting--;
	}

	if (peer->ibp_connecting != 0 ||
	    peer->ibp_accepting != 0) {
		/* another connection attempt under way... */
		write_unlock_irqrestore(&kiblnd_data.kib_global_lock,
					    flags);
		return;
	}

	if (list_empty(&peer->ibp_conns)) {
		/* Take peer's blocked transmits to complete with error */
		list_add(&zombies, &peer->ibp_tx_queue);
		list_del_init(&peer->ibp_tx_queue);

		if (kiblnd_peer_active(peer))
			kiblnd_unlink_peer_locked(peer);

		peer->ibp_error = error;
	} else {
		/* Can't have blocked transmits if there are connections */
		LASSERT(list_empty(&peer->ibp_tx_queue));
	}

	write_unlock_irqrestore(&kiblnd_data.kib_global_lock, flags);

	kiblnd_peer_notify(peer);

	if (list_empty(&zombies))
		return;

	CNETERR("Deleting messages for %s: connection failed\n",
		libcfs_nid2str(peer->ibp_nid));

	kiblnd_txlist_done(peer->ibp_ni, &zombies, -EHOSTUNREACH);
}

void
kiblnd_connreq_done(kib_conn_t *conn, int status)
{
	kib_peer_t	*peer = conn->ibc_peer;
	kib_tx_t	  *tx;
	kib_tx_t *tmp;
	struct list_head	 txs;
	unsigned long      flags;
	int		active;

	active = (conn->ibc_state == IBLND_CONN_ACTIVE_CONNECT);

	CDEBUG(D_NET, "%s: active(%d), version(%x), status(%d)\n",
	       libcfs_nid2str(peer->ibp_nid), active,
	       conn->ibc_version, status);

	LASSERT(!in_interrupt());
	LASSERT((conn->ibc_state == IBLND_CONN_ACTIVE_CONNECT &&
		  peer->ibp_connecting > 0) ||
		 (conn->ibc_state == IBLND_CONN_PASSIVE_WAIT &&
		  peer->ibp_accepting > 0));

	LIBCFS_FREE(conn->ibc_connvars, sizeof(*conn->ibc_connvars));
	conn->ibc_connvars = NULL;

	if (status != 0) {
		/* failed to establish connection */
		kiblnd_peer_connect_failed(peer, active, status);
		kiblnd_finalise_conn(conn);
		return;
	}

	/* connection established */
	write_lock_irqsave(&kiblnd_data.kib_global_lock, flags);

	conn->ibc_last_send = jiffies;
	kiblnd_set_conn_state(conn, IBLND_CONN_ESTABLISHED);
	kiblnd_peer_alive(peer);

	/* Add conn to peer's list and nuke any dangling conns from a different
	 * peer instance... */
	kiblnd_conn_addref(conn);	       /* +1 ref for ibc_list */
	list_add(&conn->ibc_list, &peer->ibp_conns);
	if (active)
		peer->ibp_connecting--;
	else
		peer->ibp_accepting--;

	if (peer->ibp_version == 0) {
		peer->ibp_version     = conn->ibc_version;
		peer->ibp_incarnation = conn->ibc_incarnation;
	}

	if (peer->ibp_version     != conn->ibc_version ||
	    peer->ibp_incarnation != conn->ibc_incarnation) {
		kiblnd_close_stale_conns_locked(peer, conn->ibc_version,
						conn->ibc_incarnation);
		peer->ibp_version     = conn->ibc_version;
		peer->ibp_incarnation = conn->ibc_incarnation;
	}

	/* grab pending txs while I have the lock */
	list_add(&txs, &peer->ibp_tx_queue);
	list_del_init(&peer->ibp_tx_queue);

	if (!kiblnd_peer_active(peer) ||	/* peer has been deleted */
	    conn->ibc_comms_error != 0) {       /* error has happened already */
		lnet_ni_t *ni = peer->ibp_ni;

		/* start to shut down connection */
		kiblnd_close_conn_locked(conn, -ECONNABORTED);
		write_unlock_irqrestore(&kiblnd_data.kib_global_lock, flags);

		kiblnd_txlist_done(ni, &txs, -ECONNABORTED);

		return;
	}

	write_unlock_irqrestore(&kiblnd_data.kib_global_lock, flags);

	/* Schedule blocked txs */
	spin_lock(&conn->ibc_lock);
	list_for_each_entry_safe(tx, tmp, &txs, tx_list) {
		list_del(&tx->tx_list);

		kiblnd_queue_tx_locked(tx, conn);
	}
	spin_unlock(&conn->ibc_lock);

	kiblnd_check_sends(conn);

	/* schedule blocked rxs */
	kiblnd_handle_early_rxs(conn);
}

static void
kiblnd_reject(struct rdma_cm_id *cmid, kib_rej_t *rej)
{
	int	  rc;

	rc = rdma_reject(cmid, rej, sizeof(*rej));

	if (rc != 0)
		CWARN("Error %d sending reject\n", rc);
}

static int
kiblnd_passive_connect(struct rdma_cm_id *cmid, void *priv, int priv_nob)
{
	rwlock_t		*g_lock = &kiblnd_data.kib_global_lock;
	kib_msg_t	     *reqmsg = priv;
	kib_msg_t	     *ackmsg;
	kib_dev_t	     *ibdev;
	kib_peer_t	    *peer;
	kib_peer_t	    *peer2;
	kib_conn_t	    *conn;
	lnet_ni_t	     *ni  = NULL;
	kib_net_t	     *net = NULL;
	lnet_nid_t	     nid;
	struct rdma_conn_param cp;
	kib_rej_t	      rej;
	int		    version = IBLND_MSG_VERSION;
	unsigned long	  flags;
	int		    rc;
	struct sockaddr_in    *peer_addr;
	LASSERT(!in_interrupt());

	/* cmid inherits 'context' from the corresponding listener id */
	ibdev = (kib_dev_t *)cmid->context;
	LASSERT(ibdev != NULL);

	memset(&rej, 0, sizeof(rej));
	rej.ibr_magic		= IBLND_MSG_MAGIC;
	rej.ibr_why		  = IBLND_REJECT_FATAL;
	rej.ibr_cp.ibcp_max_msg_size = IBLND_MSG_SIZE;

	peer_addr = (struct sockaddr_in *)&(cmid->route.addr.dst_addr);
	if (*kiblnd_tunables.kib_require_priv_port &&
	    ntohs(peer_addr->sin_port) >= PROT_SOCK) {
		__u32 ip = ntohl(peer_addr->sin_addr.s_addr);
		CERROR("Peer's port (%pI4h:%hu) is not privileged\n",
		       &ip, ntohs(peer_addr->sin_port));
		goto failed;
	}

	if (priv_nob < offsetof(kib_msg_t, ibm_type)) {
		CERROR("Short connection request\n");
		goto failed;
	}

	/* Future protocol version compatibility support!  If the
	 * o2iblnd-specific protocol changes, or when LNET unifies
	 * protocols over all LNDs, the initial connection will
	 * negotiate a protocol version.  I trap this here to avoid
	 * console errors; the reject tells the peer which protocol I
	 * speak. */
	if (reqmsg->ibm_magic == LNET_PROTO_MAGIC ||
	    reqmsg->ibm_magic == __swab32(LNET_PROTO_MAGIC))
		goto failed;
	if (reqmsg->ibm_magic == IBLND_MSG_MAGIC &&
	    reqmsg->ibm_version != IBLND_MSG_VERSION &&
	    reqmsg->ibm_version != IBLND_MSG_VERSION_1)
		goto failed;
	if (reqmsg->ibm_magic == __swab32(IBLND_MSG_MAGIC) &&
	    reqmsg->ibm_version != __swab16(IBLND_MSG_VERSION) &&
	    reqmsg->ibm_version != __swab16(IBLND_MSG_VERSION_1))
		goto failed;

	rc = kiblnd_unpack_msg(reqmsg, priv_nob);
	if (rc != 0) {
		CERROR("Can't parse connection request: %d\n", rc);
		goto failed;
	}

	nid = reqmsg->ibm_srcnid;
	ni  = lnet_net2ni(LNET_NIDNET(reqmsg->ibm_dstnid));

	if (ni != NULL) {
		net = (kib_net_t *)ni->ni_data;
		rej.ibr_incarnation = net->ibn_incarnation;
	}

	if (ni == NULL ||			 /* no matching net */
	    ni->ni_nid != reqmsg->ibm_dstnid ||   /* right NET, wrong NID! */
	    net->ibn_dev != ibdev) {	      /* wrong device */
		CERROR("Can't accept %s on %s (%s:%d:%pI4h): bad dst nid %s\n",
		       libcfs_nid2str(nid),
		       ni == NULL ? "NA" : libcfs_nid2str(ni->ni_nid),
		       ibdev->ibd_ifname, ibdev->ibd_nnets,
		       &ibdev->ibd_ifip,
		       libcfs_nid2str(reqmsg->ibm_dstnid));

		goto failed;
	}

       /* check time stamp as soon as possible */
	if (reqmsg->ibm_dststamp != 0 &&
	    reqmsg->ibm_dststamp != net->ibn_incarnation) {
		CWARN("Stale connection request\n");
		rej.ibr_why = IBLND_REJECT_CONN_STALE;
		goto failed;
	}

	/* I can accept peer's version */
	version = reqmsg->ibm_version;

	if (reqmsg->ibm_type != IBLND_MSG_CONNREQ) {
		CERROR("Unexpected connreq msg type: %x from %s\n",
		       reqmsg->ibm_type, libcfs_nid2str(nid));
		goto failed;
	}

	if (reqmsg->ibm_u.connparams.ibcp_queue_depth !=
	    IBLND_MSG_QUEUE_SIZE(version)) {
		CERROR("Can't accept %s: incompatible queue depth %d (%d wanted)\n",
		       libcfs_nid2str(nid), reqmsg->ibm_u.connparams.ibcp_queue_depth,
		       IBLND_MSG_QUEUE_SIZE(version));

		if (version == IBLND_MSG_VERSION)
			rej.ibr_why = IBLND_REJECT_MSG_QUEUE_SIZE;

		goto failed;
	}

	if (reqmsg->ibm_u.connparams.ibcp_max_frags !=
	    IBLND_RDMA_FRAGS(version)) {
		CERROR("Can't accept %s(version %x): incompatible max_frags %d (%d wanted)\n",
		       libcfs_nid2str(nid), version,
		       reqmsg->ibm_u.connparams.ibcp_max_frags,
		       IBLND_RDMA_FRAGS(version));

		if (version == IBLND_MSG_VERSION)
			rej.ibr_why = IBLND_REJECT_RDMA_FRAGS;

		goto failed;

	}

	if (reqmsg->ibm_u.connparams.ibcp_max_msg_size > IBLND_MSG_SIZE) {
		CERROR("Can't accept %s: message size %d too big (%d max)\n",
		       libcfs_nid2str(nid),
		       reqmsg->ibm_u.connparams.ibcp_max_msg_size,
		       IBLND_MSG_SIZE);
		goto failed;
	}

	/* assume 'nid' is a new peer; create  */
	rc = kiblnd_create_peer(ni, &peer, nid);
	if (rc != 0) {
		CERROR("Can't create peer for %s\n", libcfs_nid2str(nid));
		rej.ibr_why = IBLND_REJECT_NO_RESOURCES;
		goto failed;
	}

	write_lock_irqsave(g_lock, flags);

	peer2 = kiblnd_find_peer_locked(nid);
	if (peer2 != NULL) {
		if (peer2->ibp_version == 0) {
			peer2->ibp_version     = version;
			peer2->ibp_incarnation = reqmsg->ibm_srcstamp;
		}

		/* not the guy I've talked with */
		if (peer2->ibp_incarnation != reqmsg->ibm_srcstamp ||
		    peer2->ibp_version     != version) {
			kiblnd_close_peer_conns_locked(peer2, -ESTALE);
			write_unlock_irqrestore(g_lock, flags);

			CWARN("Conn stale %s [old ver: %x, new ver: %x]\n",
			      libcfs_nid2str(nid), peer2->ibp_version, version);

			kiblnd_peer_decref(peer);
			rej.ibr_why = IBLND_REJECT_CONN_STALE;
			goto failed;
		}

		/* tie-break connection race in favour of the higher NID */
		if (peer2->ibp_connecting != 0 &&
		    nid < ni->ni_nid) {
			write_unlock_irqrestore(g_lock, flags);

			CWARN("Conn race %s\n", libcfs_nid2str(peer2->ibp_nid));

			kiblnd_peer_decref(peer);
			rej.ibr_why = IBLND_REJECT_CONN_RACE;
			goto failed;
		}

		peer2->ibp_accepting++;
		kiblnd_peer_addref(peer2);

		write_unlock_irqrestore(g_lock, flags);
		kiblnd_peer_decref(peer);
		peer = peer2;
	} else {
		/* Brand new peer */
		LASSERT(peer->ibp_accepting == 0);
		LASSERT(peer->ibp_version == 0 &&
			 peer->ibp_incarnation == 0);

		peer->ibp_accepting   = 1;
		peer->ibp_version     = version;
		peer->ibp_incarnation = reqmsg->ibm_srcstamp;

		/* I have a ref on ni that prevents it being shutdown */
		LASSERT(net->ibn_shutdown == 0);

		kiblnd_peer_addref(peer);
		list_add_tail(&peer->ibp_list, kiblnd_nid2peerlist(nid));

		write_unlock_irqrestore(g_lock, flags);
	}

	conn = kiblnd_create_conn(peer, cmid, IBLND_CONN_PASSIVE_WAIT, version);
	if (conn == NULL) {
		kiblnd_peer_connect_failed(peer, 0, -ENOMEM);
		kiblnd_peer_decref(peer);
		rej.ibr_why = IBLND_REJECT_NO_RESOURCES;
		goto failed;
	}

	/* conn now "owns" cmid, so I return success from here on to ensure the
	 * CM callback doesn't destroy cmid. */

	conn->ibc_incarnation      = reqmsg->ibm_srcstamp;
	conn->ibc_credits	  = IBLND_MSG_QUEUE_SIZE(version);
	conn->ibc_reserved_credits = IBLND_MSG_QUEUE_SIZE(version);
	LASSERT(conn->ibc_credits + conn->ibc_reserved_credits + IBLND_OOB_MSGS(version)
		 <= IBLND_RX_MSGS(version));

	ackmsg = &conn->ibc_connvars->cv_msg;
	memset(ackmsg, 0, sizeof(*ackmsg));

	kiblnd_init_msg(ackmsg, IBLND_MSG_CONNACK,
			sizeof(ackmsg->ibm_u.connparams));
	ackmsg->ibm_u.connparams.ibcp_queue_depth  = IBLND_MSG_QUEUE_SIZE(version);
	ackmsg->ibm_u.connparams.ibcp_max_msg_size = IBLND_MSG_SIZE;
	ackmsg->ibm_u.connparams.ibcp_max_frags    = IBLND_RDMA_FRAGS(version);

	kiblnd_pack_msg(ni, ackmsg, version, 0, nid, reqmsg->ibm_srcstamp);

	memset(&cp, 0, sizeof(cp));
	cp.private_data	= ackmsg;
	cp.private_data_len    = ackmsg->ibm_nob;
	cp.responder_resources = 0;	     /* No atomic ops or RDMA reads */
	cp.initiator_depth     = 0;
	cp.flow_control	= 1;
	cp.retry_count	 = *kiblnd_tunables.kib_retry_count;
	cp.rnr_retry_count     = *kiblnd_tunables.kib_rnr_retry_count;

	CDEBUG(D_NET, "Accept %s\n", libcfs_nid2str(nid));

	rc = rdma_accept(cmid, &cp);
	if (rc != 0) {
		CERROR("Can't accept %s: %d\n", libcfs_nid2str(nid), rc);
		rej.ibr_version = version;
		rej.ibr_why     = IBLND_REJECT_FATAL;

		kiblnd_reject(cmid, &rej);
		kiblnd_connreq_done(conn, rc);
		kiblnd_conn_decref(conn);
	}

	lnet_ni_decref(ni);
	return 0;

 failed:
	if (ni != NULL)
		lnet_ni_decref(ni);

	rej.ibr_version = version;
	rej.ibr_cp.ibcp_queue_depth = IBLND_MSG_QUEUE_SIZE(version);
	rej.ibr_cp.ibcp_max_frags   = IBLND_RDMA_FRAGS(version);
	kiblnd_reject(cmid, &rej);

	return -ECONNREFUSED;
}

static void
kiblnd_reconnect(kib_conn_t *conn, int version,
		  __u64 incarnation, int why, kib_connparams_t *cp)
{
	kib_peer_t    *peer = conn->ibc_peer;
	char	  *reason;
	int	    retry = 0;
	unsigned long  flags;

	LASSERT(conn->ibc_state == IBLND_CONN_ACTIVE_CONNECT);
	LASSERT(peer->ibp_connecting > 0);     /* 'conn' at least */

	write_lock_irqsave(&kiblnd_data.kib_global_lock, flags);

	/* retry connection if it's still needed and no other connection
	 * attempts (active or passive) are in progress
	 * NB: reconnect is still needed even when ibp_tx_queue is
	 * empty if ibp_version != version because reconnect may be
	 * initiated by kiblnd_query() */
	if ((!list_empty(&peer->ibp_tx_queue) ||
	     peer->ibp_version != version) &&
	    peer->ibp_connecting == 1 &&
	    peer->ibp_accepting == 0) {
		retry = 1;
		peer->ibp_connecting++;

		peer->ibp_version     = version;
		peer->ibp_incarnation = incarnation;
	}

	write_unlock_irqrestore(&kiblnd_data.kib_global_lock, flags);

	if (!retry)
		return;

	switch (why) {
	default:
		reason = "Unknown";
		break;

	case IBLND_REJECT_CONN_STALE:
		reason = "stale";
		break;

	case IBLND_REJECT_CONN_RACE:
		reason = "conn race";
		break;

	case IBLND_REJECT_CONN_UNCOMPAT:
		reason = "version negotiation";
		break;
	}

	CNETERR("%s: retrying (%s), %x, %x, queue_dep: %d, max_frag: %d, msg_size: %d\n",
		libcfs_nid2str(peer->ibp_nid),
		reason, IBLND_MSG_VERSION, version,
		cp != NULL ? cp->ibcp_queue_depth  : IBLND_MSG_QUEUE_SIZE(version),
		cp != NULL ? cp->ibcp_max_frags    : IBLND_RDMA_FRAGS(version),
		cp != NULL ? cp->ibcp_max_msg_size : IBLND_MSG_SIZE);

	kiblnd_connect_peer(peer);
}

static void
kiblnd_rejected(kib_conn_t *conn, int reason, void *priv, int priv_nob)
{
	kib_peer_t    *peer = conn->ibc_peer;

	LASSERT(!in_interrupt());
	LASSERT(conn->ibc_state == IBLND_CONN_ACTIVE_CONNECT);

	switch (reason) {
	case IB_CM_REJ_STALE_CONN:
		kiblnd_reconnect(conn, IBLND_MSG_VERSION, 0,
				 IBLND_REJECT_CONN_STALE, NULL);
		break;

	case IB_CM_REJ_INVALID_SERVICE_ID:
		CNETERR("%s rejected: no listener at %d\n",
			libcfs_nid2str(peer->ibp_nid),
			*kiblnd_tunables.kib_service);
		break;

	case IB_CM_REJ_CONSUMER_DEFINED:
		if (priv_nob >= offsetof(kib_rej_t, ibr_padding)) {
			kib_rej_t	*rej	 = priv;
			kib_connparams_t *cp	  = NULL;
			int	       flip	= 0;
			__u64	     incarnation = -1;

			/* NB. default incarnation is -1 because:
			 * a) V1 will ignore dst incarnation in connreq.
			 * b) V2 will provide incarnation while rejecting me,
			 *    -1 will be overwrote.
			 *
			 * if I try to connect to a V1 peer with V2 protocol,
			 * it rejected me then upgrade to V2, I have no idea
			 * about the upgrading and try to reconnect with V1,
			 * in this case upgraded V2 can find out I'm trying to
			 * talk to the old guy and reject me(incarnation is -1).
			 */

			if (rej->ibr_magic == __swab32(IBLND_MSG_MAGIC) ||
			    rej->ibr_magic == __swab32(LNET_PROTO_MAGIC)) {
				__swab32s(&rej->ibr_magic);
				__swab16s(&rej->ibr_version);
				flip = 1;
			}

			if (priv_nob >= sizeof(kib_rej_t) &&
			    rej->ibr_version > IBLND_MSG_VERSION_1) {
				/* priv_nob is always 148 in current version
				 * of OFED, so we still need to check version.
				 * (define of IB_CM_REJ_PRIVATE_DATA_SIZE) */
				cp = &rej->ibr_cp;

				if (flip) {
					__swab64s(&rej->ibr_incarnation);
					__swab16s(&cp->ibcp_queue_depth);
					__swab16s(&cp->ibcp_max_frags);
					__swab32s(&cp->ibcp_max_msg_size);
				}

				incarnation = rej->ibr_incarnation;
			}

			if (rej->ibr_magic != IBLND_MSG_MAGIC &&
			    rej->ibr_magic != LNET_PROTO_MAGIC) {
				CERROR("%s rejected: consumer defined fatal error\n",
				       libcfs_nid2str(peer->ibp_nid));
				break;
			}

			if (rej->ibr_version != IBLND_MSG_VERSION &&
			    rej->ibr_version != IBLND_MSG_VERSION_1) {
				CERROR("%s rejected: o2iblnd version %x error\n",
				       libcfs_nid2str(peer->ibp_nid),
				       rej->ibr_version);
				break;
			}

			if (rej->ibr_why     == IBLND_REJECT_FATAL &&
			    rej->ibr_version == IBLND_MSG_VERSION_1) {
				CDEBUG(D_NET, "rejected by old version peer %s: %x\n",
				       libcfs_nid2str(peer->ibp_nid), rej->ibr_version);

				if (conn->ibc_version != IBLND_MSG_VERSION_1)
					rej->ibr_why = IBLND_REJECT_CONN_UNCOMPAT;
			}

			switch (rej->ibr_why) {
			case IBLND_REJECT_CONN_RACE:
			case IBLND_REJECT_CONN_STALE:
			case IBLND_REJECT_CONN_UNCOMPAT:
				kiblnd_reconnect(conn, rej->ibr_version,
						 incarnation, rej->ibr_why, cp);
				break;

			case IBLND_REJECT_MSG_QUEUE_SIZE:
				CERROR("%s rejected: incompatible message queue depth %d, %d\n",
				       libcfs_nid2str(peer->ibp_nid),
				       cp != NULL ? cp->ibcp_queue_depth :
				       IBLND_MSG_QUEUE_SIZE(rej->ibr_version),
				       IBLND_MSG_QUEUE_SIZE(conn->ibc_version));
				break;

			case IBLND_REJECT_RDMA_FRAGS:
				CERROR("%s rejected: incompatible # of RDMA fragments %d, %d\n",
				       libcfs_nid2str(peer->ibp_nid),
				       cp != NULL ? cp->ibcp_max_frags :
				       IBLND_RDMA_FRAGS(rej->ibr_version),
				       IBLND_RDMA_FRAGS(conn->ibc_version));
				break;

			case IBLND_REJECT_NO_RESOURCES:
				CERROR("%s rejected: o2iblnd no resources\n",
				       libcfs_nid2str(peer->ibp_nid));
				break;

			case IBLND_REJECT_FATAL:
				CERROR("%s rejected: o2iblnd fatal error\n",
				       libcfs_nid2str(peer->ibp_nid));
				break;

			default:
				CERROR("%s rejected: o2iblnd reason %d\n",
				       libcfs_nid2str(peer->ibp_nid),
				       rej->ibr_why);
				break;
			}
			break;
		}
		/* fall through */
	default:
		CNETERR("%s rejected: reason %d, size %d\n",
			libcfs_nid2str(peer->ibp_nid), reason, priv_nob);
		break;
	}

	kiblnd_connreq_done(conn, -ECONNREFUSED);
}

static void
kiblnd_check_connreply(kib_conn_t *conn, void *priv, int priv_nob)
{
	kib_peer_t    *peer = conn->ibc_peer;
	lnet_ni_t     *ni   = peer->ibp_ni;
	kib_net_t     *net  = ni->ni_data;
	kib_msg_t     *msg  = priv;
	int	    ver  = conn->ibc_version;
	int	    rc   = kiblnd_unpack_msg(msg, priv_nob);
	unsigned long  flags;

	LASSERT(net != NULL);

	if (rc != 0) {
		CERROR("Can't unpack connack from %s: %d\n",
		       libcfs_nid2str(peer->ibp_nid), rc);
		goto failed;
	}

	if (msg->ibm_type != IBLND_MSG_CONNACK) {
		CERROR("Unexpected message %d from %s\n",
		       msg->ibm_type, libcfs_nid2str(peer->ibp_nid));
		rc = -EPROTO;
		goto failed;
	}

	if (ver != msg->ibm_version) {
		CERROR("%s replied version %x is different with requested version %x\n",
		       libcfs_nid2str(peer->ibp_nid), msg->ibm_version, ver);
		rc = -EPROTO;
		goto failed;
	}

	if (msg->ibm_u.connparams.ibcp_queue_depth !=
	    IBLND_MSG_QUEUE_SIZE(ver)) {
		CERROR("%s has incompatible queue depth %d(%d wanted)\n",
		       libcfs_nid2str(peer->ibp_nid),
		       msg->ibm_u.connparams.ibcp_queue_depth,
		       IBLND_MSG_QUEUE_SIZE(ver));
		rc = -EPROTO;
		goto failed;
	}

	if (msg->ibm_u.connparams.ibcp_max_frags !=
	    IBLND_RDMA_FRAGS(ver)) {
		CERROR("%s has incompatible max_frags %d (%d wanted)\n",
		       libcfs_nid2str(peer->ibp_nid),
		       msg->ibm_u.connparams.ibcp_max_frags,
		       IBLND_RDMA_FRAGS(ver));
		rc = -EPROTO;
		goto failed;
	}

	if (msg->ibm_u.connparams.ibcp_max_msg_size > IBLND_MSG_SIZE) {
		CERROR("%s max message size %d too big (%d max)\n",
		       libcfs_nid2str(peer->ibp_nid),
		       msg->ibm_u.connparams.ibcp_max_msg_size,
		       IBLND_MSG_SIZE);
		rc = -EPROTO;
		goto failed;
	}

	read_lock_irqsave(&kiblnd_data.kib_global_lock, flags);
	if (msg->ibm_dstnid == ni->ni_nid &&
	    msg->ibm_dststamp == net->ibn_incarnation)
		rc = 0;
	else
		rc = -ESTALE;
	read_unlock_irqrestore(&kiblnd_data.kib_global_lock, flags);

	if (rc != 0) {
		CERROR("Bad connection reply from %s, rc = %d, version: %x max_frags: %d\n",
		       libcfs_nid2str(peer->ibp_nid), rc,
		       msg->ibm_version, msg->ibm_u.connparams.ibcp_max_frags);
		goto failed;
	}

	conn->ibc_incarnation      = msg->ibm_srcstamp;
	conn->ibc_credits	  =
	conn->ibc_reserved_credits = IBLND_MSG_QUEUE_SIZE(ver);
	LASSERT(conn->ibc_credits + conn->ibc_reserved_credits + IBLND_OOB_MSGS(ver)
		 <= IBLND_RX_MSGS(ver));

	kiblnd_connreq_done(conn, 0);
	return;

 failed:
	/* NB My QP has already established itself, so I handle anything going
	 * wrong here by setting ibc_comms_error.
	 * kiblnd_connreq_done(0) moves the conn state to ESTABLISHED, but then
	 * immediately tears it down. */

	LASSERT(rc != 0);
	conn->ibc_comms_error = rc;
	kiblnd_connreq_done(conn, 0);
}

static int
kiblnd_active_connect(struct rdma_cm_id *cmid)
{
	kib_peer_t	      *peer = (kib_peer_t *)cmid->context;
	kib_conn_t	      *conn;
	kib_msg_t	       *msg;
	struct rdma_conn_param   cp;
	int		      version;
	__u64		    incarnation;
	unsigned long	    flags;
	int		      rc;

	read_lock_irqsave(&kiblnd_data.kib_global_lock, flags);

	incarnation = peer->ibp_incarnation;
	version     = (peer->ibp_version == 0) ? IBLND_MSG_VERSION :
						 peer->ibp_version;

	read_unlock_irqrestore(&kiblnd_data.kib_global_lock, flags);

	conn = kiblnd_create_conn(peer, cmid, IBLND_CONN_ACTIVE_CONNECT, version);
	if (conn == NULL) {
		kiblnd_peer_connect_failed(peer, 1, -ENOMEM);
		kiblnd_peer_decref(peer); /* lose cmid's ref */
		return -ENOMEM;
	}

	/* conn "owns" cmid now, so I return success from here on to ensure the
	 * CM callback doesn't destroy cmid. conn also takes over cmid's ref
	 * on peer */

	msg = &conn->ibc_connvars->cv_msg;

	memset(msg, 0, sizeof(*msg));
	kiblnd_init_msg(msg, IBLND_MSG_CONNREQ, sizeof(msg->ibm_u.connparams));
	msg->ibm_u.connparams.ibcp_queue_depth  = IBLND_MSG_QUEUE_SIZE(version);
	msg->ibm_u.connparams.ibcp_max_frags    = IBLND_RDMA_FRAGS(version);
	msg->ibm_u.connparams.ibcp_max_msg_size = IBLND_MSG_SIZE;

	kiblnd_pack_msg(peer->ibp_ni, msg, version,
			0, peer->ibp_nid, incarnation);

	memset(&cp, 0, sizeof(cp));
	cp.private_data	= msg;
	cp.private_data_len    = msg->ibm_nob;
	cp.responder_resources = 0;	     /* No atomic ops or RDMA reads */
	cp.initiator_depth     = 0;
	cp.flow_control	= 1;
	cp.retry_count	 = *kiblnd_tunables.kib_retry_count;
	cp.rnr_retry_count     = *kiblnd_tunables.kib_rnr_retry_count;

	LASSERT(cmid->context == (void *)conn);
	LASSERT(conn->ibc_cmid == cmid);

	rc = rdma_connect(cmid, &cp);
	if (rc != 0) {
		CERROR("Can't connect to %s: %d\n",
		       libcfs_nid2str(peer->ibp_nid), rc);
		kiblnd_connreq_done(conn, rc);
		kiblnd_conn_decref(conn);
	}

	return 0;
}

int
kiblnd_cm_callback(struct rdma_cm_id *cmid, struct rdma_cm_event *event)
{
	kib_peer_t  *peer;
	kib_conn_t  *conn;
	int	  rc;

	switch (event->event) {
	default:
		CERROR("Unexpected event: %d, status: %d\n",
		       event->event, event->status);
		LBUG();

	case RDMA_CM_EVENT_CONNECT_REQUEST:
		/* destroy cmid on failure */
		rc = kiblnd_passive_connect(cmid,
					    (void *)KIBLND_CONN_PARAM(event),
					    KIBLND_CONN_PARAM_LEN(event));
		CDEBUG(D_NET, "connreq: %d\n", rc);
		return rc;

	case RDMA_CM_EVENT_ADDR_ERROR:
		peer = (kib_peer_t *)cmid->context;
		CNETERR("%s: ADDR ERROR %d\n",
		       libcfs_nid2str(peer->ibp_nid), event->status);
		kiblnd_peer_connect_failed(peer, 1, -EHOSTUNREACH);
		kiblnd_peer_decref(peer);
		return -EHOSTUNREACH;      /* rc != 0 destroys cmid */

	case RDMA_CM_EVENT_ADDR_RESOLVED:
		peer = (kib_peer_t *)cmid->context;

		CDEBUG(D_NET, "%s Addr resolved: %d\n",
		       libcfs_nid2str(peer->ibp_nid), event->status);

		if (event->status != 0) {
			CNETERR("Can't resolve address for %s: %d\n",
				libcfs_nid2str(peer->ibp_nid), event->status);
			rc = event->status;
		} else {
			rc = rdma_resolve_route(
				cmid, *kiblnd_tunables.kib_timeout * 1000);
			if (rc == 0)
				return 0;
			/* Can't initiate route resolution */
			CERROR("Can't resolve route for %s: %d\n",
			       libcfs_nid2str(peer->ibp_nid), rc);
		}
		kiblnd_peer_connect_failed(peer, 1, rc);
		kiblnd_peer_decref(peer);
		return rc;		      /* rc != 0 destroys cmid */

	case RDMA_CM_EVENT_ROUTE_ERROR:
		peer = (kib_peer_t *)cmid->context;
		CNETERR("%s: ROUTE ERROR %d\n",
			libcfs_nid2str(peer->ibp_nid), event->status);
		kiblnd_peer_connect_failed(peer, 1, -EHOSTUNREACH);
		kiblnd_peer_decref(peer);
		return -EHOSTUNREACH;	   /* rc != 0 destroys cmid */

	case RDMA_CM_EVENT_ROUTE_RESOLVED:
		peer = (kib_peer_t *)cmid->context;
		CDEBUG(D_NET, "%s Route resolved: %d\n",
		       libcfs_nid2str(peer->ibp_nid), event->status);

		if (event->status == 0)
			return kiblnd_active_connect(cmid);

		CNETERR("Can't resolve route for %s: %d\n",
		       libcfs_nid2str(peer->ibp_nid), event->status);
		kiblnd_peer_connect_failed(peer, 1, event->status);
		kiblnd_peer_decref(peer);
		return event->status;	   /* rc != 0 destroys cmid */

	case RDMA_CM_EVENT_UNREACHABLE:
		conn = (kib_conn_t *)cmid->context;
		LASSERT(conn->ibc_state == IBLND_CONN_ACTIVE_CONNECT ||
			conn->ibc_state == IBLND_CONN_PASSIVE_WAIT);
		CNETERR("%s: UNREACHABLE %d\n",
		       libcfs_nid2str(conn->ibc_peer->ibp_nid), event->status);
		kiblnd_connreq_done(conn, -ENETDOWN);
		kiblnd_conn_decref(conn);
		return 0;

	case RDMA_CM_EVENT_CONNECT_ERROR:
		conn = (kib_conn_t *)cmid->context;
		LASSERT(conn->ibc_state == IBLND_CONN_ACTIVE_CONNECT ||
			conn->ibc_state == IBLND_CONN_PASSIVE_WAIT);
		CNETERR("%s: CONNECT ERROR %d\n",
			libcfs_nid2str(conn->ibc_peer->ibp_nid), event->status);
		kiblnd_connreq_done(conn, -ENOTCONN);
		kiblnd_conn_decref(conn);
		return 0;

	case RDMA_CM_EVENT_REJECTED:
		conn = (kib_conn_t *)cmid->context;
		switch (conn->ibc_state) {
		default:
			LBUG();

		case IBLND_CONN_PASSIVE_WAIT:
			CERROR("%s: REJECTED %d\n",
				libcfs_nid2str(conn->ibc_peer->ibp_nid),
				event->status);
			kiblnd_connreq_done(conn, -ECONNRESET);
			break;

		case IBLND_CONN_ACTIVE_CONNECT:
			kiblnd_rejected(conn, event->status,
					(void *)KIBLND_CONN_PARAM(event),
					KIBLND_CONN_PARAM_LEN(event));
			break;
		}
		kiblnd_conn_decref(conn);
		return 0;

	case RDMA_CM_EVENT_ESTABLISHED:
		conn = (kib_conn_t *)cmid->context;
		switch (conn->ibc_state) {
		default:
			LBUG();

		case IBLND_CONN_PASSIVE_WAIT:
			CDEBUG(D_NET, "ESTABLISHED (passive): %s\n",
			       libcfs_nid2str(conn->ibc_peer->ibp_nid));
			kiblnd_connreq_done(conn, 0);
			break;

		case IBLND_CONN_ACTIVE_CONNECT:
			CDEBUG(D_NET, "ESTABLISHED(active): %s\n",
			       libcfs_nid2str(conn->ibc_peer->ibp_nid));
			kiblnd_check_connreply(conn,
					       (void *)KIBLND_CONN_PARAM(event),
					       KIBLND_CONN_PARAM_LEN(event));
			break;
		}
		/* net keeps its ref on conn! */
		return 0;

	case RDMA_CM_EVENT_TIMEWAIT_EXIT:
		CDEBUG(D_NET, "Ignore TIMEWAIT_EXIT event\n");
		return 0;
	case RDMA_CM_EVENT_DISCONNECTED:
		conn = (kib_conn_t *)cmid->context;
		if (conn->ibc_state < IBLND_CONN_ESTABLISHED) {
			CERROR("%s DISCONNECTED\n",
			       libcfs_nid2str(conn->ibc_peer->ibp_nid));
			kiblnd_connreq_done(conn, -ECONNRESET);
		} else {
			kiblnd_close_conn(conn, 0);
		}
		kiblnd_conn_decref(conn);
		cmid->context = NULL;
		return 0;

	case RDMA_CM_EVENT_DEVICE_REMOVAL:
		LCONSOLE_ERROR_MSG(0x131,
				   "Received notification of device removal\n"
				   "Please shutdown LNET to allow this to proceed\n");
		/* Can't remove network from underneath LNET for now, so I have
		 * to ignore this */
		return 0;

	case RDMA_CM_EVENT_ADDR_CHANGE:
		LCONSOLE_INFO("Physical link changed (eg hca/port)\n");
		return 0;
	}
}

static int
kiblnd_check_txs_locked(kib_conn_t *conn, struct list_head *txs)
{
	kib_tx_t	  *tx;
	struct list_head	*ttmp;

	list_for_each(ttmp, txs) {
		tx = list_entry(ttmp, kib_tx_t, tx_list);

		if (txs != &conn->ibc_active_txs) {
			LASSERT(tx->tx_queued);
		} else {
			LASSERT(!tx->tx_queued);
			LASSERT(tx->tx_waiting || tx->tx_sending != 0);
		}

		if (cfs_time_aftereq(jiffies, tx->tx_deadline)) {
			CERROR("Timed out tx: %s, %lu seconds\n",
			       kiblnd_queue2str(conn, txs),
			       cfs_duration_sec(jiffies - tx->tx_deadline));
			return 1;
		}
	}

	return 0;
}

static int
kiblnd_conn_timed_out_locked(kib_conn_t *conn)
{
	return  kiblnd_check_txs_locked(conn, &conn->ibc_tx_queue) ||
		kiblnd_check_txs_locked(conn, &conn->ibc_tx_noops) ||
		kiblnd_check_txs_locked(conn, &conn->ibc_tx_queue_rsrvd) ||
		kiblnd_check_txs_locked(conn, &conn->ibc_tx_queue_nocred) ||
		kiblnd_check_txs_locked(conn, &conn->ibc_active_txs);
}

static void
kiblnd_check_conns(int idx)
{
	LIST_HEAD(closes);
	LIST_HEAD(checksends);
	struct list_head    *peers = &kiblnd_data.kib_peers[idx];
	struct list_head    *ptmp;
	kib_peer_t    *peer;
	kib_conn_t    *conn;
	kib_conn_t *tmp;
	struct list_head    *ctmp;
	unsigned long  flags;

	/* NB. We expect to have a look at all the peers and not find any
	 * RDMAs to time out, so we just use a shared lock while we
	 * take a look... */
	read_lock_irqsave(&kiblnd_data.kib_global_lock, flags);

	list_for_each(ptmp, peers) {
		peer = list_entry(ptmp, kib_peer_t, ibp_list);

		list_for_each(ctmp, &peer->ibp_conns) {
			int timedout;
			int sendnoop;

			conn = list_entry(ctmp, kib_conn_t, ibc_list);

			LASSERT(conn->ibc_state == IBLND_CONN_ESTABLISHED);

			spin_lock(&conn->ibc_lock);

			sendnoop = kiblnd_need_noop(conn);
			timedout = kiblnd_conn_timed_out_locked(conn);
			if (!sendnoop && !timedout) {
				spin_unlock(&conn->ibc_lock);
				continue;
			}

			if (timedout) {
				CERROR("Timed out RDMA with %s (%lu): c: %u, oc: %u, rc: %u\n",
				       libcfs_nid2str(peer->ibp_nid),
				       cfs_duration_sec(cfs_time_current() -
							peer->ibp_last_alive),
				       conn->ibc_credits,
				       conn->ibc_outstanding_credits,
				       conn->ibc_reserved_credits);
				list_add(&conn->ibc_connd_list, &closes);
			} else {
				list_add(&conn->ibc_connd_list,
					     &checksends);
			}
			/* +ref for 'closes' or 'checksends' */
			kiblnd_conn_addref(conn);

			spin_unlock(&conn->ibc_lock);
		}
	}

	read_unlock_irqrestore(&kiblnd_data.kib_global_lock, flags);

	/* Handle timeout by closing the whole
	 * connection. We can only be sure RDMA activity
	 * has ceased once the QP has been modified. */
	list_for_each_entry_safe(conn, tmp, &closes, ibc_connd_list) {
		list_del(&conn->ibc_connd_list);
		kiblnd_close_conn(conn, -ETIMEDOUT);
		kiblnd_conn_decref(conn);
	}

	/* In case we have enough credits to return via a
	 * NOOP, but there were no non-blocking tx descs
	 * free to do it last time... */
	while (!list_empty(&checksends)) {
		conn = list_entry(checksends.next,
				      kib_conn_t, ibc_connd_list);
		list_del(&conn->ibc_connd_list);
		kiblnd_check_sends(conn);
		kiblnd_conn_decref(conn);
	}
}

static void
kiblnd_disconnect_conn(kib_conn_t *conn)
{
	LASSERT(!in_interrupt());
	LASSERT(current == kiblnd_data.kib_connd);
	LASSERT(conn->ibc_state == IBLND_CONN_CLOSING);

	rdma_disconnect(conn->ibc_cmid);
	kiblnd_finalise_conn(conn);

	kiblnd_peer_notify(conn->ibc_peer);
}

int
kiblnd_connd(void *arg)
{
	wait_queue_t     wait;
	unsigned long      flags;
	kib_conn_t	*conn;
	int		timeout;
	int		i;
	int		dropped_lock;
	int		peer_index = 0;
	unsigned long      deadline = jiffies;

	cfs_block_allsigs();

	init_waitqueue_entry(&wait, current);
	kiblnd_data.kib_connd = current;

	spin_lock_irqsave(&kiblnd_data.kib_connd_lock, flags);

	while (!kiblnd_data.kib_shutdown) {

		dropped_lock = 0;

		if (!list_empty(&kiblnd_data.kib_connd_zombies)) {
			conn = list_entry(kiblnd_data. \
					      kib_connd_zombies.next,
					      kib_conn_t, ibc_list);
			list_del(&conn->ibc_list);

			spin_unlock_irqrestore(&kiblnd_data.kib_connd_lock,
					       flags);
			dropped_lock = 1;

			kiblnd_destroy_conn(conn);

			spin_lock_irqsave(&kiblnd_data.kib_connd_lock, flags);
		}

		if (!list_empty(&kiblnd_data.kib_connd_conns)) {
			conn = list_entry(kiblnd_data.kib_connd_conns.next,
					      kib_conn_t, ibc_list);
			list_del(&conn->ibc_list);

			spin_unlock_irqrestore(&kiblnd_data.kib_connd_lock,
					       flags);
			dropped_lock = 1;

			kiblnd_disconnect_conn(conn);
			kiblnd_conn_decref(conn);

			spin_lock_irqsave(&kiblnd_data.kib_connd_lock, flags);
		}

		/* careful with the jiffy wrap... */
		timeout = (int)(deadline - jiffies);
		if (timeout <= 0) {
			const int n = 4;
			const int p = 1;
			int       chunk = kiblnd_data.kib_peer_hash_size;

			spin_unlock_irqrestore(&kiblnd_data.kib_connd_lock, flags);
			dropped_lock = 1;

			/* Time to check for RDMA timeouts on a few more
			 * peers: I do checks every 'p' seconds on a
			 * proportion of the peer table and I need to check
			 * every connection 'n' times within a timeout
			 * interval, to ensure I detect a timeout on any
			 * connection within (n+1)/n times the timeout
			 * interval. */

			if (*kiblnd_tunables.kib_timeout > n * p)
				chunk = (chunk * n * p) /
					*kiblnd_tunables.kib_timeout;
			if (chunk == 0)
				chunk = 1;

			for (i = 0; i < chunk; i++) {
				kiblnd_check_conns(peer_index);
				peer_index = (peer_index + 1) %
					     kiblnd_data.kib_peer_hash_size;
			}

			deadline += p * HZ;
			spin_lock_irqsave(&kiblnd_data.kib_connd_lock, flags);
		}

		if (dropped_lock)
			continue;

		/* Nothing to do for 'timeout'  */
		set_current_state(TASK_INTERRUPTIBLE);
		add_wait_queue(&kiblnd_data.kib_connd_waitq, &wait);
		spin_unlock_irqrestore(&kiblnd_data.kib_connd_lock, flags);

		schedule_timeout(timeout);

		remove_wait_queue(&kiblnd_data.kib_connd_waitq, &wait);
		spin_lock_irqsave(&kiblnd_data.kib_connd_lock, flags);
	}

	spin_unlock_irqrestore(&kiblnd_data.kib_connd_lock, flags);

	kiblnd_thread_fini();
	return 0;
}

void
kiblnd_qp_event(struct ib_event *event, void *arg)
{
	kib_conn_t *conn = arg;

	switch (event->event) {
	case IB_EVENT_COMM_EST:
		CDEBUG(D_NET, "%s established\n",
		       libcfs_nid2str(conn->ibc_peer->ibp_nid));
		return;

	default:
		CERROR("%s: Async QP event type %d\n",
		       libcfs_nid2str(conn->ibc_peer->ibp_nid), event->event);
		return;
	}
}

static void
kiblnd_complete(struct ib_wc *wc)
{
	switch (kiblnd_wreqid2type(wc->wr_id)) {
	default:
		LBUG();

	case IBLND_WID_RDMA:
		/* We only get RDMA completion notification if it fails.  All
		 * subsequent work items, including the final SEND will fail
		 * too.  However we can't print out any more info about the
		 * failing RDMA because 'tx' might be back on the idle list or
		 * even reused already if we didn't manage to post all our work
		 * items */
		CNETERR("RDMA (tx: %p) failed: %d\n",
			kiblnd_wreqid2ptr(wc->wr_id), wc->status);
		return;

	case IBLND_WID_TX:
		kiblnd_tx_complete(kiblnd_wreqid2ptr(wc->wr_id), wc->status);
		return;

	case IBLND_WID_RX:
		kiblnd_rx_complete(kiblnd_wreqid2ptr(wc->wr_id), wc->status,
				   wc->byte_len);
		return;
	}
}

void
kiblnd_cq_completion(struct ib_cq *cq, void *arg)
{
	/* NB I'm not allowed to schedule this conn once its refcount has
	 * reached 0.  Since fundamentally I'm racing with scheduler threads
	 * consuming my CQ I could be called after all completions have
	 * occurred.  But in this case, ibc_nrx == 0 && ibc_nsends_posted == 0
	 * and this CQ is about to be destroyed so I NOOP. */
	kib_conn_t		*conn = (kib_conn_t *)arg;
	struct kib_sched_info	*sched = conn->ibc_sched;
	unsigned long		flags;

	LASSERT(cq == conn->ibc_cq);

	spin_lock_irqsave(&sched->ibs_lock, flags);

	conn->ibc_ready = 1;

	if (!conn->ibc_scheduled &&
	    (conn->ibc_nrx > 0 ||
	     conn->ibc_nsends_posted > 0)) {
		kiblnd_conn_addref(conn); /* +1 ref for sched_conns */
		conn->ibc_scheduled = 1;
		list_add_tail(&conn->ibc_sched_list, &sched->ibs_conns);

		if (waitqueue_active(&sched->ibs_waitq))
			wake_up(&sched->ibs_waitq);
	}

	spin_unlock_irqrestore(&sched->ibs_lock, flags);
}

void
kiblnd_cq_event(struct ib_event *event, void *arg)
{
	kib_conn_t *conn = arg;

	CERROR("%s: async CQ event type %d\n",
	       libcfs_nid2str(conn->ibc_peer->ibp_nid), event->event);
}

int
kiblnd_scheduler(void *arg)
{
	long			id = (long)arg;
	struct kib_sched_info	*sched;
	kib_conn_t		*conn;
	wait_queue_t		wait;
	unsigned long		flags;
	struct ib_wc		wc;
	int			did_something;
	int			busy_loops = 0;
	int			rc;

	cfs_block_allsigs();

	init_waitqueue_entry(&wait, current);

	sched = kiblnd_data.kib_scheds[KIB_THREAD_CPT(id)];

	rc = cfs_cpt_bind(lnet_cpt_table(), sched->ibs_cpt);
	if (rc != 0) {
		CWARN("Failed to bind on CPT %d, please verify whether all CPUs are healthy and reload modules if necessary, otherwise your system might under risk of low performance\n",
		      sched->ibs_cpt);
	}

	spin_lock_irqsave(&sched->ibs_lock, flags);

	while (!kiblnd_data.kib_shutdown) {
		if (busy_loops++ >= IBLND_RESCHED) {
			spin_unlock_irqrestore(&sched->ibs_lock, flags);

			cond_resched();
			busy_loops = 0;

			spin_lock_irqsave(&sched->ibs_lock, flags);
		}

		did_something = 0;

		if (!list_empty(&sched->ibs_conns)) {
			conn = list_entry(sched->ibs_conns.next,
					      kib_conn_t, ibc_sched_list);
			/* take over kib_sched_conns' ref on conn... */
			LASSERT(conn->ibc_scheduled);
			list_del(&conn->ibc_sched_list);
			conn->ibc_ready = 0;

			spin_unlock_irqrestore(&sched->ibs_lock, flags);

			rc = ib_poll_cq(conn->ibc_cq, 1, &wc);
			if (rc == 0) {
				rc = ib_req_notify_cq(conn->ibc_cq,
						      IB_CQ_NEXT_COMP);
				if (rc < 0) {
					CWARN("%s: ib_req_notify_cq failed: %d, closing connection\n",
					      libcfs_nid2str(conn->ibc_peer->ibp_nid), rc);
					kiblnd_close_conn(conn, -EIO);
					kiblnd_conn_decref(conn);
					spin_lock_irqsave(&sched->ibs_lock,
							      flags);
					continue;
				}

				rc = ib_poll_cq(conn->ibc_cq, 1, &wc);
			}

			if (rc < 0) {
				CWARN("%s: ib_poll_cq failed: %d, closing connection\n",
				      libcfs_nid2str(conn->ibc_peer->ibp_nid),
				      rc);
				kiblnd_close_conn(conn, -EIO);
				kiblnd_conn_decref(conn);
				spin_lock_irqsave(&sched->ibs_lock, flags);
				continue;
			}

			spin_lock_irqsave(&sched->ibs_lock, flags);

			if (rc != 0 || conn->ibc_ready) {
				/* There may be another completion waiting; get
				 * another scheduler to check while I handle
				 * this one... */
				/* +1 ref for sched_conns */
				kiblnd_conn_addref(conn);
				list_add_tail(&conn->ibc_sched_list,
						  &sched->ibs_conns);
				if (waitqueue_active(&sched->ibs_waitq))
					wake_up(&sched->ibs_waitq);
			} else {
				conn->ibc_scheduled = 0;
			}

			if (rc != 0) {
				spin_unlock_irqrestore(&sched->ibs_lock, flags);
				kiblnd_complete(&wc);

				spin_lock_irqsave(&sched->ibs_lock, flags);
			}

			kiblnd_conn_decref(conn); /* ...drop my ref from above */
			did_something = 1;
		}

		if (did_something)
			continue;

		set_current_state(TASK_INTERRUPTIBLE);
		add_wait_queue_exclusive(&sched->ibs_waitq, &wait);
		spin_unlock_irqrestore(&sched->ibs_lock, flags);

		schedule();
		busy_loops = 0;

		remove_wait_queue(&sched->ibs_waitq, &wait);
		spin_lock_irqsave(&sched->ibs_lock, flags);
	}

	spin_unlock_irqrestore(&sched->ibs_lock, flags);

	kiblnd_thread_fini();
	return 0;
}

int
kiblnd_failover_thread(void *arg)
{
	rwlock_t		*glock = &kiblnd_data.kib_global_lock;
	kib_dev_t	 *dev;
	wait_queue_t     wait;
	unsigned long      flags;
	int		rc;

	LASSERT(*kiblnd_tunables.kib_dev_failover != 0);

	cfs_block_allsigs();

	init_waitqueue_entry(&wait, current);
	write_lock_irqsave(glock, flags);

	while (!kiblnd_data.kib_shutdown) {
		int     do_failover = 0;
		int     long_sleep;

		list_for_each_entry(dev, &kiblnd_data.kib_failed_devs,
				    ibd_fail_list) {
			if (time_before(cfs_time_current(),
					dev->ibd_next_failover))
				continue;
			do_failover = 1;
			break;
		}

		if (do_failover) {
			list_del_init(&dev->ibd_fail_list);
			dev->ibd_failover = 1;
			write_unlock_irqrestore(glock, flags);

			rc = kiblnd_dev_failover(dev);

			write_lock_irqsave(glock, flags);

			LASSERT(dev->ibd_failover);
			dev->ibd_failover = 0;
			if (rc >= 0) { /* Device is OK or failover succeed */
				dev->ibd_next_failover = cfs_time_shift(3);
				continue;
			}

			/* failed to failover, retry later */
			dev->ibd_next_failover =
				cfs_time_shift(min(dev->ibd_failed_failover, 10));
			if (kiblnd_dev_can_failover(dev)) {
				list_add_tail(&dev->ibd_fail_list,
					      &kiblnd_data.kib_failed_devs);
			}

			continue;
		}

		/* long sleep if no more pending failover */
		long_sleep = list_empty(&kiblnd_data.kib_failed_devs);

		set_current_state(TASK_INTERRUPTIBLE);
		add_wait_queue(&kiblnd_data.kib_failover_waitq, &wait);
		write_unlock_irqrestore(glock, flags);

		rc = schedule_timeout(long_sleep ? cfs_time_seconds(10) :
						   cfs_time_seconds(1));
		remove_wait_queue(&kiblnd_data.kib_failover_waitq, &wait);
		write_lock_irqsave(glock, flags);

		if (!long_sleep || rc != 0)
			continue;

		/* have a long sleep, routine check all active devices,
		 * we need checking like this because if there is not active
		 * connection on the dev and no SEND from local, we may listen
		 * on wrong HCA for ever while there is a bonding failover */
		list_for_each_entry(dev, &kiblnd_data.kib_devs, ibd_list) {
			if (kiblnd_dev_can_failover(dev)) {
				list_add_tail(&dev->ibd_fail_list,
					      &kiblnd_data.kib_failed_devs);
			}
		}
	}

	write_unlock_irqrestore(glock, flags);

	kiblnd_thread_fini();
	return 0;
}<|MERGE_RESOLUTION|>--- conflicted
+++ resolved
@@ -1687,11 +1687,7 @@
 }
 
 int
-<<<<<<< HEAD
-kiblnd_recv (lnet_ni_t *ni, void *private, lnet_msg_t *lntmsg, int delayed,
-=======
 kiblnd_recv(lnet_ni_t *ni, void *private, lnet_msg_t *lntmsg, int delayed,
->>>>>>> 007760cf
 	     unsigned int niov, struct kvec *iov, lnet_kiov_t *kiov,
 	     unsigned int offset, unsigned int mlen, unsigned int rlen)
 {
