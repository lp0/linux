--- conflicted
+++ resolved
@@ -59,12 +59,6 @@
 struct kmem_cache *ll_file_data_slab;
 struct dentry *llite_root;
 struct kset *llite_kset;
-<<<<<<< HEAD
-
-static LIST_HEAD(ll_super_blocks);
-static DEFINE_SPINLOCK(ll_sb_lock);
-=======
->>>>>>> 9fe8ecca
 
 #ifndef log2
 #define log2(n) ffz(~(n))
@@ -143,16 +137,7 @@
 {
 	struct ll_sb_info *sbi = ll_s2sbi(sb);
 
-<<<<<<< HEAD
-	if (sbi != NULL) {
-		spin_lock(&ll_sb_lock);
-		list_del(&sbi->ll_list);
-		spin_unlock(&ll_sb_lock);
-		kfree(sbi);
-	}
-=======
 	kfree(sbi);
->>>>>>> 9fe8ecca
 }
 
 static int client_common_fill_super(struct super_block *sb, char *md, char *dt,
@@ -1117,11 +1102,7 @@
 	if (lli->lli_mds_read_och)
 		ll_md_real_close(inode, FMODE_READ);
 
-<<<<<<< HEAD
-	if (S_ISLNK(inode->i_mode) && lli->lli_symlink_name) {
-=======
 	if (S_ISLNK(inode->i_mode)) {
->>>>>>> 9fe8ecca
 		kfree(lli->lli_symlink_name);
 		lli->lli_symlink_name = NULL;
 	}
