/*
 * GPL HEADER START
 *
 * DO NOT ALTER OR REMOVE COPYRIGHT NOTICES OR THIS FILE HEADER.
 *
 * This program is free software; you can redistribute it and/or modify
 * it under the terms of the GNU General Public License version 2 only,
 * as published by the Free Software Foundation.
 *
 * This program is distributed in the hope that it will be useful, but
 * WITHOUT ANY WARRANTY; without even the implied warranty of
 * MERCHANTABILITY or FITNESS FOR A PARTICULAR PURPOSE.  See the GNU
 * General Public License version 2 for more details (a copy is included
 * in the LICENSE file that accompanied this code).
 *
 * You should have received a copy of the GNU General Public License
 * version 2 along with this program; If not, see
 * http://www.sun.com/software/products/lustre/docs/GPLv2.pdf
 *
 * Please contact Sun Microsystems, Inc., 4150 Network Circle, Santa Clara,
 * CA 95054 USA or visit www.sun.com if you need additional information or
 * have any questions.
 *
 * GPL HEADER END
 */
/*
 * Copyright (c) 2008, 2010, Oracle and/or its affiliates. All rights reserved.
 * Use is subject to license terms.
 *
 * Copyright (c) 2011, 2012, Intel Corporation.
 */
/*
 * This file is part of Lustre, http://www.lustre.org/
 * Lustre is a trademark of Sun Microsystems, Inc.
 *
 * Client Lustre Page.
 *
 *   Author: Nikita Danilov <nikita.danilov@sun.com>
 */

#define DEBUG_SUBSYSTEM S_CLASS

#include "../../include/linux/libcfs/libcfs.h"
#include "../include/obd_class.h"
#include "../include/obd_support.h"
#include <linux/list.h>

#include "../include/cl_object.h"
#include "cl_internal.h"

static void cl_page_delete0(const struct lu_env *env, struct cl_page *pg,
			    int radix);

# define PASSERT(env, page, expr)					   \
	do {								   \
		if (unlikely(!(expr))) {				   \
			CL_PAGE_DEBUG(D_ERROR, (env), (page), #expr "\n"); \
			LASSERT(0);					   \
		}							   \
	} while (0)

# define PINVRNT(env, page, exp) \
	((void)sizeof(env), (void)sizeof(page), (void)sizeof !!(exp))

/**
 * Internal version of cl_page_top, it should be called if the page is
 * known to be not freed, says with page referenced, or radix tree lock held,
 * or page owned.
 */
static struct cl_page *cl_page_top_trusted(struct cl_page *page)
{
	while (page->cp_parent != NULL)
		page = page->cp_parent;
	return page;
}

/**
 * Internal version of cl_page_get().
 *
 * This function can be used to obtain initial reference to previously
 * unreferenced cached object. It can be called only if concurrent page
 * reclamation is somehow prevented, e.g., by locking page radix-tree
 * (cl_object_header::hdr->coh_page_guard), or by keeping a lock on a VM page,
 * associated with \a page.
 *
 * Use with care! Not exported.
 */
static void cl_page_get_trust(struct cl_page *page)
{
	LASSERT(atomic_read(&page->cp_ref) > 0);
	atomic_inc(&page->cp_ref);
}

/**
 * Returns a slice within a page, corresponding to the given layer in the
 * device stack.
 *
 * \see cl_lock_at()
 */
static const struct cl_page_slice *
cl_page_at_trusted(const struct cl_page *page,
		   const struct lu_device_type *dtype)
{
	const struct cl_page_slice *slice;

	page = cl_page_top_trusted((struct cl_page *)page);
	do {
		list_for_each_entry(slice, &page->cp_layers, cpl_linkage) {
			if (slice->cpl_obj->co_lu.lo_dev->ld_type == dtype)
				return slice;
		}
		page = page->cp_child;
	} while (page != NULL);
	return NULL;
}

/**
 * Returns a page with given index in the given object, or NULL if no page is
 * found. Acquires a reference on \a page.
 *
 * Locking: called under cl_object_header::coh_page_guard spin-lock.
 */
struct cl_page *cl_page_lookup(struct cl_object_header *hdr, pgoff_t index)
{
	struct cl_page *page;

	assert_spin_locked(&hdr->coh_page_guard);

	page = radix_tree_lookup(&hdr->coh_tree, index);
	if (page != NULL)
		cl_page_get_trust(page);
	return page;
}
EXPORT_SYMBOL(cl_page_lookup);

/**
 * Returns a list of pages by a given [start, end] of \a obj.
 *
 * \param resched If not NULL, then we give up before hogging CPU for too
 * long and set *resched = 1, in that case caller should implement a retry
 * logic.
 *
 * Gang tree lookup (radix_tree_gang_lookup()) optimization is absolutely
 * crucial in the face of [offset, EOF] locks.
 *
 * Return at least one page in @queue unless there is no covered page.
 */
int cl_page_gang_lookup(const struct lu_env *env, struct cl_object *obj,
			struct cl_io *io, pgoff_t start, pgoff_t end,
			cl_page_gang_cb_t cb, void *cbdata)
{
	struct cl_object_header *hdr;
	struct cl_page	  *page;
	struct cl_page	 **pvec;
	const struct cl_page_slice  *slice;
	const struct lu_device_type *dtype;
	pgoff_t		  idx;
	unsigned int	     nr;
	unsigned int	     i;
	unsigned int	     j;
	int		      res = CLP_GANG_OKAY;
	int		      tree_lock = 1;

	idx = start;
	hdr = cl_object_header(obj);
	pvec = cl_env_info(env)->clt_pvec;
	dtype = cl_object_top(obj)->co_lu.lo_dev->ld_type;
	spin_lock(&hdr->coh_page_guard);
	while ((nr = radix_tree_gang_lookup(&hdr->coh_tree, (void **)pvec,
					    idx, CLT_PVEC_SIZE)) > 0) {
		int end_of_region = 0;

		idx = pvec[nr - 1]->cp_index + 1;
		for (i = 0, j = 0; i < nr; ++i) {
			page = pvec[i];
			pvec[i] = NULL;

			LASSERT(page->cp_type == CPT_CACHEABLE);
			if (page->cp_index > end) {
				end_of_region = 1;
				break;
			}
			if (page->cp_state == CPS_FREEING)
				continue;

			slice = cl_page_at_trusted(page, dtype);
			/*
			 * Pages for lsm-less file has no underneath sub-page
			 * for osc, in case of ...
			 */
			PASSERT(env, page, slice != NULL);

			page = slice->cpl_page;
			/*
			 * Can safely call cl_page_get_trust() under
			 * radix-tree spin-lock.
			 *
			 * XXX not true, because @page is from object another
			 * than @hdr and protected by different tree lock.
			 */
			cl_page_get_trust(page);
			lu_ref_add_atomic(&page->cp_reference,
					  "gang_lookup", current);
			pvec[j++] = page;
		}

		/*
		 * Here a delicate locking dance is performed. Current thread
		 * holds a reference to a page, but has to own it before it
		 * can be placed into queue. Owning implies waiting, so
		 * radix-tree lock is to be released. After a wait one has to
		 * check that pages weren't truncated (cl_page_own() returns
		 * error in the latter case).
		 */
		spin_unlock(&hdr->coh_page_guard);
		tree_lock = 0;

		for (i = 0; i < j; ++i) {
			page = pvec[i];
			if (res == CLP_GANG_OKAY)
				res = (*cb)(env, io, page, cbdata);
			lu_ref_del(&page->cp_reference,
				   "gang_lookup", current);
			cl_page_put(env, page);
		}
		if (nr < CLT_PVEC_SIZE || end_of_region)
			break;

		if (res == CLP_GANG_OKAY && need_resched())
			res = CLP_GANG_RESCHED;
		if (res != CLP_GANG_OKAY)
			break;

		spin_lock(&hdr->coh_page_guard);
		tree_lock = 1;
	}
	if (tree_lock)
		spin_unlock(&hdr->coh_page_guard);
	return res;
}
EXPORT_SYMBOL(cl_page_gang_lookup);

static void cl_page_free(const struct lu_env *env, struct cl_page *page)
{
	struct cl_object *obj  = page->cp_obj;

	PASSERT(env, page, list_empty(&page->cp_batch));
	PASSERT(env, page, page->cp_owner == NULL);
	PASSERT(env, page, page->cp_req == NULL);
	PASSERT(env, page, page->cp_parent == NULL);
	PASSERT(env, page, page->cp_state == CPS_FREEING);

	might_sleep();
	while (!list_empty(&page->cp_layers)) {
		struct cl_page_slice *slice;

		slice = list_entry(page->cp_layers.next,
				       struct cl_page_slice, cpl_linkage);
		list_del_init(page->cp_layers.next);
		slice->cpl_ops->cpo_fini(env, slice);
	}
	lu_object_ref_del_at(&obj->co_lu, &page->cp_obj_ref, "cl_page", page);
	cl_object_put(env, obj);
	lu_ref_fini(&page->cp_reference);
	kfree(page);
}

/**
 * Helper function updating page state. This is the only place in the code
 * where cl_page::cp_state field is mutated.
 */
static inline void cl_page_state_set_trust(struct cl_page *page,
					   enum cl_page_state state)
{
	/* bypass const. */
	*(enum cl_page_state *)&page->cp_state = state;
}

static struct cl_page *cl_page_alloc(const struct lu_env *env,
		struct cl_object *o, pgoff_t ind, struct page *vmpage,
		enum cl_page_type type)
{
	struct cl_page	  *page;
	struct lu_object_header *head;

	OBD_ALLOC_GFP(page, cl_object_header(o)->coh_page_bufsize,
			GFP_NOFS);
	if (page != NULL) {
		int result = 0;

		atomic_set(&page->cp_ref, 1);
		if (type == CPT_CACHEABLE) /* for radix tree */
			atomic_inc(&page->cp_ref);
		page->cp_obj = o;
		cl_object_get(o);
		lu_object_ref_add_at(&o->co_lu, &page->cp_obj_ref, "cl_page",
				     page);
		page->cp_index = ind;
		cl_page_state_set_trust(page, CPS_CACHED);
		page->cp_type = type;
		INIT_LIST_HEAD(&page->cp_layers);
		INIT_LIST_HEAD(&page->cp_batch);
		INIT_LIST_HEAD(&page->cp_flight);
		mutex_init(&page->cp_mutex);
		lu_ref_init(&page->cp_reference);
		head = o->co_lu.lo_header;
		list_for_each_entry(o, &head->loh_layers,
					co_lu.lo_linkage) {
			if (o->co_ops->coo_page_init != NULL) {
				result = o->co_ops->coo_page_init(env, o,
								  page, vmpage);
				if (result != 0) {
					cl_page_delete0(env, page, 0);
					cl_page_free(env, page);
					page = ERR_PTR(result);
					break;
				}
			}
		}
	} else {
		page = ERR_PTR(-ENOMEM);
	}
	return page;
}

/**
 * Returns a cl_page with index \a idx at the object \a o, and associated with
 * the VM page \a vmpage.
 *
 * This is the main entry point into the cl_page caching interface. First, a
 * cache (implemented as a per-object radix tree) is consulted. If page is
 * found there, it is returned immediately. Otherwise new page is allocated
 * and returned. In any case, additional reference to page is acquired.
 *
 * \see cl_object_find(), cl_lock_find()
 */
static struct cl_page *cl_page_find0(const struct lu_env *env,
				     struct cl_object *o,
				     pgoff_t idx, struct page *vmpage,
				     enum cl_page_type type,
				     struct cl_page *parent)
{
	struct cl_page	  *page = NULL;
	struct cl_page	  *ghost = NULL;
	struct cl_object_header *hdr;
	int err;

	LASSERT(type == CPT_CACHEABLE || type == CPT_TRANSIENT);
	might_sleep();

	hdr = cl_object_header(o);

	CDEBUG(D_PAGE, "%lu@"DFID" %p %lx %d\n",
	       idx, PFID(&hdr->coh_lu.loh_fid), vmpage, vmpage->private, type);
	/* fast path. */
	if (type == CPT_CACHEABLE) {
		/*
		 * vmpage lock is used to protect the child/parent
		 * relationship
		 */
		KLASSERT(PageLocked(vmpage));
		/*
		 * cl_vmpage_page() can be called here without any locks as
		 *
		 *     - "vmpage" is locked (which prevents ->private from
		 *       concurrent updates), and
		 *
		 *     - "o" cannot be destroyed while current thread holds a
		 *       reference on it.
		 */
		page = cl_vmpage_page(vmpage, o);
		PINVRNT(env, page,
			ergo(page != NULL,
			     cl_page_vmpage(env, page) == vmpage &&
			     (void *)radix_tree_lookup(&hdr->coh_tree,
						       idx) == page));
	}

<<<<<<< HEAD
	if (page != NULL) {
=======
	if (page != NULL)
>>>>>>> 9fe8ecca
		return page;

	/* allocate and initialize cl_page */
	page = cl_page_alloc(env, o, idx, vmpage, type);
	if (IS_ERR(page))
		return page;

	if (type == CPT_TRANSIENT) {
		if (parent) {
			LASSERT(page->cp_parent == NULL);
			page->cp_parent = parent;
			parent->cp_child = page;
		}
		return page;
	}

	/*
	 * XXX optimization: use radix_tree_preload() here, and change tree
	 * gfp mask to GFP_KERNEL in cl_object_header_init().
	 */
	spin_lock(&hdr->coh_page_guard);
	err = radix_tree_insert(&hdr->coh_tree, idx, page);
	if (err != 0) {
		ghost = page;
		/*
		 * Noted by Jay: a lock on \a vmpage protects cl_page_find()
		 * from this race, but
		 *
		 *     0. it's better to have cl_page interface "locally
		 *     consistent" so that its correctness can be reasoned
		 *     about without appealing to the (obscure world of) VM
		 *     locking.
		 *
		 *     1. handling this race allows ->coh_tree to remain
		 *     consistent even when VM locking is somehow busted,
		 *     which is very useful during diagnosing and debugging.
		 */
		page = ERR_PTR(err);
		CL_PAGE_DEBUG(D_ERROR, env, ghost,
			      "fail to insert into radix tree: %d\n", err);
	} else {
		if (parent) {
			LASSERT(page->cp_parent == NULL);
			page->cp_parent = parent;
			parent->cp_child = page;
		}
		hdr->coh_pages++;
	}
	spin_unlock(&hdr->coh_page_guard);

	if (unlikely(ghost != NULL)) {
		cl_page_delete0(env, ghost, 0);
		cl_page_free(env, ghost);
	}
	return page;
}

struct cl_page *cl_page_find(const struct lu_env *env, struct cl_object *o,
			     pgoff_t idx, struct page *vmpage,
			     enum cl_page_type type)
{
	return cl_page_find0(env, o, idx, vmpage, type, NULL);
}
EXPORT_SYMBOL(cl_page_find);


struct cl_page *cl_page_find_sub(const struct lu_env *env, struct cl_object *o,
				 pgoff_t idx, struct page *vmpage,
				 struct cl_page *parent)
{
	return cl_page_find0(env, o, idx, vmpage, parent->cp_type, parent);
}
EXPORT_SYMBOL(cl_page_find_sub);

static inline int cl_page_invariant(const struct cl_page *pg)
{
	struct cl_object_header *header;
	struct cl_page	  *parent;
	struct cl_page	  *child;
	struct cl_io	    *owner;

	/*
	 * Page invariant is protected by a VM lock.
	 */
	LINVRNT(cl_page_is_vmlocked(NULL, pg));

	header = cl_object_header(pg->cp_obj);
	parent = pg->cp_parent;
	child  = pg->cp_child;
	owner  = pg->cp_owner;

	return cl_page_in_use(pg) &&
		ergo(parent != NULL, parent->cp_child == pg) &&
		ergo(child != NULL, child->cp_parent == pg) &&
		ergo(child != NULL, pg->cp_obj != child->cp_obj) &&
		ergo(parent != NULL, pg->cp_obj != parent->cp_obj) &&
		ergo(owner != NULL && parent != NULL,
		     parent->cp_owner == pg->cp_owner->ci_parent) &&
		ergo(owner != NULL && child != NULL,
		     child->cp_owner->ci_parent == owner) &&
		/*
		 * Either page is early in initialization (has neither child
		 * nor parent yet), or it is in the object radix tree.
		 */
		ergo(pg->cp_state < CPS_FREEING && pg->cp_type == CPT_CACHEABLE,
		     (void *)radix_tree_lookup(&header->coh_tree,
					       pg->cp_index) == pg ||
		     (child == NULL && parent == NULL));
}

static void cl_page_state_set0(const struct lu_env *env,
			       struct cl_page *page, enum cl_page_state state)
{
	enum cl_page_state old;

	/*
	 * Matrix of allowed state transitions [old][new], for sanity
	 * checking.
	 */
	static const int allowed_transitions[CPS_NR][CPS_NR] = {
		[CPS_CACHED] = {
			[CPS_CACHED]  = 0,
			[CPS_OWNED]   = 1, /* io finds existing cached page */
			[CPS_PAGEIN]  = 0,
			[CPS_PAGEOUT] = 1, /* write-out from the cache */
			[CPS_FREEING] = 1, /* eviction on the memory pressure */
		},
		[CPS_OWNED] = {
			[CPS_CACHED]  = 1, /* release to the cache */
			[CPS_OWNED]   = 0,
			[CPS_PAGEIN]  = 1, /* start read immediately */
			[CPS_PAGEOUT] = 1, /* start write immediately */
			[CPS_FREEING] = 1, /* lock invalidation or truncate */
		},
		[CPS_PAGEIN] = {
			[CPS_CACHED]  = 1, /* io completion */
			[CPS_OWNED]   = 0,
			[CPS_PAGEIN]  = 0,
			[CPS_PAGEOUT] = 0,
			[CPS_FREEING] = 0,
		},
		[CPS_PAGEOUT] = {
			[CPS_CACHED]  = 1, /* io completion */
			[CPS_OWNED]   = 0,
			[CPS_PAGEIN]  = 0,
			[CPS_PAGEOUT] = 0,
			[CPS_FREEING] = 0,
		},
		[CPS_FREEING] = {
			[CPS_CACHED]  = 0,
			[CPS_OWNED]   = 0,
			[CPS_PAGEIN]  = 0,
			[CPS_PAGEOUT] = 0,
			[CPS_FREEING] = 0,
		}
	};

	old = page->cp_state;
	PASSERT(env, page, allowed_transitions[old][state]);
	CL_PAGE_HEADER(D_TRACE, env, page, "%d -> %d\n", old, state);
	for (; page != NULL; page = page->cp_child) {
		PASSERT(env, page, page->cp_state == old);
		PASSERT(env, page,
			equi(state == CPS_OWNED, page->cp_owner != NULL));

		cl_page_state_set_trust(page, state);
	}
}

static void cl_page_state_set(const struct lu_env *env,
			      struct cl_page *page, enum cl_page_state state)
{
	cl_page_state_set0(env, page, state);
}

/**
 * Acquires an additional reference to a page.
 *
 * This can be called only by caller already possessing a reference to \a
 * page.
 *
 * \see cl_object_get(), cl_lock_get().
 */
void cl_page_get(struct cl_page *page)
{
	cl_page_get_trust(page);
}
EXPORT_SYMBOL(cl_page_get);

/**
 * Releases a reference to a page.
 *
 * When last reference is released, page is returned to the cache, unless it
 * is in cl_page_state::CPS_FREEING state, in which case it is immediately
 * destroyed.
 *
 * \see cl_object_put(), cl_lock_put().
 */
void cl_page_put(const struct lu_env *env, struct cl_page *page)
{
	PASSERT(env, page, atomic_read(&page->cp_ref) > !!page->cp_parent);

	CL_PAGE_HEADER(D_TRACE, env, page, "%d\n",
		       atomic_read(&page->cp_ref));

	if (atomic_dec_and_test(&page->cp_ref)) {
		LASSERT(page->cp_state == CPS_FREEING);

		LASSERT(atomic_read(&page->cp_ref) == 0);
		PASSERT(env, page, page->cp_owner == NULL);
		PASSERT(env, page, list_empty(&page->cp_batch));
		/*
		 * Page is no longer reachable by other threads. Tear
		 * it down.
		 */
		cl_page_free(env, page);
	}
}
EXPORT_SYMBOL(cl_page_put);

/**
 * Returns a VM page associated with a given cl_page.
 */
struct page *cl_page_vmpage(const struct lu_env *env, struct cl_page *page)
{
	const struct cl_page_slice *slice;

	/*
	 * Find uppermost layer with ->cpo_vmpage() method, and return its
	 * result.
	 */
	page = cl_page_top(page);
	do {
		list_for_each_entry(slice, &page->cp_layers, cpl_linkage) {
			if (slice->cpl_ops->cpo_vmpage != NULL)
				return slice->cpl_ops->cpo_vmpage(env, slice);
		}
		page = page->cp_child;
	} while (page != NULL);
	LBUG(); /* ->cpo_vmpage() has to be defined somewhere in the stack */
}
EXPORT_SYMBOL(cl_page_vmpage);

/**
 * Returns a cl_page associated with a VM page, and given cl_object.
 */
struct cl_page *cl_vmpage_page(struct page *vmpage, struct cl_object *obj)
{
	struct cl_page *top;
	struct cl_page *page;

	KLASSERT(PageLocked(vmpage));

	/*
	 * NOTE: absence of races and liveness of data are guaranteed by page
	 *       lock on a "vmpage". That works because object destruction has
	 *       bottom-to-top pass.
	 */

	/*
	 * This loop assumes that ->private points to the top-most page. This
	 * can be rectified easily.
	 */
	top = (struct cl_page *)vmpage->private;
	if (top == NULL)
		return NULL;

	for (page = top; page != NULL; page = page->cp_child) {
		if (cl_object_same(page->cp_obj, obj)) {
			cl_page_get_trust(page);
			break;
		}
	}
	LASSERT(ergo(page, page->cp_type == CPT_CACHEABLE));
	return page;
}
EXPORT_SYMBOL(cl_vmpage_page);

/**
 * Returns the top-page for a given page.
 *
 * \see cl_object_top(), cl_io_top()
 */
struct cl_page *cl_page_top(struct cl_page *page)
{
	return cl_page_top_trusted(page);
}
EXPORT_SYMBOL(cl_page_top);

const struct cl_page_slice *cl_page_at(const struct cl_page *page,
				       const struct lu_device_type *dtype)
{
	return cl_page_at_trusted(page, dtype);
}
EXPORT_SYMBOL(cl_page_at);

#define CL_PAGE_OP(opname) offsetof(struct cl_page_operations, opname)

#define CL_PAGE_INVOKE(_env, _page, _op, _proto, ...)		   \
({								      \
	const struct lu_env	*__env  = (_env);		    \
	struct cl_page	     *__page = (_page);		   \
	const struct cl_page_slice *__scan;			     \
	int			 __result;			   \
	ptrdiff_t		   __op   = (_op);		     \
	int		       (*__method)_proto;		    \
									\
	__result = 0;						   \
	__page = cl_page_top(__page);				   \
	do {							    \
		list_for_each_entry(__scan, &__page->cp_layers,     \
					cpl_linkage) {		  \
			__method = *(void **)((char *)__scan->cpl_ops + \
					      __op);		    \
			if (__method != NULL) {			 \
				__result = (*__method)(__env, __scan,   \
						       ## __VA_ARGS__); \
				if (__result != 0)		      \
					break;			  \
			}					       \
		}						       \
		__page = __page->cp_child;			      \
	} while (__page != NULL && __result == 0);		      \
	if (__result > 0)					       \
		__result = 0;					   \
	__result;						       \
})

#define CL_PAGE_INVOID(_env, _page, _op, _proto, ...)		   \
do {								    \
	const struct lu_env	*__env  = (_env);		    \
	struct cl_page	     *__page = (_page);		   \
	const struct cl_page_slice *__scan;			     \
	ptrdiff_t		   __op   = (_op);		     \
	void		      (*__method)_proto;		    \
									\
	__page = cl_page_top(__page);				   \
	do {							    \
		list_for_each_entry(__scan, &__page->cp_layers,     \
					cpl_linkage) {		  \
			__method = *(void **)((char *)__scan->cpl_ops + \
					      __op);		    \
			if (__method != NULL)			   \
				(*__method)(__env, __scan,	      \
					    ## __VA_ARGS__);	    \
		}						       \
		__page = __page->cp_child;			      \
	} while (__page != NULL);				       \
} while (0)

#define CL_PAGE_INVOID_REVERSE(_env, _page, _op, _proto, ...)	       \
do {									\
	const struct lu_env	*__env  = (_env);			\
	struct cl_page	     *__page = (_page);		       \
	const struct cl_page_slice *__scan;				 \
	ptrdiff_t		   __op   = (_op);			 \
	void		      (*__method)_proto;			\
									    \
	/* get to the bottom page. */				       \
	while (__page->cp_child != NULL)				    \
		__page = __page->cp_child;				  \
	do {								\
		list_for_each_entry_reverse(__scan, &__page->cp_layers, \
						cpl_linkage) {	      \
			__method = *(void **)((char *)__scan->cpl_ops +     \
					      __op);			\
			if (__method != NULL)			       \
				(*__method)(__env, __scan,		  \
					    ## __VA_ARGS__);		\
		}							   \
		__page = __page->cp_parent;				 \
	} while (__page != NULL);					   \
} while (0)

static int cl_page_invoke(const struct lu_env *env,
			  struct cl_io *io, struct cl_page *page, ptrdiff_t op)

{
	PINVRNT(env, page, cl_object_same(page->cp_obj, io->ci_obj));
	return CL_PAGE_INVOKE(env, page, op,
			      (const struct lu_env *,
			       const struct cl_page_slice *, struct cl_io *),
			      io);
}

static void cl_page_invoid(const struct lu_env *env,
			   struct cl_io *io, struct cl_page *page, ptrdiff_t op)

{
	PINVRNT(env, page, cl_object_same(page->cp_obj, io->ci_obj));
	CL_PAGE_INVOID(env, page, op,
		       (const struct lu_env *,
			const struct cl_page_slice *, struct cl_io *), io);
}

static void cl_page_owner_clear(struct cl_page *page)
{
	for (page = cl_page_top(page); page != NULL; page = page->cp_child) {
		if (page->cp_owner != NULL) {
			LASSERT(page->cp_owner->ci_owned_nr > 0);
			page->cp_owner->ci_owned_nr--;
			page->cp_owner = NULL;
			page->cp_task = NULL;
		}
	}
}

static void cl_page_owner_set(struct cl_page *page)
{
	for (page = cl_page_top(page); page != NULL; page = page->cp_child) {
		LASSERT(page->cp_owner != NULL);
		page->cp_owner->ci_owned_nr++;
	}
}

void cl_page_disown0(const struct lu_env *env,
		     struct cl_io *io, struct cl_page *pg)
{
	enum cl_page_state state;

	state = pg->cp_state;
	PINVRNT(env, pg, state == CPS_OWNED || state == CPS_FREEING);
	PINVRNT(env, pg, cl_page_invariant(pg));
	cl_page_owner_clear(pg);

	if (state == CPS_OWNED)
		cl_page_state_set(env, pg, CPS_CACHED);
	/*
	 * Completion call-backs are executed in the bottom-up order, so that
	 * uppermost layer (llite), responsible for VFS/VM interaction runs
	 * last and can release locks safely.
	 */
	CL_PAGE_INVOID_REVERSE(env, pg, CL_PAGE_OP(cpo_disown),
			       (const struct lu_env *,
				const struct cl_page_slice *, struct cl_io *),
			       io);
}

/**
 * returns true, iff page is owned by the given io.
 */
int cl_page_is_owned(const struct cl_page *pg, const struct cl_io *io)
{
	LINVRNT(cl_object_same(pg->cp_obj, io->ci_obj));
	return pg->cp_state == CPS_OWNED && pg->cp_owner == io;
}
EXPORT_SYMBOL(cl_page_is_owned);

/**
 * Try to own a page by IO.
 *
 * Waits until page is in cl_page_state::CPS_CACHED state, and then switch it
 * into cl_page_state::CPS_OWNED state.
 *
 * \pre  !cl_page_is_owned(pg, io)
 * \post result == 0 iff cl_page_is_owned(pg, io)
 *
 * \retval 0   success
 *
 * \retval -ve failure, e.g., page was destroyed (and landed in
 *	     cl_page_state::CPS_FREEING instead of cl_page_state::CPS_CACHED).
 *	     or, page was owned by another thread, or in IO.
 *
 * \see cl_page_disown()
 * \see cl_page_operations::cpo_own()
 * \see cl_page_own_try()
 * \see cl_page_own
 */
static int cl_page_own0(const struct lu_env *env, struct cl_io *io,
			struct cl_page *pg, int nonblock)
{
	int result;

	PINVRNT(env, pg, !cl_page_is_owned(pg, io));

	pg = cl_page_top(pg);
	io = cl_io_top(io);

	if (pg->cp_state == CPS_FREEING) {
		result = -ENOENT;
	} else {
		result = CL_PAGE_INVOKE(env, pg, CL_PAGE_OP(cpo_own),
					(const struct lu_env *,
					 const struct cl_page_slice *,
					 struct cl_io *, int),
					io, nonblock);
		if (result == 0) {
			PASSERT(env, pg, pg->cp_owner == NULL);
			PASSERT(env, pg, pg->cp_req == NULL);
			pg->cp_owner = io;
			pg->cp_task  = current;
			cl_page_owner_set(pg);
			if (pg->cp_state != CPS_FREEING) {
				cl_page_state_set(env, pg, CPS_OWNED);
			} else {
				cl_page_disown0(env, io, pg);
				result = -ENOENT;
			}
		}
	}
	PINVRNT(env, pg, ergo(result == 0, cl_page_invariant(pg)));
	return result;
}

/**
 * Own a page, might be blocked.
 *
 * \see cl_page_own0()
 */
int cl_page_own(const struct lu_env *env, struct cl_io *io, struct cl_page *pg)
{
	return cl_page_own0(env, io, pg, 0);
}
EXPORT_SYMBOL(cl_page_own);

/**
 * Nonblock version of cl_page_own().
 *
 * \see cl_page_own0()
 */
int cl_page_own_try(const struct lu_env *env, struct cl_io *io,
		    struct cl_page *pg)
{
	return cl_page_own0(env, io, pg, 1);
}
EXPORT_SYMBOL(cl_page_own_try);


/**
 * Assume page ownership.
 *
 * Called when page is already locked by the hosting VM.
 *
 * \pre !cl_page_is_owned(pg, io)
 * \post cl_page_is_owned(pg, io)
 *
 * \see cl_page_operations::cpo_assume()
 */
void cl_page_assume(const struct lu_env *env,
		    struct cl_io *io, struct cl_page *pg)
{
	PINVRNT(env, pg, cl_object_same(pg->cp_obj, io->ci_obj));

	pg = cl_page_top(pg);
	io = cl_io_top(io);

	cl_page_invoid(env, io, pg, CL_PAGE_OP(cpo_assume));
	PASSERT(env, pg, pg->cp_owner == NULL);
	pg->cp_owner = io;
	pg->cp_task = current;
	cl_page_owner_set(pg);
	cl_page_state_set(env, pg, CPS_OWNED);
}
EXPORT_SYMBOL(cl_page_assume);

/**
 * Releases page ownership without unlocking the page.
 *
 * Moves page into cl_page_state::CPS_CACHED without releasing a lock on the
 * underlying VM page (as VM is supposed to do this itself).
 *
 * \pre   cl_page_is_owned(pg, io)
 * \post !cl_page_is_owned(pg, io)
 *
 * \see cl_page_assume()
 */
void cl_page_unassume(const struct lu_env *env,
		      struct cl_io *io, struct cl_page *pg)
{
	PINVRNT(env, pg, cl_page_is_owned(pg, io));
	PINVRNT(env, pg, cl_page_invariant(pg));

	pg = cl_page_top(pg);
	io = cl_io_top(io);
	cl_page_owner_clear(pg);
	cl_page_state_set(env, pg, CPS_CACHED);
	CL_PAGE_INVOID_REVERSE(env, pg, CL_PAGE_OP(cpo_unassume),
			       (const struct lu_env *,
				const struct cl_page_slice *, struct cl_io *),
			       io);
}
EXPORT_SYMBOL(cl_page_unassume);

/**
 * Releases page ownership.
 *
 * Moves page into cl_page_state::CPS_CACHED.
 *
 * \pre   cl_page_is_owned(pg, io)
 * \post !cl_page_is_owned(pg, io)
 *
 * \see cl_page_own()
 * \see cl_page_operations::cpo_disown()
 */
void cl_page_disown(const struct lu_env *env,
		    struct cl_io *io, struct cl_page *pg)
{
	PINVRNT(env, pg, cl_page_is_owned(pg, io));

	pg = cl_page_top(pg);
	io = cl_io_top(io);
	cl_page_disown0(env, io, pg);
}
EXPORT_SYMBOL(cl_page_disown);

/**
 * Called when page is to be removed from the object, e.g., as a result of
 * truncate.
 *
 * Calls cl_page_operations::cpo_discard() top-to-bottom.
 *
 * \pre cl_page_is_owned(pg, io)
 *
 * \see cl_page_operations::cpo_discard()
 */
void cl_page_discard(const struct lu_env *env,
		     struct cl_io *io, struct cl_page *pg)
{
	PINVRNT(env, pg, cl_page_is_owned(pg, io));
	PINVRNT(env, pg, cl_page_invariant(pg));

	cl_page_invoid(env, io, pg, CL_PAGE_OP(cpo_discard));
}
EXPORT_SYMBOL(cl_page_discard);

/**
 * Version of cl_page_delete() that can be called for not fully constructed
 * pages, e.g,. in a error handling cl_page_find()->cl_page_delete0()
 * path. Doesn't check page invariant.
 */
static void cl_page_delete0(const struct lu_env *env, struct cl_page *pg,
			    int radix)
{
	struct cl_page *tmp = pg;

	PASSERT(env, pg, pg == cl_page_top(pg));
	PASSERT(env, pg, pg->cp_state != CPS_FREEING);

	/*
	 * Severe all ways to obtain new pointers to @pg.
	 */
	cl_page_owner_clear(pg);

	/*
	 * unexport the page firstly before freeing it so that
	 * the page content is considered to be invalid.
	 * We have to do this because a CPS_FREEING cl_page may
	 * be NOT under the protection of a cl_lock.
	 * Afterwards, if this page is found by other threads, then this
	 * page will be forced to reread.
	 */
	cl_page_export(env, pg, 0);
	cl_page_state_set0(env, pg, CPS_FREEING);

	CL_PAGE_INVOID(env, pg, CL_PAGE_OP(cpo_delete),
		       (const struct lu_env *, const struct cl_page_slice *));

	if (tmp->cp_type == CPT_CACHEABLE) {
		if (!radix)
			/* !radix means that @pg is not yet in the radix tree,
			 * skip removing it.
			 */
			tmp = pg->cp_child;
		for (; tmp != NULL; tmp = tmp->cp_child) {
			void		    *value;
			struct cl_object_header *hdr;

			hdr = cl_object_header(tmp->cp_obj);
			spin_lock(&hdr->coh_page_guard);
			value = radix_tree_delete(&hdr->coh_tree,
						  tmp->cp_index);
			PASSERT(env, tmp, value == tmp);
			PASSERT(env, tmp, hdr->coh_pages > 0);
			hdr->coh_pages--;
			spin_unlock(&hdr->coh_page_guard);
			cl_page_put(env, tmp);
		}
	}
}

/**
 * Called when a decision is made to throw page out of memory.
 *
 * Notifies all layers about page destruction by calling
 * cl_page_operations::cpo_delete() method top-to-bottom.
 *
 * Moves page into cl_page_state::CPS_FREEING state (this is the only place
 * where transition to this state happens).
 *
 * Eliminates all venues through which new references to the page can be
 * obtained:
 *
 *     - removes page from the radix trees,
 *
 *     - breaks linkage from VM page to cl_page.
 *
 * Once page reaches cl_page_state::CPS_FREEING, all remaining references will
 * drain after some time, at which point page will be recycled.
 *
 * \pre  pg == cl_page_top(pg)
 * \pre  VM page is locked
 * \post pg->cp_state == CPS_FREEING
 *
 * \see cl_page_operations::cpo_delete()
 */
void cl_page_delete(const struct lu_env *env, struct cl_page *pg)
{
	PINVRNT(env, pg, cl_page_invariant(pg));
	cl_page_delete0(env, pg, 1);
}
EXPORT_SYMBOL(cl_page_delete);

/**
 * Unmaps page from user virtual memory.
 *
 * Calls cl_page_operations::cpo_unmap() through all layers top-to-bottom. The
 * layer responsible for VM interaction has to unmap page from user space
 * virtual memory.
 *
 * \see cl_page_operations::cpo_unmap()
 */
int cl_page_unmap(const struct lu_env *env,
		  struct cl_io *io, struct cl_page *pg)
{
	PINVRNT(env, pg, cl_page_is_owned(pg, io));
	PINVRNT(env, pg, cl_page_invariant(pg));

	return cl_page_invoke(env, io, pg, CL_PAGE_OP(cpo_unmap));
}
EXPORT_SYMBOL(cl_page_unmap);

/**
 * Marks page up-to-date.
 *
 * Call cl_page_operations::cpo_export() through all layers top-to-bottom. The
 * layer responsible for VM interaction has to mark/clear page as up-to-date
 * by the \a uptodate argument.
 *
 * \see cl_page_operations::cpo_export()
 */
void cl_page_export(const struct lu_env *env, struct cl_page *pg, int uptodate)
{
	PINVRNT(env, pg, cl_page_invariant(pg));
	CL_PAGE_INVOID(env, pg, CL_PAGE_OP(cpo_export),
		       (const struct lu_env *,
			const struct cl_page_slice *, int), uptodate);
}
EXPORT_SYMBOL(cl_page_export);

/**
 * Returns true, iff \a pg is VM locked in a suitable sense by the calling
 * thread.
 */
int cl_page_is_vmlocked(const struct lu_env *env, const struct cl_page *pg)
{
	int result;
	const struct cl_page_slice *slice;

	pg = cl_page_top_trusted((struct cl_page *)pg);
	slice = container_of(pg->cp_layers.next,
			     const struct cl_page_slice, cpl_linkage);
	PASSERT(env, pg, slice->cpl_ops->cpo_is_vmlocked != NULL);
	/*
	 * Call ->cpo_is_vmlocked() directly instead of going through
	 * CL_PAGE_INVOKE(), because cl_page_is_vmlocked() is used by
	 * cl_page_invariant().
	 */
	result = slice->cpl_ops->cpo_is_vmlocked(env, slice);
	PASSERT(env, pg, result == -EBUSY || result == -ENODATA);
	return result == -EBUSY;
}
EXPORT_SYMBOL(cl_page_is_vmlocked);

static enum cl_page_state cl_req_type_state(enum cl_req_type crt)
{
	return crt == CRT_WRITE ? CPS_PAGEOUT : CPS_PAGEIN;
}

static void cl_page_io_start(const struct lu_env *env,
			     struct cl_page *pg, enum cl_req_type crt)
{
	/*
	 * Page is queued for IO, change its state.
	 */
	cl_page_owner_clear(pg);
	cl_page_state_set(env, pg, cl_req_type_state(crt));
}

/**
 * Prepares page for immediate transfer. cl_page_operations::cpo_prep() is
 * called top-to-bottom. Every layer either agrees to submit this page (by
 * returning 0), or requests to omit this page (by returning -EALREADY). Layer
 * handling interactions with the VM also has to inform VM that page is under
 * transfer now.
 */
int cl_page_prep(const struct lu_env *env, struct cl_io *io,
		 struct cl_page *pg, enum cl_req_type crt)
{
	int result;

	PINVRNT(env, pg, cl_page_is_owned(pg, io));
	PINVRNT(env, pg, cl_page_invariant(pg));
	PINVRNT(env, pg, crt < CRT_NR);

	/*
	 * XXX this has to be called bottom-to-top, so that llite can set up
	 * PG_writeback without risking other layers deciding to skip this
	 * page.
	 */
	if (crt >= CRT_NR)
		return -EINVAL;
	result = cl_page_invoke(env, io, pg, CL_PAGE_OP(io[crt].cpo_prep));
	if (result == 0)
		cl_page_io_start(env, pg, crt);

	CL_PAGE_HEADER(D_TRACE, env, pg, "%d %d\n", crt, result);
	return result;
}
EXPORT_SYMBOL(cl_page_prep);

/**
 * Notify layers about transfer completion.
 *
 * Invoked by transfer sub-system (which is a part of osc) to notify layers
 * that a transfer, of which this page is a part of has completed.
 *
 * Completion call-backs are executed in the bottom-up order, so that
 * uppermost layer (llite), responsible for the VFS/VM interaction runs last
 * and can release locks safely.
 *
 * \pre  pg->cp_state == CPS_PAGEIN || pg->cp_state == CPS_PAGEOUT
 * \post pg->cp_state == CPS_CACHED
 *
 * \see cl_page_operations::cpo_completion()
 */
void cl_page_completion(const struct lu_env *env,
			struct cl_page *pg, enum cl_req_type crt, int ioret)
{
	struct cl_sync_io *anchor = pg->cp_sync_io;

	PASSERT(env, pg, crt < CRT_NR);
	/* cl_page::cp_req already cleared by the caller (osc_completion()) */
	PASSERT(env, pg, pg->cp_req == NULL);
	PASSERT(env, pg, pg->cp_state == cl_req_type_state(crt));

	CL_PAGE_HEADER(D_TRACE, env, pg, "%d %d\n", crt, ioret);
	if (crt == CRT_READ && ioret == 0) {
		PASSERT(env, pg, !(pg->cp_flags & CPF_READ_COMPLETED));
		pg->cp_flags |= CPF_READ_COMPLETED;
	}

	cl_page_state_set(env, pg, CPS_CACHED);
	if (crt >= CRT_NR)
		return;
	CL_PAGE_INVOID_REVERSE(env, pg, CL_PAGE_OP(io[crt].cpo_completion),
			       (const struct lu_env *,
				const struct cl_page_slice *, int), ioret);
	if (anchor) {
		LASSERT(cl_page_is_vmlocked(env, pg));
		LASSERT(pg->cp_sync_io == anchor);
		pg->cp_sync_io = NULL;
	}
	/*
	 * As page->cp_obj is pinned by a reference from page->cp_req, it is
	 * safe to call cl_page_put() without risking object destruction in a
	 * non-blocking context.
	 */
	cl_page_put(env, pg);

	if (anchor)
		cl_sync_io_note(anchor, ioret);
}
EXPORT_SYMBOL(cl_page_completion);

/**
 * Notify layers that transfer formation engine decided to yank this page from
 * the cache and to make it a part of a transfer.
 *
 * \pre  pg->cp_state == CPS_CACHED
 * \post pg->cp_state == CPS_PAGEIN || pg->cp_state == CPS_PAGEOUT
 *
 * \see cl_page_operations::cpo_make_ready()
 */
int cl_page_make_ready(const struct lu_env *env, struct cl_page *pg,
		       enum cl_req_type crt)
{
	int result;

	PINVRNT(env, pg, crt < CRT_NR);

	if (crt >= CRT_NR)
		return -EINVAL;
	result = CL_PAGE_INVOKE(env, pg, CL_PAGE_OP(io[crt].cpo_make_ready),
				(const struct lu_env *,
				 const struct cl_page_slice *));
	if (result == 0) {
		PASSERT(env, pg, pg->cp_state == CPS_CACHED);
		cl_page_io_start(env, pg, crt);
	}
	CL_PAGE_HEADER(D_TRACE, env, pg, "%d %d\n", crt, result);
	return result;
}
EXPORT_SYMBOL(cl_page_make_ready);

/**
 * Notify layers that high level io decided to place this page into a cache
 * for future transfer.
 *
 * The layer implementing transfer engine (osc) has to register this page in
 * its queues.
 *
 * \pre  cl_page_is_owned(pg, io)
 * \post cl_page_is_owned(pg, io)
 *
 * \see cl_page_operations::cpo_cache_add()
 */
int cl_page_cache_add(const struct lu_env *env, struct cl_io *io,
		      struct cl_page *pg, enum cl_req_type crt)
{
	const struct cl_page_slice *scan;
	int result = 0;

	PINVRNT(env, pg, crt < CRT_NR);
	PINVRNT(env, pg, cl_page_is_owned(pg, io));
	PINVRNT(env, pg, cl_page_invariant(pg));

	if (crt >= CRT_NR)
		return -EINVAL;

	list_for_each_entry(scan, &pg->cp_layers, cpl_linkage) {
		if (scan->cpl_ops->io[crt].cpo_cache_add == NULL)
			continue;

		result = scan->cpl_ops->io[crt].cpo_cache_add(env, scan, io);
		if (result != 0)
			break;
	}
	CL_PAGE_HEADER(D_TRACE, env, pg, "%d %d\n", crt, result);
	return result;
}
EXPORT_SYMBOL(cl_page_cache_add);

/**
 * Called if a pge is being written back by kernel's intention.
 *
 * \pre  cl_page_is_owned(pg, io)
 * \post ergo(result == 0, pg->cp_state == CPS_PAGEOUT)
 *
 * \see cl_page_operations::cpo_flush()
 */
int cl_page_flush(const struct lu_env *env, struct cl_io *io,
		  struct cl_page *pg)
{
	int result;

	PINVRNT(env, pg, cl_page_is_owned(pg, io));
	PINVRNT(env, pg, cl_page_invariant(pg));

	result = cl_page_invoke(env, io, pg, CL_PAGE_OP(cpo_flush));

	CL_PAGE_HEADER(D_TRACE, env, pg, "%d\n", result);
	return result;
}
EXPORT_SYMBOL(cl_page_flush);

/**
 * Checks whether page is protected by any extent lock is at least required
 * mode.
 *
 * \return the same as in cl_page_operations::cpo_is_under_lock() method.
 * \see cl_page_operations::cpo_is_under_lock()
 */
int cl_page_is_under_lock(const struct lu_env *env, struct cl_io *io,
			  struct cl_page *page)
{
	int rc;

	PINVRNT(env, page, cl_page_invariant(page));

	rc = CL_PAGE_INVOKE(env, page, CL_PAGE_OP(cpo_is_under_lock),
			    (const struct lu_env *,
			     const struct cl_page_slice *, struct cl_io *),
			    io);
	PASSERT(env, page, rc != 0);
	return rc;
}
EXPORT_SYMBOL(cl_page_is_under_lock);

static int page_prune_cb(const struct lu_env *env, struct cl_io *io,
			 struct cl_page *page, void *cbdata)
{
	cl_page_own(env, io, page);
	cl_page_unmap(env, io, page);
	cl_page_discard(env, io, page);
	cl_page_disown(env, io, page);
	return CLP_GANG_OKAY;
}

/**
 * Purges all cached pages belonging to the object \a obj.
 */
int cl_pages_prune(const struct lu_env *env, struct cl_object *clobj)
{
	struct cl_thread_info   *info;
	struct cl_object	*obj = cl_object_top(clobj);
	struct cl_io	    *io;
	int		      result;

	info  = cl_env_info(env);
	io    = &info->clt_io;

	/*
	 * initialize the io. This is ugly since we never do IO in this
	 * function, we just make cl_page_list functions happy. -jay
	 */
	io->ci_obj = obj;
	io->ci_ignore_layout = 1;
	result = cl_io_init(env, io, CIT_MISC, obj);
	if (result != 0) {
		cl_io_fini(env, io);
		return io->ci_result;
	}

	do {
		result = cl_page_gang_lookup(env, obj, io, 0, CL_PAGE_EOF,
					     page_prune_cb, NULL);
		if (result == CLP_GANG_RESCHED)
			cond_resched();
	} while (result != CLP_GANG_OKAY);

	cl_io_fini(env, io);
	return result;
}
EXPORT_SYMBOL(cl_pages_prune);

/**
 * Tells transfer engine that only part of a page is to be transmitted.
 *
 * \see cl_page_operations::cpo_clip()
 */
void cl_page_clip(const struct lu_env *env, struct cl_page *pg,
		  int from, int to)
{
	PINVRNT(env, pg, cl_page_invariant(pg));

	CL_PAGE_HEADER(D_TRACE, env, pg, "%d %d\n", from, to);
	CL_PAGE_INVOID(env, pg, CL_PAGE_OP(cpo_clip),
		       (const struct lu_env *,
			const struct cl_page_slice *, int, int),
		       from, to);
}
EXPORT_SYMBOL(cl_page_clip);

/**
 * Prints human readable representation of \a pg to the \a f.
 */
void cl_page_header_print(const struct lu_env *env, void *cookie,
			  lu_printer_t printer, const struct cl_page *pg)
{
	(*printer)(env, cookie,
		   "page@%p[%d %p:%lu ^%p_%p %d %d %d %p %p %#x]\n",
		   pg, atomic_read(&pg->cp_ref), pg->cp_obj,
		   pg->cp_index, pg->cp_parent, pg->cp_child,
		   pg->cp_state, pg->cp_error, pg->cp_type,
		   pg->cp_owner, pg->cp_req, pg->cp_flags);
}
EXPORT_SYMBOL(cl_page_header_print);

/**
 * Prints human readable representation of \a pg to the \a f.
 */
void cl_page_print(const struct lu_env *env, void *cookie,
		   lu_printer_t printer, const struct cl_page *pg)
{
	struct cl_page *scan;

	for (scan = cl_page_top((struct cl_page *)pg);
	     scan != NULL; scan = scan->cp_child)
		cl_page_header_print(env, cookie, printer, scan);
	CL_PAGE_INVOKE(env, (struct cl_page *)pg, CL_PAGE_OP(cpo_print),
		       (const struct lu_env *env,
			const struct cl_page_slice *slice,
			void *cookie, lu_printer_t p), cookie, printer);
	(*printer)(env, cookie, "end page@%p\n", pg);
}
EXPORT_SYMBOL(cl_page_print);

/**
 * Cancel a page which is still in a transfer.
 */
int cl_page_cancel(const struct lu_env *env, struct cl_page *page)
{
	return CL_PAGE_INVOKE(env, page, CL_PAGE_OP(cpo_cancel),
			      (const struct lu_env *,
			       const struct cl_page_slice *));
}
EXPORT_SYMBOL(cl_page_cancel);

/**
 * Converts a byte offset within object \a obj into a page index.
 */
loff_t cl_offset(const struct cl_object *obj, pgoff_t idx)
{
	/*
	 * XXX for now.
	 */
	return (loff_t)idx << PAGE_CACHE_SHIFT;
}
EXPORT_SYMBOL(cl_offset);

/**
 * Converts a page index into a byte offset within object \a obj.
 */
pgoff_t cl_index(const struct cl_object *obj, loff_t offset)
{
	/*
	 * XXX for now.
	 */
	return offset >> PAGE_CACHE_SHIFT;
}
EXPORT_SYMBOL(cl_index);

int cl_page_size(const struct cl_object *obj)
{
	return 1 << PAGE_CACHE_SHIFT;
}
EXPORT_SYMBOL(cl_page_size);

/**
 * Adds page slice to the compound page.
 *
 * This is called by cl_object_operations::coo_page_init() methods to add a
 * per-layer state to the page. New state is added at the end of
 * cl_page::cp_layers list, that is, it is at the bottom of the stack.
 *
 * \see cl_lock_slice_add(), cl_req_slice_add(), cl_io_slice_add()
 */
void cl_page_slice_add(struct cl_page *page, struct cl_page_slice *slice,
		       struct cl_object *obj,
		       const struct cl_page_operations *ops)
{
	list_add_tail(&slice->cpl_linkage, &page->cp_layers);
	slice->cpl_obj  = obj;
	slice->cpl_ops  = ops;
	slice->cpl_page = page;
}
EXPORT_SYMBOL(cl_page_slice_add);

int  cl_page_init(void)
{
	return 0;
}

void cl_page_fini(void)
{
}<|MERGE_RESOLUTION|>--- conflicted
+++ resolved
@@ -376,11 +376,7 @@
 						       idx) == page));
 	}
 
-<<<<<<< HEAD
-	if (page != NULL) {
-=======
 	if (page != NULL)
->>>>>>> 9fe8ecca
 		return page;
 
 	/* allocate and initialize cl_page */
