/*
 * VMEbus User access driver
 *
 * Author: Martyn Welch <martyn.welch@ge.com>
 * Copyright 2008 GE Intelligent Platforms Embedded Systems, Inc.
 *
 * Based on work by:
 *   Tom Armistead and Ajit Prem
 *     Copyright 2004 Motorola Inc.
 *
 *
 * This program is free software; you can redistribute  it and/or modify it
 * under  the terms of  the GNU General  Public License as published by the
 * Free Software Foundation;  either version 2 of the  License, or (at your
 * option) any later version.
 */

#define pr_fmt(fmt) KBUILD_MODNAME ": " fmt

#include <linux/atomic.h>
#include <linux/cdev.h>
#include <linux/delay.h>
#include <linux/device.h>
#include <linux/dma-mapping.h>
#include <linux/errno.h>
#include <linux/init.h>
#include <linux/ioctl.h>
#include <linux/kernel.h>
#include <linux/mm.h>
#include <linux/module.h>
#include <linux/pagemap.h>
#include <linux/pci.h>
#include <linux/mutex.h>
#include <linux/slab.h>
#include <linux/spinlock.h>
#include <linux/syscalls.h>
#include <linux/types.h>

#include <linux/io.h>
#include <linux/uaccess.h>
#include <linux/vme.h>

#include "vme_user.h"

static const char driver_name[] = "vme_user";

static int bus[VME_USER_BUS_MAX];
static unsigned int bus_num;

/* Currently Documentation/devices.txt defines the following for VME:
 *
 * 221 char	VME bus
 *		  0 = /dev/bus/vme/m0		First master image
 *		  1 = /dev/bus/vme/m1		Second master image
 *		  2 = /dev/bus/vme/m2		Third master image
 *		  3 = /dev/bus/vme/m3		Fourth master image
 *		  4 = /dev/bus/vme/s0		First slave image
 *		  5 = /dev/bus/vme/s1		Second slave image
 *		  6 = /dev/bus/vme/s2		Third slave image
 *		  7 = /dev/bus/vme/s3		Fourth slave image
 *		  8 = /dev/bus/vme/ctl		Control
 *
 *		It is expected that all VME bus drivers will use the
 *		same interface.  For interface documentation see
 *		http://www.vmelinux.org/.
 *
 * However the VME driver at http://www.vmelinux.org/ is rather old and doesn't
 * even support the tsi148 chipset (which has 8 master and 8 slave windows).
 * We'll run with this for now as far as possible, however it probably makes
 * sense to get rid of the old mappings and just do everything dynamically.
 *
 * So for now, we'll restrict the driver to providing 4 masters and 4 slaves as
 * defined above and try to support at least some of the interface from
 * http://www.vmelinux.org/ as an alternative the driver can be written
 * providing a saner interface later.
 *
 * The vmelinux.org driver never supported slave images, the devices reserved
 * for slaves were repurposed to support all 8 master images on the UniverseII!
 * We shall support 4 masters and 4 slaves with this driver.
 */
#define VME_MAJOR	221	/* VME Major Device Number */
#define VME_DEVS	9	/* Number of dev entries */

#define MASTER_MINOR	0
#define MASTER_MAX	3
#define SLAVE_MINOR	4
#define SLAVE_MAX	7
#define CONTROL_MINOR	8

#define PCI_BUF_SIZE  0x20000	/* Size of one slave image buffer */

/*
 * Structure to handle image related parameters.
 */
struct image_desc {
	void *kern_buf;	/* Buffer address in kernel space */
	dma_addr_t pci_buf;	/* Buffer address in PCI address space */
	unsigned long long size_buf;	/* Buffer size */
	struct mutex mutex;	/* Mutex for locking image */
	struct device *device;	/* Sysfs device */
	struct vme_resource *resource;	/* VME resource */
	int mmap_count;		/* Number of current mmap's */
};

<<<<<<< HEAD
=======
static struct image_desc image[VME_DEVS];

>>>>>>> 9fe8ecca
static struct cdev *vme_user_cdev;		/* Character device */
static struct class *vme_user_sysfs_class;	/* Sysfs class */
static struct vme_dev *vme_user_bridge;		/* Pointer to user device */

static const int type[VME_DEVS] = {	MASTER_MINOR,	MASTER_MINOR,
					MASTER_MINOR,	MASTER_MINOR,
					SLAVE_MINOR,	SLAVE_MINOR,
					SLAVE_MINOR,	SLAVE_MINOR,
					CONTROL_MINOR
				};

struct vme_user_vma_priv {
	unsigned int minor;
	atomic_t refcnt;
};

<<<<<<< HEAD

/*
 * We are going ot alloc a page during init per window for small transfers.
 * Small transfers will go VME -> buffer -> user space. Larger (more than a
 * page) transfers will lock the user space buffer into memory and then
 * transfer the data directly into the user space buffers.
 */
=======
>>>>>>> 9fe8ecca
static ssize_t resource_to_user(int minor, char __user *buf, size_t count,
				loff_t *ppos)
{
	ssize_t copied = 0;

	if (count > image[minor].size_buf)
		count = image[minor].size_buf;

	copied = vme_master_read(image[minor].resource, image[minor].kern_buf,
				 count, *ppos);
	if (copied < 0)
		return (int)copied;

	if (__copy_to_user(buf, image[minor].kern_buf, (unsigned long)copied))
		return -EFAULT;

	return copied;
}

static ssize_t resource_from_user(unsigned int minor, const char __user *buf,
				  size_t count, loff_t *ppos)
{
	if (count > image[minor].size_buf)
		count = image[minor].size_buf;

	if (__copy_from_user(image[minor].kern_buf, buf, (unsigned long)count))
		return -EFAULT;

	return vme_master_write(image[minor].resource, image[minor].kern_buf,
				count, *ppos);
}

static ssize_t buffer_to_user(unsigned int minor, char __user *buf,
			      size_t count, loff_t *ppos)
{
	void *image_ptr;

	image_ptr = image[minor].kern_buf + *ppos;
	if (__copy_to_user(buf, image_ptr, (unsigned long)count))
		return -EFAULT;

	return count;
}

static ssize_t buffer_from_user(unsigned int minor, const char __user *buf,
				size_t count, loff_t *ppos)
{
	void *image_ptr;

	image_ptr = image[minor].kern_buf + *ppos;
	if (__copy_from_user(image_ptr, buf, (unsigned long)count))
		return -EFAULT;

	return count;
}

static ssize_t vme_user_read(struct file *file, char __user *buf, size_t count,
			     loff_t *ppos)
{
	unsigned int minor = MINOR(file_inode(file)->i_rdev);
	ssize_t retval;
	size_t image_size;

	if (minor == CONTROL_MINOR)
		return 0;

	mutex_lock(&image[minor].mutex);

	/* XXX Do we *really* want this helper - we can use vme_*_get ? */
	image_size = vme_get_size(image[minor].resource);

	/* Ensure we are starting at a valid location */
	if ((*ppos < 0) || (*ppos > (image_size - 1))) {
		mutex_unlock(&image[minor].mutex);
		return 0;
	}

	/* Ensure not reading past end of the image */
	if (*ppos + count > image_size)
		count = image_size - *ppos;

	switch (type[minor]) {
	case MASTER_MINOR:
		retval = resource_to_user(minor, buf, count, ppos);
		break;
	case SLAVE_MINOR:
		retval = buffer_to_user(minor, buf, count, ppos);
		break;
	default:
		retval = -EINVAL;
	}

	mutex_unlock(&image[minor].mutex);
	if (retval > 0)
		*ppos += retval;

	return retval;
}

static ssize_t vme_user_write(struct file *file, const char __user *buf,
			      size_t count, loff_t *ppos)
{
	unsigned int minor = MINOR(file_inode(file)->i_rdev);
	ssize_t retval;
	size_t image_size;

	if (minor == CONTROL_MINOR)
		return 0;

	mutex_lock(&image[minor].mutex);

	image_size = vme_get_size(image[minor].resource);

	/* Ensure we are starting at a valid location */
	if ((*ppos < 0) || (*ppos > (image_size - 1))) {
		mutex_unlock(&image[minor].mutex);
		return 0;
	}

	/* Ensure not reading past end of the image */
	if (*ppos + count > image_size)
		count = image_size - *ppos;

	switch (type[minor]) {
	case MASTER_MINOR:
		retval = resource_from_user(minor, buf, count, ppos);
		break;
	case SLAVE_MINOR:
		retval = buffer_from_user(minor, buf, count, ppos);
		break;
	default:
		retval = -EINVAL;
	}

	mutex_unlock(&image[minor].mutex);

	if (retval > 0)
		*ppos += retval;

	return retval;
}

static loff_t vme_user_llseek(struct file *file, loff_t off, int whence)
{
	unsigned int minor = MINOR(file_inode(file)->i_rdev);
	size_t image_size;
	loff_t res;

	switch (type[minor]) {
	case MASTER_MINOR:
	case SLAVE_MINOR:
		mutex_lock(&image[minor].mutex);
		image_size = vme_get_size(image[minor].resource);
		res = fixed_size_llseek(file, off, whence, image_size);
		mutex_unlock(&image[minor].mutex);
		return res;
	}

	return -EINVAL;
}

/*
 * The ioctls provided by the old VME access method (the one at vmelinux.org)
 * are most certainly wrong as the effectively push the registers layout
 * through to user space. Given that the VME core can handle multiple bridges,
 * with different register layouts this is most certainly not the way to go.
 *
 * We aren't using the structures defined in the Motorola driver either - these
 * are also quite low level, however we should use the definitions that have
 * already been defined.
 */
static int vme_user_ioctl(struct inode *inode, struct file *file,
			  unsigned int cmd, unsigned long arg)
{
	struct vme_master master;
	struct vme_slave slave;
	struct vme_irq_id irq_req;
	unsigned long copied;
	unsigned int minor = MINOR(inode->i_rdev);
	int retval;
	dma_addr_t pci_addr;
	void __user *argp = (void __user *)arg;

	switch (type[minor]) {
	case CONTROL_MINOR:
		switch (cmd) {
		case VME_IRQ_GEN:
			copied = copy_from_user(&irq_req, argp,
						sizeof(struct vme_irq_id));
			if (copied != 0) {
				pr_warn("Partial copy from userspace\n");
				return -EFAULT;
			}

			return vme_irq_generate(vme_user_bridge,
						  irq_req.level,
						  irq_req.statid);
		}
		break;
	case MASTER_MINOR:
		switch (cmd) {
		case VME_GET_MASTER:
			memset(&master, 0, sizeof(struct vme_master));

			/* XXX	We do not want to push aspace, cycle and width
			 *	to userspace as they are
			 */
			retval = vme_master_get(image[minor].resource,
						&master.enable,
						&master.vme_addr,
						&master.size, &master.aspace,
						&master.cycle, &master.dwidth);

			copied = copy_to_user(argp, &master,
					      sizeof(struct vme_master));
			if (copied != 0) {
				pr_warn("Partial copy to userspace\n");
				return -EFAULT;
			}

			return retval;

		case VME_SET_MASTER:

			if (image[minor].mmap_count != 0) {
				pr_warn("Can't adjust mapped window\n");
				return -EPERM;
			}

			copied = copy_from_user(&master, argp, sizeof(master));
			if (copied != 0) {
				pr_warn("Partial copy from userspace\n");
				return -EFAULT;
			}

			/* XXX	We do not want to push aspace, cycle and width
			 *	to userspace as they are
			 */
			return vme_master_set(image[minor].resource,
				master.enable, master.vme_addr, master.size,
				master.aspace, master.cycle, master.dwidth);

			break;
		}
		break;
	case SLAVE_MINOR:
		switch (cmd) {
		case VME_GET_SLAVE:
			memset(&slave, 0, sizeof(struct vme_slave));

			/* XXX	We do not want to push aspace, cycle and width
			 *	to userspace as they are
			 */
			retval = vme_slave_get(image[minor].resource,
					       &slave.enable, &slave.vme_addr,
					       &slave.size, &pci_addr,
					       &slave.aspace, &slave.cycle);

			copied = copy_to_user(argp, &slave,
					      sizeof(struct vme_slave));
			if (copied != 0) {
				pr_warn("Partial copy to userspace\n");
				return -EFAULT;
			}

			return retval;

		case VME_SET_SLAVE:

			copied = copy_from_user(&slave, argp, sizeof(slave));
			if (copied != 0) {
				pr_warn("Partial copy from userspace\n");
				return -EFAULT;
			}

			/* XXX	We do not want to push aspace, cycle and width
			 *	to userspace as they are
			 */
			return vme_slave_set(image[minor].resource,
				slave.enable, slave.vme_addr, slave.size,
				image[minor].pci_buf, slave.aspace,
				slave.cycle);

			break;
		}
		break;
	}

	return -EINVAL;
}

static long
vme_user_unlocked_ioctl(struct file *file, unsigned int cmd, unsigned long arg)
{
	int ret;
	struct inode *inode = file_inode(file);
	unsigned int minor = MINOR(inode->i_rdev);

	mutex_lock(&image[minor].mutex);
	ret = vme_user_ioctl(inode, file, cmd, arg);
	mutex_unlock(&image[minor].mutex);

	return ret;
}

static void vme_user_vm_open(struct vm_area_struct *vma)
{
	struct vme_user_vma_priv *vma_priv = vma->vm_private_data;

	atomic_inc(&vma_priv->refcnt);
}

static void vme_user_vm_close(struct vm_area_struct *vma)
{
	struct vme_user_vma_priv *vma_priv = vma->vm_private_data;
	unsigned int minor = vma_priv->minor;

	if (!atomic_dec_and_test(&vma_priv->refcnt))
		return;

	mutex_lock(&image[minor].mutex);
	image[minor].mmap_count--;
	mutex_unlock(&image[minor].mutex);

	kfree(vma_priv);
}

static const struct vm_operations_struct vme_user_vm_ops = {
	.open = vme_user_vm_open,
	.close = vme_user_vm_close,
};

static int vme_user_master_mmap(unsigned int minor, struct vm_area_struct *vma)
{
	int err;
	struct vme_user_vma_priv *vma_priv;

	mutex_lock(&image[minor].mutex);

	err = vme_master_mmap(image[minor].resource, vma);
	if (err) {
		mutex_unlock(&image[minor].mutex);
		return err;
	}

	vma_priv = kmalloc(sizeof(*vma_priv), GFP_KERNEL);
	if (!vma_priv) {
		mutex_unlock(&image[minor].mutex);
		return -ENOMEM;
	}

	vma_priv->minor = minor;
	atomic_set(&vma_priv->refcnt, 1);
	vma->vm_ops = &vme_user_vm_ops;
	vma->vm_private_data = vma_priv;

	image[minor].mmap_count++;

	mutex_unlock(&image[minor].mutex);

	return 0;
}

static int vme_user_mmap(struct file *file, struct vm_area_struct *vma)
{
	unsigned int minor = MINOR(file_inode(file)->i_rdev);

	if (type[minor] == MASTER_MINOR)
		return vme_user_master_mmap(minor, vma);

	return -ENODEV;
}

static const struct file_operations vme_user_fops = {
	.read = vme_user_read,
	.write = vme_user_write,
	.llseek = vme_user_llseek,
	.unlocked_ioctl = vme_user_unlocked_ioctl,
	.compat_ioctl = vme_user_unlocked_ioctl,
	.mmap = vme_user_mmap,
};

static int vme_user_match(struct vme_dev *vdev)
{
	int i;

	int cur_bus = vme_bus_num(vdev);
	int cur_slot = vme_slot_num(vdev);

	for (i = 0; i < bus_num; i++)
		if ((cur_bus == bus[i]) && (cur_slot == vdev->num))
			return 1;

	return 0;
}

/*
 * In this simple access driver, the old behaviour is being preserved as much
 * as practical. We will therefore reserve the buffers and request the images
 * here so that we don't have to do it later.
 */
static int vme_user_probe(struct vme_dev *vdev)
{
	int i, err;
	char *name;

	/* Save pointer to the bridge device */
	if (vme_user_bridge) {
		dev_err(&vdev->dev, "Driver can only be loaded for 1 device\n");
		err = -EINVAL;
		goto err_dev;
	}
	vme_user_bridge = vdev;

	/* Initialise descriptors */
	for (i = 0; i < VME_DEVS; i++) {
		image[i].kern_buf = NULL;
		image[i].pci_buf = 0;
		mutex_init(&image[i].mutex);
		image[i].device = NULL;
		image[i].resource = NULL;
	}

	/* Assign major and minor numbers for the driver */
	err = register_chrdev_region(MKDEV(VME_MAJOR, 0), VME_DEVS,
				     driver_name);
	if (err) {
		dev_warn(&vdev->dev, "Error getting Major Number %d for driver.\n",
			 VME_MAJOR);
		goto err_region;
	}

	/* Register the driver as a char device */
	vme_user_cdev = cdev_alloc();
	if (!vme_user_cdev) {
		err = -ENOMEM;
		goto err_char;
	}
	vme_user_cdev->ops = &vme_user_fops;
	vme_user_cdev->owner = THIS_MODULE;
	err = cdev_add(vme_user_cdev, MKDEV(VME_MAJOR, 0), VME_DEVS);
	if (err)
		goto err_char;

	/* Request slave resources and allocate buffers (128kB wide) */
	for (i = SLAVE_MINOR; i < (SLAVE_MAX + 1); i++) {
		/* XXX Need to properly request attributes */
		/* For ca91cx42 bridge there are only two slave windows
		 * supporting A16 addressing, so we request A24 supported
		 * by all windows.
		 */
		image[i].resource = vme_slave_request(vme_user_bridge,
			VME_A24, VME_SCT);
		if (!image[i].resource) {
			dev_warn(&vdev->dev,
				 "Unable to allocate slave resource\n");
			err = -ENOMEM;
			goto err_slave;
		}
		image[i].size_buf = PCI_BUF_SIZE;
		image[i].kern_buf = vme_alloc_consistent(image[i].resource,
			image[i].size_buf, &image[i].pci_buf);
		if (!image[i].kern_buf) {
			dev_warn(&vdev->dev,
				 "Unable to allocate memory for buffer\n");
			image[i].pci_buf = 0;
			vme_slave_free(image[i].resource);
			err = -ENOMEM;
			goto err_slave;
		}
	}

	/*
	 * Request master resources allocate page sized buffers for small
	 * reads and writes
	 */
	for (i = MASTER_MINOR; i < (MASTER_MAX + 1); i++) {
		/* XXX Need to properly request attributes */
		image[i].resource = vme_master_request(vme_user_bridge,
			VME_A32, VME_SCT, VME_D32);
		if (!image[i].resource) {
			dev_warn(&vdev->dev,
				 "Unable to allocate master resource\n");
			err = -ENOMEM;
			goto err_master;
		}
		image[i].size_buf = PCI_BUF_SIZE;
		image[i].kern_buf = kmalloc(image[i].size_buf, GFP_KERNEL);
		if (!image[i].kern_buf) {
			err = -ENOMEM;
			vme_master_free(image[i].resource);
			goto err_master;
		}
	}

	/* Create sysfs entries - on udev systems this creates the dev files */
	vme_user_sysfs_class = class_create(THIS_MODULE, driver_name);
	if (IS_ERR(vme_user_sysfs_class)) {
		dev_err(&vdev->dev, "Error creating vme_user class.\n");
		err = PTR_ERR(vme_user_sysfs_class);
		goto err_class;
	}

	/* Add sysfs Entries */
	for (i = 0; i < VME_DEVS; i++) {
		int num;

		switch (type[i]) {
		case MASTER_MINOR:
			name = "bus/vme/m%d";
			break;
		case CONTROL_MINOR:
			name = "bus/vme/ctl";
			break;
		case SLAVE_MINOR:
			name = "bus/vme/s%d";
			break;
		default:
			err = -EINVAL;
			goto err_sysfs;
		}

		num = (type[i] == SLAVE_MINOR) ? i - (MASTER_MAX + 1) : i;
		image[i].device = device_create(vme_user_sysfs_class, NULL,
					MKDEV(VME_MAJOR, i), NULL, name, num);
		if (IS_ERR(image[i].device)) {
			dev_info(&vdev->dev, "Error creating sysfs device\n");
			err = PTR_ERR(image[i].device);
			goto err_sysfs;
		}
	}

	return 0;

err_sysfs:
	while (i > 0) {
		i--;
		device_destroy(vme_user_sysfs_class, MKDEV(VME_MAJOR, i));
	}
	class_destroy(vme_user_sysfs_class);

	/* Ensure counter set correcty to unalloc all master windows */
	i = MASTER_MAX + 1;
err_master:
	while (i > MASTER_MINOR) {
		i--;
		kfree(image[i].kern_buf);
		vme_master_free(image[i].resource);
	}

	/*
	 * Ensure counter set correcty to unalloc all slave windows and buffers
	 */
	i = SLAVE_MAX + 1;
err_slave:
	while (i > SLAVE_MINOR) {
		i--;
		vme_free_consistent(image[i].resource, image[i].size_buf,
				    image[i].kern_buf, image[i].pci_buf);
		vme_slave_free(image[i].resource);
	}
err_class:
	cdev_del(vme_user_cdev);
err_char:
	unregister_chrdev_region(MKDEV(VME_MAJOR, 0), VME_DEVS);
err_region:
err_dev:
	return err;
}

static int vme_user_remove(struct vme_dev *dev)
{
	int i;

	/* Remove sysfs Entries */
	for (i = 0; i < VME_DEVS; i++) {
		mutex_destroy(&image[i].mutex);
		device_destroy(vme_user_sysfs_class, MKDEV(VME_MAJOR, i));
	}
	class_destroy(vme_user_sysfs_class);

	for (i = MASTER_MINOR; i < (MASTER_MAX + 1); i++) {
		kfree(image[i].kern_buf);
		vme_master_free(image[i].resource);
	}

	for (i = SLAVE_MINOR; i < (SLAVE_MAX + 1); i++) {
		vme_slave_set(image[i].resource, 0, 0, 0, 0, VME_A32, 0);
		vme_free_consistent(image[i].resource, image[i].size_buf,
				    image[i].kern_buf, image[i].pci_buf);
		vme_slave_free(image[i].resource);
	}

	/* Unregister device driver */
	cdev_del(vme_user_cdev);

	/* Unregiser the major and minor device numbers */
	unregister_chrdev_region(MKDEV(VME_MAJOR, 0), VME_DEVS);

	return 0;
}

static struct vme_driver vme_user_driver = {
	.name = driver_name,
	.match = vme_user_match,
	.probe = vme_user_probe,
	.remove = vme_user_remove,
};

static int __init vme_user_init(void)
{
	int retval = 0;

	pr_info("VME User Space Access Driver\n");

	if (bus_num == 0) {
		pr_err("No cards, skipping registration\n");
		retval = -ENODEV;
		goto err_nocard;
	}

	/* Let's start by supporting one bus, we can support more than one
	 * in future revisions if that ever becomes necessary.
	 */
	if (bus_num > VME_USER_BUS_MAX) {
		pr_err("Driver only able to handle %d buses\n",
		       VME_USER_BUS_MAX);
		bus_num = VME_USER_BUS_MAX;
	}

	/*
	 * Here we just register the maximum number of devices we can and
	 * leave vme_user_match() to allow only 1 to go through to probe().
	 * This way, if we later want to allow multiple user access devices,
	 * we just change the code in vme_user_match().
	 */
	retval = vme_register_driver(&vme_user_driver, VME_MAX_SLOTS);
	if (retval != 0)
		goto err_reg;

	return retval;

err_reg:
err_nocard:
	return retval;
}

static void __exit vme_user_exit(void)
{
	vme_unregister_driver(&vme_user_driver);
}

MODULE_PARM_DESC(bus, "Enumeration of VMEbus to which the driver is connected");
module_param_array(bus, int, &bus_num, 0);

MODULE_DESCRIPTION("VME User Space Access Driver");
MODULE_AUTHOR("Martyn Welch <martyn.welch@ge.com");
MODULE_LICENSE("GPL");

module_init(vme_user_init);
module_exit(vme_user_exit);<|MERGE_RESOLUTION|>--- conflicted
+++ resolved
@@ -102,11 +102,8 @@
 	int mmap_count;		/* Number of current mmap's */
 };
 
-<<<<<<< HEAD
-=======
 static struct image_desc image[VME_DEVS];
 
->>>>>>> 9fe8ecca
 static struct cdev *vme_user_cdev;		/* Character device */
 static struct class *vme_user_sysfs_class;	/* Sysfs class */
 static struct vme_dev *vme_user_bridge;		/* Pointer to user device */
@@ -123,16 +120,6 @@
 	atomic_t refcnt;
 };
 
-<<<<<<< HEAD
-
-/*
- * We are going ot alloc a page during init per window for small transfers.
- * Small transfers will go VME -> buffer -> user space. Larger (more than a
- * page) transfers will lock the user space buffer into memory and then
- * transfer the data directly into the user space buffers.
- */
-=======
->>>>>>> 9fe8ecca
 static ssize_t resource_to_user(int minor, char __user *buf, size_t count,
 				loff_t *ppos)
 {
