/* visorchipset_main.c
 *
 * Copyright (C) 2010 - 2013 UNISYS CORPORATION
 * All rights reserved.
 *
 * This program is free software; you can redistribute it and/or modify
 * it under the terms of the GNU General Public License as published by
 * the Free Software Foundation; either version 2 of the License, or (at
 * your option) any later version.
 *
 * This program is distributed in the hope that it will be useful, but
 * WITHOUT ANY WARRANTY; without even the implied warranty of
 * MERCHANTABILITY OR FITNESS FOR A PARTICULAR PURPOSE, GOOD TITLE or
 * NON INFRINGEMENT.  See the GNU General Public License for more
 * details.
 */

#include "globals.h"
#include "visorchipset.h"
#include "procobjecttree.h"
#include "visorchannel.h"
#include "periodic_work.h"
#include "file.h"
#include "parser.h"
#include "uisutils.h"
#include "controlvmcompletionstatus.h"
#include "guestlinuxdebug.h"

#include <linux/nls.h>
#include <linux/netdevice.h>
#include <linux/platform_device.h>
#include <linux/uuid.h>

#define CURRENT_FILE_PC VISOR_CHIPSET_PC_visorchipset_main_c
#define TEST_VNIC_PHYSITF "eth0"	/* physical network itf for
					 * vnic loopback test */
#define TEST_VNIC_SWITCHNO 1
#define TEST_VNIC_BUSNO 9

#define MAX_NAME_SIZE 128
#define MAX_IP_SIZE   50
#define MAXOUTSTANDINGCHANNELCOMMAND 256
#define POLLJIFFIES_CONTROLVMCHANNEL_FAST   1
#define POLLJIFFIES_CONTROLVMCHANNEL_SLOW 100

/* When the controlvm channel is idle for at least MIN_IDLE_SECONDS,
* we switch to slow polling mode.  As soon as we get a controlvm
* message, we switch back to fast polling mode.
*/
#define MIN_IDLE_SECONDS 10
static ulong poll_jiffies = POLLJIFFIES_CONTROLVMCHANNEL_FAST;
static ulong most_recent_message_jiffies;	/* when we got our last
						 * controlvm message */
static inline char *
NONULLSTR(char *s)
{
	if (s)
		return s;
	return "";
}

static int serverregistered;
static int clientregistered;

#define MAX_CHIPSET_EVENTS 2
static u8 chipset_events[MAX_CHIPSET_EVENTS] = { 0, 0 };

static struct delayed_work periodic_controlvm_work;
static struct workqueue_struct *periodic_controlvm_workqueue;
static DEFINE_SEMAPHORE(notifier_lock);

static struct controlvm_message_header g_diag_msg_hdr;
static struct controlvm_message_header g_chipset_msg_hdr;
static struct controlvm_message_header g_del_dump_msg_hdr;
static const uuid_le spar_diag_pool_channel_protocol_uuid =
	SPAR_DIAG_POOL_CHANNEL_PROTOCOL_UUID;
/* 0xffffff is an invalid Bus/Device number */
static ulong g_diagpool_bus_no = 0xffffff;
static ulong g_diagpool_dev_no = 0xffffff;
static struct controlvm_message_packet g_devicechangestate_packet;

/* Only VNIC and VHBA channels are sent to visorclientbus (aka
 * "visorhackbus")
 */
#define FOR_VISORHACKBUS(channel_type_guid) \
	(((uuid_le_cmp(channel_type_guid,\
		       spar_vnic_channel_protocol_uuid) == 0) ||\
	(uuid_le_cmp(channel_type_guid,\
			spar_vhba_channel_protocol_uuid) == 0)))
#define FOR_VISORBUS(channel_type_guid) (!(FOR_VISORHACKBUS(channel_type_guid)))

#define is_diagpool_channel(channel_type_guid) \
	(uuid_le_cmp(channel_type_guid,\
		     spar_diag_pool_channel_protocol_uuid) == 0)

static LIST_HEAD(bus_info_list);
static LIST_HEAD(dev_info_list);

<<<<<<< HEAD
static struct visorchannel *ControlVm_channel;
=======
static struct visorchannel *controlvm_channel;
>>>>>>> 007760cf

/* Manages the request payload in the controlvm channel */
static struct controlvm_payload_info {
	u8 __iomem *ptr;	/* pointer to base address of payload pool */
	u64 offset;		/* offset from beginning of controlvm
				 * channel to beginning of payload * pool */
	u32 bytes;		/* number of bytes in payload pool */
} controlvm_payload_info;

/* Manages the info for a CONTROLVM_DUMP_CAPTURESTATE /
 * CONTROLVM_DUMP_GETTEXTDUMP / CONTROLVM_DUMP_COMPLETE conversation.
 */
static struct livedump_info {
	struct controlvm_message_header dumpcapture_header;
	struct controlvm_message_header gettextdump_header;
	struct controlvm_message_header dumpcomplete_header;
	BOOL gettextdump_outstanding;
	u32 crc32;
	ulong length;
	atomic_t buffers_in_use;
	ulong destination;
} livedump_info;

/* The following globals are used to handle the scenario where we are unable to
 * offload the payload from a controlvm message due to memory requirements.  In
 * this scenario, we simply stash the controlvm message, then attempt to
 * process it again the next time controlvm_periodic_work() runs.
 */
static struct controlvm_message controlvm_pending_msg;
static BOOL controlvm_pending_msg_valid = FALSE;

/* Pool of struct putfile_buffer_entry, for keeping track of pending (incoming)
 * TRANSMIT_FILE PutFile payloads.
 */
static struct kmem_cache *putfile_buffer_list_pool;
static const char putfile_buffer_list_pool_name[] =
	"controlvm_putfile_buffer_list_pool";

/* This identifies a data buffer that has been received via a controlvm messages
 * in a remote --> local CONTROLVM_TRANSMIT_FILE conversation.
 */
struct putfile_buffer_entry {
	struct list_head next;	/* putfile_buffer_entry list */
	struct parser_context *parser_ctx; /* points to input data buffer */
};

/* List of struct putfile_request *, via next_putfile_request member.
 * Each entry in this list identifies an outstanding TRANSMIT_FILE
 * conversation.
 */
static LIST_HEAD(putfile_request_list);

/* This describes a buffer and its current state of transfer (e.g., how many
 * bytes have already been supplied as putfile data, and how many bytes are
 * remaining) for a putfile_request.
 */
struct putfile_active_buffer {
	/* a payload from a controlvm message, containing a file data buffer */
	struct parser_context *parser_ctx;
	/* points within data area of parser_ctx to next byte of data */
	u8 *pnext;
	/* # bytes left from <pnext> to the end of this data buffer */
	size_t bytes_remaining;
};

#define PUTFILE_REQUEST_SIG 0x0906101302281211
/* This identifies a single remote --> local CONTROLVM_TRANSMIT_FILE
 * conversation.  Structs of this type are dynamically linked into
 * <Putfile_request_list>.
 */
struct putfile_request {
	u64 sig;		/* PUTFILE_REQUEST_SIG */

	/* header from original TransmitFile request */
	struct controlvm_message_header controlvm_header;
	u64 file_request_number;	/* from original TransmitFile request */

	/* link to next struct putfile_request */
	struct list_head next_putfile_request;

	/* most-recent sequence number supplied via a controlvm message */
	u64 data_sequence_number;

	/* head of putfile_buffer_entry list, which describes the data to be
	 * supplied as putfile data;
	 * - this list is added to when controlvm messages come in that supply
	 * file data
	 * - this list is removed from via the hotplug program that is actually
	 * consuming these buffers to write as file data */
	struct list_head input_buffer_list;
	spinlock_t req_list_lock;	/* lock for input_buffer_list */

	/* waiters for input_buffer_list to go non-empty */
	wait_queue_head_t input_buffer_wq;

	/* data not yet read within current putfile_buffer_entry */
	struct putfile_active_buffer active_buf;

	/* <0 = failed, 0 = in-progress, >0 = successful; */
	/* note that this must be set with req_list_lock, and if you set <0, */
	/* it is your responsibility to also free up all of the other objects */
	/* in this struct (like input_buffer_list, active_buf.parser_ctx) */
	/* before releasing the lock */
	int completion_status;
};

static atomic_t visorchipset_cache_buffers_in_use = ATOMIC_INIT(0);

struct parahotplug_request {
	struct list_head list;
	int id;
	unsigned long expiration;
	struct controlvm_message msg;
};

static LIST_HEAD(parahotplug_request_list);
static DEFINE_SPINLOCK(parahotplug_request_list_lock);	/* lock for above */
static void parahotplug_process_list(void);

/* Manages the info for a CONTROLVM_DUMP_CAPTURESTATE /
 * CONTROLVM_REPORTEVENT.
 */
static struct visorchipset_busdev_notifiers busdev_server_notifiers;
static struct visorchipset_busdev_notifiers busdev_client_notifiers;

static void bus_create_response(ulong bus_no, int response);
static void bus_destroy_response(ulong bus_no, int response);
static void device_create_response(ulong bus_no, ulong dev_no, int response);
static void device_destroy_response(ulong bus_no, ulong dev_no, int response);
static void device_resume_response(ulong bus_no, ulong dev_no, int response);

static struct visorchipset_busdev_responders busdev_responders = {
	.bus_create = bus_create_response,
	.bus_destroy = bus_destroy_response,
	.device_create = device_create_response,
	.device_destroy = device_destroy_response,
	.device_pause = visorchipset_device_pause_response,
	.device_resume = device_resume_response,
};

/* info for /dev/visorchipset */
static dev_t major_dev = -1; /**< indicates major num for device */

/* prototypes for attributes */
static ssize_t toolaction_show(struct device *dev,
			       struct device_attribute *attr, char *buf);
static ssize_t toolaction_store(struct device *dev,
				struct device_attribute *attr,
				const char *buf, size_t count);
static DEVICE_ATTR_RW(toolaction);

static ssize_t boottotool_show(struct device *dev,
			       struct device_attribute *attr, char *buf);
static ssize_t boottotool_store(struct device *dev,
				struct device_attribute *attr, const char *buf,
				size_t count);
static DEVICE_ATTR_RW(boottotool);

static ssize_t error_show(struct device *dev, struct device_attribute *attr,
			  char *buf);
static ssize_t error_store(struct device *dev, struct device_attribute *attr,
			   const char *buf, size_t count);
static DEVICE_ATTR_RW(error);

static ssize_t textid_show(struct device *dev, struct device_attribute *attr,
			   char *buf);
static ssize_t textid_store(struct device *dev, struct device_attribute *attr,
			    const char *buf, size_t count);
static DEVICE_ATTR_RW(textid);

static ssize_t remaining_steps_show(struct device *dev,
				    struct device_attribute *attr, char *buf);
static ssize_t remaining_steps_store(struct device *dev,
				     struct device_attribute *attr,
				     const char *buf, size_t count);
static DEVICE_ATTR_RW(remaining_steps);

static ssize_t chipsetready_store(struct device *dev,
				  struct device_attribute *attr,
				  const char *buf, size_t count);
static DEVICE_ATTR_WO(chipsetready);

static ssize_t devicedisabled_store(struct device *dev,
				    struct device_attribute *attr,
				    const char *buf, size_t count);
static DEVICE_ATTR_WO(devicedisabled);

static ssize_t deviceenabled_store(struct device *dev,
				   struct device_attribute *attr,
				   const char *buf, size_t count);
static DEVICE_ATTR_WO(deviceenabled);

static struct attribute *visorchipset_install_attrs[] = {
	&dev_attr_toolaction.attr,
	&dev_attr_boottotool.attr,
	&dev_attr_error.attr,
	&dev_attr_textid.attr,
	&dev_attr_remaining_steps.attr,
	NULL
};

static struct attribute_group visorchipset_install_group = {
	.name = "install",
	.attrs = visorchipset_install_attrs
};

static struct attribute *visorchipset_guest_attrs[] = {
	&dev_attr_chipsetready.attr,
	NULL
};

static struct attribute_group visorchipset_guest_group = {
	.name = "guest",
	.attrs = visorchipset_guest_attrs
};

static struct attribute *visorchipset_parahotplug_attrs[] = {
	&dev_attr_devicedisabled.attr,
	&dev_attr_deviceenabled.attr,
	NULL
};

static struct attribute_group visorchipset_parahotplug_group = {
	.name = "parahotplug",
	.attrs = visorchipset_parahotplug_attrs
};

static const struct attribute_group *visorchipset_dev_groups[] = {
	&visorchipset_install_group,
	&visorchipset_guest_group,
	&visorchipset_parahotplug_group,
	NULL
};

/* /sys/devices/platform/visorchipset */
static struct platform_device visorchipset_platform_device = {
	.name = "visorchipset",
	.id = -1,
	.dev.groups = visorchipset_dev_groups,
};

/* Function prototypes */
static void controlvm_respond(struct controlvm_message_header *msg_hdr,
			      int response);
static void controlvm_respond_chipset_init(
		struct controlvm_message_header *msg_hdr, int response,
		enum ultra_chipset_feature features);
static void controlvm_respond_physdev_changestate(
		struct controlvm_message_header *msg_hdr, int response,
		struct spar_segment_state state);

static ssize_t toolaction_show(struct device *dev,
			       struct device_attribute *attr,
			       char *buf)
{
	u8 tool_action;

	visorchannel_read(controlvm_channel,
		offsetof(struct spar_controlvm_channel_protocol,
			 tool_action), &tool_action, sizeof(u8));
	return scnprintf(buf, PAGE_SIZE, "%u\n", tool_action);
}

static ssize_t toolaction_store(struct device *dev,
				struct device_attribute *attr,
				const char *buf, size_t count)
{
	u8 tool_action;
	int ret;

	if (kstrtou8(buf, 10, &tool_action) != 0)
		return -EINVAL;

	ret = visorchannel_write(controlvm_channel,
		offsetof(struct spar_controlvm_channel_protocol,
			 tool_action),
		&tool_action, sizeof(u8));

	if (ret)
		return ret;
	return count;
}

static ssize_t boottotool_show(struct device *dev,
			       struct device_attribute *attr,
			       char *buf)
{
	struct efi_spar_indication efi_spar_indication;

	visorchannel_read(controlvm_channel,
			  offsetof(struct spar_controlvm_channel_protocol,
				   efi_spar_ind), &efi_spar_indication,
			  sizeof(struct efi_spar_indication));
	return scnprintf(buf, PAGE_SIZE, "%u\n",
			 efi_spar_indication.boot_to_tool);
}

static ssize_t boottotool_store(struct device *dev,
				struct device_attribute *attr,
				const char *buf, size_t count)
{
	int val, ret;
	struct efi_spar_indication efi_spar_indication;

	if (kstrtoint(buf, 10, &val) != 0)
		return -EINVAL;

	efi_spar_indication.boot_to_tool = val;
	ret = visorchannel_write(controlvm_channel,
			offsetof(struct spar_controlvm_channel_protocol,
				 efi_spar_ind), &(efi_spar_indication),
				 sizeof(struct efi_spar_indication));

	if (ret)
		return ret;
	return count;
}

static ssize_t error_show(struct device *dev, struct device_attribute *attr,
			  char *buf)
{
	u32 error;

	visorchannel_read(controlvm_channel,
			  offsetof(struct spar_controlvm_channel_protocol,
				   installation_error),
			  &error, sizeof(u32));
	return scnprintf(buf, PAGE_SIZE, "%i\n", error);
}

static ssize_t error_store(struct device *dev, struct device_attribute *attr,
			   const char *buf, size_t count)
{
	u32 error;
	int ret;

	if (kstrtou32(buf, 10, &error) != 0)
		return -EINVAL;

	ret = visorchannel_write(controlvm_channel,
		offsetof(struct spar_controlvm_channel_protocol,
			 installation_error),
		&error, sizeof(u32));
	if (ret)
		return ret;
	return count;
}

static ssize_t textid_show(struct device *dev, struct device_attribute *attr,
			   char *buf)
{
	u32 text_id;

	visorchannel_read(controlvm_channel,
			  offsetof(struct spar_controlvm_channel_protocol,
				   installation_text_id),
			  &text_id, sizeof(u32));
	return scnprintf(buf, PAGE_SIZE, "%i\n", text_id);
}

static ssize_t textid_store(struct device *dev, struct device_attribute *attr,
			    const char *buf, size_t count)
{
	u32 text_id;
	int ret;

	if (kstrtou32(buf, 10, &text_id) != 0)
		return -EINVAL;

	ret = visorchannel_write(controlvm_channel,
		offsetof(struct spar_controlvm_channel_protocol,
			 installation_text_id),
		&text_id, sizeof(u32));
	if (ret)
		return ret;
	return count;
}

static ssize_t remaining_steps_show(struct device *dev,
				    struct device_attribute *attr, char *buf)
{
	u16 remaining_steps;

	visorchannel_read(controlvm_channel,
			  offsetof(struct spar_controlvm_channel_protocol,
				   installation_remaining_steps),
			  &remaining_steps, sizeof(u16));
	return scnprintf(buf, PAGE_SIZE, "%hu\n", remaining_steps);
}

static ssize_t remaining_steps_store(struct device *dev,
				     struct device_attribute *attr,
				     const char *buf, size_t count)
{
	u16 remaining_steps;
	int ret;

	if (kstrtou16(buf, 10, &remaining_steps) != 0)
		return -EINVAL;

	ret = visorchannel_write(controlvm_channel,
		offsetof(struct spar_controlvm_channel_protocol,
			 installation_remaining_steps),
		&remaining_steps, sizeof(u16));
	if (ret)
		return ret;
	return count;
}

static void
bus_info_clear(void *v)
{
	struct visorchipset_bus_info *p = (struct visorchipset_bus_info *) (v);

	kfree(p->name);
	p->name = NULL;

	kfree(p->description);
	p->description = NULL;

	p->state.created = 0;
	memset(p, 0, sizeof(struct visorchipset_bus_info));
}

static void
dev_info_clear(void *v)
{
	struct visorchipset_device_info *p =
			(struct visorchipset_device_info *)(v);

	p->state.created = 0;
	memset(p, 0, sizeof(struct visorchipset_device_info));
}

static u8
check_chipset_events(void)
{
	int i;
	u8 send_msg = 1;
	/* Check events to determine if response should be sent */
	for (i = 0; i < MAX_CHIPSET_EVENTS; i++)
		send_msg &= chipset_events[i];
	return send_msg;
}

static void
clear_chipset_events(void)
{
	int i;
	/* Clear chipset_events */
	for (i = 0; i < MAX_CHIPSET_EVENTS; i++)
		chipset_events[i] = 0;
}

void
visorchipset_register_busdev_server(
			struct visorchipset_busdev_notifiers *notifiers,
			struct visorchipset_busdev_responders *responders,
			struct ultra_vbus_deviceinfo *driver_info)
{
	down(&notifier_lock);
	if (!notifiers) {
		memset(&busdev_server_notifiers, 0,
		       sizeof(busdev_server_notifiers));
		serverregistered = 0;	/* clear flag */
	} else {
		busdev_server_notifiers = *notifiers;
		serverregistered = 1;	/* set flag */
	}
	if (responders)
		*responders = busdev_responders;
	if (driver_info)
		bus_device_info_init(driver_info, "chipset", "visorchipset",
				     VERSION, NULL);

	up(&notifier_lock);
}
EXPORT_SYMBOL_GPL(visorchipset_register_busdev_server);

void
visorchipset_register_busdev_client(
			struct visorchipset_busdev_notifiers *notifiers,
			struct visorchipset_busdev_responders *responders,
			struct ultra_vbus_deviceinfo *driver_info)
{
	down(&notifier_lock);
	if (!notifiers) {
		memset(&busdev_client_notifiers, 0,
		       sizeof(busdev_client_notifiers));
		clientregistered = 0;	/* clear flag */
	} else {
		busdev_client_notifiers = *notifiers;
		clientregistered = 1;	/* set flag */
	}
	if (responders)
		*responders = busdev_responders;
	if (driver_info)
		bus_device_info_init(driver_info, "chipset(bolts)",
				     "visorchipset", VERSION, NULL);
	up(&notifier_lock);
}
EXPORT_SYMBOL_GPL(visorchipset_register_busdev_client);

static void
cleanup_controlvm_structures(void)
{
	struct visorchipset_bus_info *bi, *tmp_bi;
	struct visorchipset_device_info *di, *tmp_di;

	list_for_each_entry_safe(bi, tmp_bi, &bus_info_list, entry) {
		bus_info_clear(bi);
		list_del(&bi->entry);
		kfree(bi);
	}

	list_for_each_entry_safe(di, tmp_di, &dev_info_list, entry) {
		dev_info_clear(di);
		list_del(&di->entry);
		kfree(di);
	}
}

static void
chipset_init(struct controlvm_message *inmsg)
{
	static int chipset_inited;
	enum ultra_chipset_feature features = 0;
	int rc = CONTROLVM_RESP_SUCCESS;

	POSTCODE_LINUX_2(CHIPSET_INIT_ENTRY_PC, POSTCODE_SEVERITY_INFO);
	if (chipset_inited) {
		rc = -CONTROLVM_RESP_ERROR_ALREADY_DONE;
		goto cleanup;
	}
	chipset_inited = 1;
	POSTCODE_LINUX_2(CHIPSET_INIT_EXIT_PC, POSTCODE_SEVERITY_INFO);

	/* Set features to indicate we support parahotplug (if Command
	 * also supports it). */
	features =
	    inmsg->cmd.init_chipset.
	    features & ULTRA_CHIPSET_FEATURE_PARA_HOTPLUG;

	/* Set the "reply" bit so Command knows this is a
	 * features-aware driver. */
	features |= ULTRA_CHIPSET_FEATURE_REPLY;

cleanup:
	if (rc < 0)
		cleanup_controlvm_structures();
	if (inmsg->hdr.flags.response_expected)
		controlvm_respond_chipset_init(&inmsg->hdr, rc, features);
}

static void
controlvm_init_response(struct controlvm_message *msg,
			struct controlvm_message_header *msg_hdr, int response)
{
	memset(msg, 0, sizeof(struct controlvm_message));
	memcpy(&msg->hdr, msg_hdr, sizeof(struct controlvm_message_header));
	msg->hdr.payload_bytes = 0;
	msg->hdr.payload_vm_offset = 0;
	msg->hdr.payload_max_bytes = 0;
	if (response < 0) {
		msg->hdr.flags.failed = 1;
		msg->hdr.completion_status = (u32) (-response);
	}
}

static void
controlvm_respond(struct controlvm_message_header *msg_hdr, int response)
{
	struct controlvm_message outmsg;

	controlvm_init_response(&outmsg, msg_hdr, response);
	/* For DiagPool channel DEVICE_CHANGESTATE, we need to send
	* back the deviceChangeState structure in the packet. */
	if (msg_hdr->id == CONTROLVM_DEVICE_CHANGESTATE &&
	    g_devicechangestate_packet.device_change_state.bus_no ==
	    g_diagpool_bus_no &&
	    g_devicechangestate_packet.device_change_state.dev_no ==
	    g_diagpool_dev_no)
		outmsg.cmd = g_devicechangestate_packet;
	if (outmsg.hdr.flags.test_message == 1)
		return;

	if (!visorchannel_signalinsert(controlvm_channel,
				       CONTROLVM_QUEUE_REQUEST, &outmsg)) {
		return;
	}
}

static void
controlvm_respond_chipset_init(struct controlvm_message_header *msg_hdr,
			       int response,
			       enum ultra_chipset_feature features)
{
	struct controlvm_message outmsg;

	controlvm_init_response(&outmsg, msg_hdr, response);
	outmsg.cmd.init_chipset.features = features;
	if (!visorchannel_signalinsert(controlvm_channel,
				       CONTROLVM_QUEUE_REQUEST, &outmsg)) {
		return;
	}
}

static void controlvm_respond_physdev_changestate(
		struct controlvm_message_header *msg_hdr, int response,
		struct spar_segment_state state)
{
	struct controlvm_message outmsg;

	controlvm_init_response(&outmsg, msg_hdr, response);
	outmsg.cmd.device_change_state.state = state;
	outmsg.cmd.device_change_state.flags.phys_device = 1;
	if (!visorchannel_signalinsert(controlvm_channel,
				       CONTROLVM_QUEUE_REQUEST, &outmsg)) {
		return;
	}
}

void
visorchipset_save_message(struct controlvm_message *msg,
			  enum crash_obj_type type)
{
	u32 crash_msg_offset;
	u16 crash_msg_count;

	/* get saved message count */
	if (visorchannel_read(controlvm_channel,
			      offsetof(struct spar_controlvm_channel_protocol,
				       saved_crash_message_count),
			      &crash_msg_count, sizeof(u16)) < 0) {
		POSTCODE_LINUX_2(CRASH_DEV_CTRL_RD_FAILURE_PC,
				 POSTCODE_SEVERITY_ERR);
		return;
	}

	if (crash_msg_count != CONTROLVM_CRASHMSG_MAX) {
		POSTCODE_LINUX_3(CRASH_DEV_COUNT_FAILURE_PC,
				 crash_msg_count,
				 POSTCODE_SEVERITY_ERR);
		return;
	}

	/* get saved crash message offset */
	if (visorchannel_read(controlvm_channel,
			      offsetof(struct spar_controlvm_channel_protocol,
				       saved_crash_message_offset),
			      &crash_msg_offset, sizeof(u32)) < 0) {
		POSTCODE_LINUX_2(CRASH_DEV_CTRL_RD_FAILURE_PC,
				 POSTCODE_SEVERITY_ERR);
		return;
	}

	if (type == CRASH_BUS) {
		if (visorchannel_write(controlvm_channel,
				       crash_msg_offset,
				       msg,
				       sizeof(struct controlvm_message)) < 0) {
			POSTCODE_LINUX_2(SAVE_MSG_BUS_FAILURE_PC,
					 POSTCODE_SEVERITY_ERR);
			return;
		}
	} else {
		if (visorchannel_write(controlvm_channel,
				       crash_msg_offset +
				       sizeof(struct controlvm_message), msg,
				       sizeof(struct controlvm_message)) < 0) {
			POSTCODE_LINUX_2(SAVE_MSG_DEV_FAILURE_PC,
					 POSTCODE_SEVERITY_ERR);
			return;
		}
	}
}
EXPORT_SYMBOL_GPL(visorchipset_save_message);

static void
bus_responder(enum controlvm_id cmd_id, ulong bus_no, int response)
{
	struct visorchipset_bus_info *p = NULL;
	BOOL need_clear = FALSE;

	p = findbus(&bus_info_list, bus_no);
	if (!p)
		return;

	if (response < 0) {
		if ((cmd_id == CONTROLVM_BUS_CREATE) &&
		    (response != (-CONTROLVM_RESP_ERROR_ALREADY_DONE)))
			/* undo the row we just created... */
			delbusdevices(&dev_info_list, bus_no);
	} else {
		if (cmd_id == CONTROLVM_BUS_CREATE)
			p->state.created = 1;
		if (cmd_id == CONTROLVM_BUS_DESTROY)
			need_clear = TRUE;
	}

	if (p->pending_msg_hdr.id == CONTROLVM_INVALID)
		return;		/* no controlvm response needed */
	if (p->pending_msg_hdr.id != (u32)cmd_id)
		return;
	controlvm_respond(&p->pending_msg_hdr, response);
	p->pending_msg_hdr.id = CONTROLVM_INVALID;
	if (need_clear) {
		bus_info_clear(p);
		delbusdevices(&dev_info_list, bus_no);
	}
}

static void
device_changestate_responder(enum controlvm_id cmd_id,
			     ulong bus_no, ulong dev_no, int response,
			     struct spar_segment_state response_state)
{
	struct visorchipset_device_info *p = NULL;
	struct controlvm_message outmsg;

	p = finddevice(&dev_info_list, bus_no, dev_no);
	if (!p)
		return;
	if (p->pending_msg_hdr.id == CONTROLVM_INVALID)
		return;		/* no controlvm response needed */
	if (p->pending_msg_hdr.id != cmd_id)
		return;

	controlvm_init_response(&outmsg, &p->pending_msg_hdr, response);

	outmsg.cmd.device_change_state.bus_no = bus_no;
	outmsg.cmd.device_change_state.dev_no = dev_no;
	outmsg.cmd.device_change_state.state = response_state;

	if (!visorchannel_signalinsert(controlvm_channel,
				       CONTROLVM_QUEUE_REQUEST, &outmsg))
		return;

	p->pending_msg_hdr.id = CONTROLVM_INVALID;
}

static void
device_responder(enum controlvm_id cmd_id, ulong bus_no, ulong dev_no,
		 int response)
{
	struct visorchipset_device_info *p = NULL;
	BOOL need_clear = FALSE;

	p = finddevice(&dev_info_list, bus_no, dev_no);
	if (!p)
		return;
	if (response >= 0) {
		if (cmd_id == CONTROLVM_DEVICE_CREATE)
			p->state.created = 1;
		if (cmd_id == CONTROLVM_DEVICE_DESTROY)
			need_clear = TRUE;
	}

	if (p->pending_msg_hdr.id == CONTROLVM_INVALID)
		return;		/* no controlvm response needed */

	if (p->pending_msg_hdr.id != (u32)cmd_id)
		return;

	controlvm_respond(&p->pending_msg_hdr, response);
	p->pending_msg_hdr.id = CONTROLVM_INVALID;
	if (need_clear)
		dev_info_clear(p);
}

static void
bus_epilog(u32 bus_no,
	   u32 cmd, struct controlvm_message_header *msg_hdr,
	   int response, BOOL need_response)
{
	BOOL notified = FALSE;

	struct visorchipset_bus_info *bus_info = findbus(&bus_info_list,
							 bus_no);

	if (!bus_info)
		return;

	if (need_response) {
		memcpy(&bus_info->pending_msg_hdr, msg_hdr,
		       sizeof(struct controlvm_message_header));
	} else {
		bus_info->pending_msg_hdr.id = CONTROLVM_INVALID;
	}

	down(&notifier_lock);
	if (response == CONTROLVM_RESP_SUCCESS) {
		switch (cmd) {
		case CONTROLVM_BUS_CREATE:
			/* We can't tell from the bus_create
			* information which of our 2 bus flavors the
			* devices on this bus will ultimately end up.
			* FORTUNATELY, it turns out it is harmless to
			* send the bus_create to both of them.  We can
			* narrow things down a little bit, though,
			* because we know: - BusDev_Server can handle
			* either server or client devices
			* - BusDev_Client can handle ONLY client
			* devices */
			if (busdev_server_notifiers.bus_create) {
				(*busdev_server_notifiers.bus_create) (bus_no);
				notified = TRUE;
			}
			if ((!bus_info->flags.server) /*client */ &&
			    busdev_client_notifiers.bus_create) {
				(*busdev_client_notifiers.bus_create) (bus_no);
				notified = TRUE;
			}
			break;
		case CONTROLVM_BUS_DESTROY:
			if (busdev_server_notifiers.bus_destroy) {
				(*busdev_server_notifiers.bus_destroy) (bus_no);
				notified = TRUE;
			}
			if ((!bus_info->flags.server) /*client */ &&
			    busdev_client_notifiers.bus_destroy) {
				(*busdev_client_notifiers.bus_destroy) (bus_no);
				notified = TRUE;
			}
			break;
		}
	}
	if (notified)
		/* The callback function just called above is responsible
		 * for calling the appropriate visorchipset_busdev_responders
		 * function, which will call bus_responder()
		 */
		;
	else
		bus_responder(cmd, bus_no, response);
	up(&notifier_lock);
}

static void
device_epilog(u32 bus_no, u32 dev_no, struct spar_segment_state state, u32 cmd,
	      struct controlvm_message_header *msg_hdr, int response,
	      BOOL need_response, BOOL for_visorbus)
{
	struct visorchipset_busdev_notifiers *notifiers = NULL;
	BOOL notified = FALSE;

	struct visorchipset_device_info *dev_info =
		finddevice(&dev_info_list, bus_no, dev_no);
	char *envp[] = {
		"SPARSP_DIAGPOOL_PAUSED_STATE = 1",
		NULL
	};

	if (!dev_info)
		return;

	if (for_visorbus)
		notifiers = &busdev_server_notifiers;
	else
		notifiers = &busdev_client_notifiers;
	if (need_response) {
		memcpy(&dev_info->pending_msg_hdr, msg_hdr,
		       sizeof(struct controlvm_message_header));
	} else {
		dev_info->pending_msg_hdr.id = CONTROLVM_INVALID;
	}

	down(&notifier_lock);
	if (response >= 0) {
		switch (cmd) {
		case CONTROLVM_DEVICE_CREATE:
			if (notifiers->device_create) {
				(*notifiers->device_create) (bus_no, dev_no);
				notified = TRUE;
			}
			break;
		case CONTROLVM_DEVICE_CHANGESTATE:
			/* ServerReady / ServerRunning / SegmentStateRunning */
			if (state.alive == segment_state_running.alive &&
			    state.operating ==
				segment_state_running.operating) {
				if (notifiers->device_resume) {
					(*notifiers->device_resume) (bus_no,
								     dev_no);
					notified = TRUE;
				}
			}
			/* ServerNotReady / ServerLost / SegmentStateStandby */
			else if (state.alive == segment_state_standby.alive &&
				 state.operating ==
				 segment_state_standby.operating) {
				/* technically this is standby case
				 * where server is lost
				 */
				if (notifiers->device_pause) {
					(*notifiers->device_pause) (bus_no,
								    dev_no);
					notified = TRUE;
				}
			} else if (state.alive == segment_state_paused.alive &&
				   state.operating ==
				   segment_state_paused.operating) {
				/* this is lite pause where channel is
				 * still valid just 'pause' of it
				 */
				if (bus_no == g_diagpool_bus_no &&
				    dev_no == g_diagpool_dev_no) {
					/* this will trigger the
					 * diag_shutdown.sh script in
					 * the visorchipset hotplug */
					kobject_uevent_env
					    (&visorchipset_platform_device.dev.
					     kobj, KOBJ_ONLINE, envp);
				}
			}
			break;
		case CONTROLVM_DEVICE_DESTROY:
			if (notifiers->device_destroy) {
				(*notifiers->device_destroy) (bus_no, dev_no);
				notified = TRUE;
			}
			break;
		}
	}
	if (notified)
		/* The callback function just called above is responsible
		 * for calling the appropriate visorchipset_busdev_responders
		 * function, which will call device_responder()
		 */
		;
	else
		device_responder(cmd, bus_no, dev_no, response);
	up(&notifier_lock);
}

static void
bus_create(struct controlvm_message *inmsg)
{
	struct controlvm_message_packet *cmd = &inmsg->cmd;
	ulong bus_no = cmd->create_bus.bus_no;
	int rc = CONTROLVM_RESP_SUCCESS;
	struct visorchipset_bus_info *bus_info = NULL;

	bus_info = findbus(&bus_info_list, bus_no);
	if (bus_info && (bus_info->state.created == 1)) {
		POSTCODE_LINUX_3(BUS_CREATE_FAILURE_PC, bus_no,
				 POSTCODE_SEVERITY_ERR);
		rc = -CONTROLVM_RESP_ERROR_ALREADY_DONE;
		goto cleanup;
	}
	bus_info = kzalloc(sizeof(*bus_info), GFP_KERNEL);
	if (!bus_info) {
		POSTCODE_LINUX_3(BUS_CREATE_FAILURE_PC, bus_no,
				 POSTCODE_SEVERITY_ERR);
		rc = -CONTROLVM_RESP_ERROR_KMALLOC_FAILED;
		goto cleanup;
	}

	INIT_LIST_HEAD(&bus_info->entry);
	bus_info->bus_no = bus_no;
	bus_info->dev_no = cmd->create_bus.dev_count;

	POSTCODE_LINUX_3(BUS_CREATE_ENTRY_PC, bus_no, POSTCODE_SEVERITY_INFO);

	if (inmsg->hdr.flags.test_message == 1)
		bus_info->chan_info.addr_type = ADDRTYPE_LOCALTEST;
	else
		bus_info->chan_info.addr_type = ADDRTYPE_LOCALPHYSICAL;

	bus_info->flags.server = inmsg->hdr.flags.server;
	bus_info->chan_info.channel_addr = cmd->create_bus.channel_addr;
	bus_info->chan_info.n_channel_bytes = cmd->create_bus.channel_bytes;
	bus_info->chan_info.channel_type_uuid =
			cmd->create_bus.bus_data_type_uuid;
	bus_info->chan_info.channel_inst_uuid = cmd->create_bus.bus_inst_uuid;

	list_add(&bus_info->entry, &bus_info_list);

	POSTCODE_LINUX_3(BUS_CREATE_EXIT_PC, bus_no, POSTCODE_SEVERITY_INFO);

cleanup:
	bus_epilog(bus_no, CONTROLVM_BUS_CREATE, &inmsg->hdr,
		   rc, inmsg->hdr.flags.response_expected == 1);
}

static void
bus_destroy(struct controlvm_message *inmsg)
{
	struct controlvm_message_packet *cmd = &inmsg->cmd;
	ulong bus_no = cmd->destroy_bus.bus_no;
	struct visorchipset_bus_info *bus_info;
	int rc = CONTROLVM_RESP_SUCCESS;

	bus_info = findbus(&bus_info_list, bus_no);
	if (!bus_info)
		rc = -CONTROLVM_RESP_ERROR_BUS_INVALID;
	else if (bus_info->state.created == 0)
		rc = -CONTROLVM_RESP_ERROR_ALREADY_DONE;

	bus_epilog(bus_no, CONTROLVM_BUS_DESTROY, &inmsg->hdr,
		   rc, inmsg->hdr.flags.response_expected == 1);
}

static void
bus_configure(struct controlvm_message *inmsg,
	      struct parser_context *parser_ctx)
{
	struct controlvm_message_packet *cmd = &inmsg->cmd;
	ulong bus_no = cmd->configure_bus.bus_no;
	struct visorchipset_bus_info *bus_info = NULL;
	int rc = CONTROLVM_RESP_SUCCESS;
	char s[99];

	bus_no = cmd->configure_bus.bus_no;
	POSTCODE_LINUX_3(BUS_CONFIGURE_ENTRY_PC, bus_no,
			 POSTCODE_SEVERITY_INFO);

	bus_info = findbus(&bus_info_list, bus_no);
	if (!bus_info) {
		POSTCODE_LINUX_3(BUS_CONFIGURE_FAILURE_PC, bus_no,
				 POSTCODE_SEVERITY_ERR);
		rc = -CONTROLVM_RESP_ERROR_BUS_INVALID;
	} else if (bus_info->state.created == 0) {
		POSTCODE_LINUX_3(BUS_CONFIGURE_FAILURE_PC, bus_no,
				 POSTCODE_SEVERITY_ERR);
		rc = -CONTROLVM_RESP_ERROR_BUS_INVALID;
	} else if (bus_info->pending_msg_hdr.id != CONTROLVM_INVALID) {
		POSTCODE_LINUX_3(BUS_CONFIGURE_FAILURE_PC, bus_no,
				 POSTCODE_SEVERITY_ERR);
		rc = -CONTROLVM_RESP_ERROR_MESSAGE_ID_INVALID_FOR_CLIENT;
	} else {
		bus_info->partition_handle = cmd->configure_bus.guest_handle;
		bus_info->partition_uuid = parser_id_get(parser_ctx);
		parser_param_start(parser_ctx, PARSERSTRING_NAME);
		bus_info->name = parser_string_get(parser_ctx);

		visorchannel_uuid_id(&bus_info->partition_uuid, s);
		POSTCODE_LINUX_3(BUS_CONFIGURE_EXIT_PC, bus_no,
				 POSTCODE_SEVERITY_INFO);
	}
	bus_epilog(bus_no, CONTROLVM_BUS_CONFIGURE, &inmsg->hdr,
		   rc, inmsg->hdr.flags.response_expected == 1);
}

static void
my_device_create(struct controlvm_message *inmsg)
{
	struct controlvm_message_packet *cmd = &inmsg->cmd;
	ulong bus_no = cmd->create_device.bus_no;
	ulong dev_no = cmd->create_device.dev_no;
	struct visorchipset_device_info *dev_info = NULL;
	struct visorchipset_bus_info *bus_info = NULL;
	int rc = CONTROLVM_RESP_SUCCESS;

	dev_info = finddevice(&dev_info_list, bus_no, dev_no);
	if (dev_info && (dev_info->state.created == 1)) {
		POSTCODE_LINUX_4(DEVICE_CREATE_FAILURE_PC, dev_no, bus_no,
				 POSTCODE_SEVERITY_ERR);
		rc = -CONTROLVM_RESP_ERROR_ALREADY_DONE;
		goto cleanup;
	}
	bus_info = findbus(&bus_info_list, bus_no);
	if (!bus_info) {
		POSTCODE_LINUX_4(DEVICE_CREATE_FAILURE_PC, dev_no, bus_no,
				 POSTCODE_SEVERITY_ERR);
		rc = -CONTROLVM_RESP_ERROR_BUS_INVALID;
		goto cleanup;
	}
	if (bus_info->state.created == 0) {
		POSTCODE_LINUX_4(DEVICE_CREATE_FAILURE_PC, dev_no, bus_no,
				 POSTCODE_SEVERITY_ERR);
		rc = -CONTROLVM_RESP_ERROR_BUS_INVALID;
		goto cleanup;
	}
	dev_info = kzalloc(sizeof(*dev_info), GFP_KERNEL);
	if (!dev_info) {
		POSTCODE_LINUX_4(DEVICE_CREATE_FAILURE_PC, dev_no, bus_no,
				 POSTCODE_SEVERITY_ERR);
		rc = -CONTROLVM_RESP_ERROR_KMALLOC_FAILED;
		goto cleanup;
	}

	INIT_LIST_HEAD(&dev_info->entry);
	dev_info->bus_no = bus_no;
	dev_info->dev_no = dev_no;
	dev_info->dev_inst_uuid = cmd->create_device.dev_inst_uuid;
	POSTCODE_LINUX_4(DEVICE_CREATE_ENTRY_PC, dev_no, bus_no,
			 POSTCODE_SEVERITY_INFO);

	if (inmsg->hdr.flags.test_message == 1)
		dev_info->chan_info.addr_type = ADDRTYPE_LOCALTEST;
	else
		dev_info->chan_info.addr_type = ADDRTYPE_LOCALPHYSICAL;
	dev_info->chan_info.channel_addr = cmd->create_device.channel_addr;
	dev_info->chan_info.n_channel_bytes = cmd->create_device.channel_bytes;
	dev_info->chan_info.channel_type_uuid =
			cmd->create_device.data_type_uuid;
	dev_info->chan_info.intr = cmd->create_device.intr;
	list_add(&dev_info->entry, &dev_info_list);
	POSTCODE_LINUX_4(DEVICE_CREATE_EXIT_PC, dev_no, bus_no,
			 POSTCODE_SEVERITY_INFO);
cleanup:
	/* get the bus and devNo for DiagPool channel */
	if (dev_info &&
	    is_diagpool_channel(dev_info->chan_info.channel_type_uuid)) {
		g_diagpool_bus_no = bus_no;
		g_diagpool_dev_no = dev_no;
	}
	device_epilog(bus_no, dev_no, segment_state_running,
		      CONTROLVM_DEVICE_CREATE, &inmsg->hdr, rc,
		      inmsg->hdr.flags.response_expected == 1,
		      FOR_VISORBUS(dev_info->chan_info.channel_type_uuid));
}

static void
my_device_changestate(struct controlvm_message *inmsg)
{
	struct controlvm_message_packet *cmd = &inmsg->cmd;
	ulong bus_no = cmd->device_change_state.bus_no;
	ulong dev_no = cmd->device_change_state.dev_no;
	struct spar_segment_state state = cmd->device_change_state.state;
	struct visorchipset_device_info *dev_info = NULL;
	int rc = CONTROLVM_RESP_SUCCESS;

	dev_info = finddevice(&dev_info_list, bus_no, dev_no);
	if (!dev_info) {
		POSTCODE_LINUX_4(DEVICE_CHANGESTATE_FAILURE_PC, dev_no, bus_no,
				 POSTCODE_SEVERITY_ERR);
		rc = -CONTROLVM_RESP_ERROR_DEVICE_INVALID;
	} else if (dev_info->state.created == 0) {
		POSTCODE_LINUX_4(DEVICE_CHANGESTATE_FAILURE_PC, dev_no, bus_no,
				 POSTCODE_SEVERITY_ERR);
		rc = -CONTROLVM_RESP_ERROR_DEVICE_INVALID;
	}
	if ((rc >= CONTROLVM_RESP_SUCCESS) && dev_info)
		device_epilog(bus_no, dev_no, state,
			      CONTROLVM_DEVICE_CHANGESTATE, &inmsg->hdr, rc,
			      inmsg->hdr.flags.response_expected == 1,
			      FOR_VISORBUS(
					dev_info->chan_info.channel_type_uuid));
}

static void
my_device_destroy(struct controlvm_message *inmsg)
{
	struct controlvm_message_packet *cmd = &inmsg->cmd;
	ulong bus_no = cmd->destroy_device.bus_no;
	ulong dev_no = cmd->destroy_device.dev_no;
	struct visorchipset_device_info *dev_info = NULL;
	int rc = CONTROLVM_RESP_SUCCESS;

	dev_info = finddevice(&dev_info_list, bus_no, dev_no);
	if (!dev_info)
		rc = -CONTROLVM_RESP_ERROR_DEVICE_INVALID;
	else if (dev_info->state.created == 0)
		rc = -CONTROLVM_RESP_ERROR_ALREADY_DONE;

	if ((rc >= CONTROLVM_RESP_SUCCESS) && dev_info)
		device_epilog(bus_no, dev_no, segment_state_running,
			      CONTROLVM_DEVICE_DESTROY, &inmsg->hdr, rc,
			      inmsg->hdr.flags.response_expected == 1,
			      FOR_VISORBUS(
					dev_info->chan_info.channel_type_uuid));
}

/* When provided with the physical address of the controlvm channel
 * (phys_addr), the offset to the payload area we need to manage
 * (offset), and the size of this payload area (bytes), fills in the
 * controlvm_payload_info struct.  Returns TRUE for success or FALSE
 * for failure.
 */
static int
initialize_controlvm_payload_info(HOSTADDRESS phys_addr, u64 offset, u32 bytes,
				  struct controlvm_payload_info *info)
{
	u8 __iomem *payload = NULL;
	int rc = CONTROLVM_RESP_SUCCESS;

	if (!info) {
		rc = -CONTROLVM_RESP_ERROR_PAYLOAD_INVALID;
		goto cleanup;
	}
	memset(info, 0, sizeof(struct controlvm_payload_info));
	if ((offset == 0) || (bytes == 0)) {
		rc = -CONTROLVM_RESP_ERROR_PAYLOAD_INVALID;
		goto cleanup;
	}
	payload = ioremap_cache(phys_addr + offset, bytes);
	if (!payload) {
		rc = -CONTROLVM_RESP_ERROR_IOREMAP_FAILED;
		goto cleanup;
	}

	info->offset = offset;
	info->bytes = bytes;
	info->ptr = payload;

cleanup:
	if (rc < 0) {
		if (payload) {
			iounmap(payload);
			payload = NULL;
		}
	}
	return rc;
}

static void
destroy_controlvm_payload_info(struct controlvm_payload_info *info)
{
	if (info->ptr) {
		iounmap(info->ptr);
		info->ptr = NULL;
	}
	memset(info, 0, sizeof(struct controlvm_payload_info));
}

static void
initialize_controlvm_payload(void)
{
	HOSTADDRESS phys_addr = visorchannel_get_physaddr(controlvm_channel);
	u64 payload_offset = 0;
	u32 payload_bytes = 0;

	if (visorchannel_read(controlvm_channel,
			      offsetof(struct spar_controlvm_channel_protocol,
				       request_payload_offset),
			      &payload_offset, sizeof(payload_offset)) < 0) {
		POSTCODE_LINUX_2(CONTROLVM_INIT_FAILURE_PC,
				 POSTCODE_SEVERITY_ERR);
		return;
	}
	if (visorchannel_read(controlvm_channel,
			      offsetof(struct spar_controlvm_channel_protocol,
				       request_payload_bytes),
			      &payload_bytes, sizeof(payload_bytes)) < 0) {
		POSTCODE_LINUX_2(CONTROLVM_INIT_FAILURE_PC,
				 POSTCODE_SEVERITY_ERR);
		return;
	}
	initialize_controlvm_payload_info(phys_addr,
					  payload_offset, payload_bytes,
					  &controlvm_payload_info);
}

/*  Send ACTION=online for DEVPATH=/sys/devices/platform/visorchipset.
 *  Returns CONTROLVM_RESP_xxx code.
 */
int
visorchipset_chipset_ready(void)
{
	kobject_uevent(&visorchipset_platform_device.dev.kobj, KOBJ_ONLINE);
	return CONTROLVM_RESP_SUCCESS;
}
EXPORT_SYMBOL_GPL(visorchipset_chipset_ready);

int
visorchipset_chipset_selftest(void)
{
	char env_selftest[20];
	char *envp[] = { env_selftest, NULL };

	sprintf(env_selftest, "SPARSP_SELFTEST=%d", 1);
	kobject_uevent_env(&visorchipset_platform_device.dev.kobj, KOBJ_CHANGE,
			   envp);
	return CONTROLVM_RESP_SUCCESS;
}
EXPORT_SYMBOL_GPL(visorchipset_chipset_selftest);

/*  Send ACTION=offline for DEVPATH=/sys/devices/platform/visorchipset.
 *  Returns CONTROLVM_RESP_xxx code.
 */
int
visorchipset_chipset_notready(void)
{
	kobject_uevent(&visorchipset_platform_device.dev.kobj, KOBJ_OFFLINE);
	return CONTROLVM_RESP_SUCCESS;
}
EXPORT_SYMBOL_GPL(visorchipset_chipset_notready);

static void
chipset_ready(struct controlvm_message_header *msg_hdr)
{
	int rc = visorchipset_chipset_ready();

	if (rc != CONTROLVM_RESP_SUCCESS)
		rc = -rc;
	if (msg_hdr->flags.response_expected && !visorchipset_holdchipsetready)
		controlvm_respond(msg_hdr, rc);
	if (msg_hdr->flags.response_expected && visorchipset_holdchipsetready) {
		/* Send CHIPSET_READY response when all modules have been loaded
		 * and disks mounted for the partition
		 */
		g_chipset_msg_hdr = *msg_hdr;
	}
}

static void
chipset_selftest(struct controlvm_message_header *msg_hdr)
{
	int rc = visorchipset_chipset_selftest();

	if (rc != CONTROLVM_RESP_SUCCESS)
		rc = -rc;
	if (msg_hdr->flags.response_expected)
		controlvm_respond(msg_hdr, rc);
}

static void
chipset_notready(struct controlvm_message_header *msg_hdr)
{
	int rc = visorchipset_chipset_notready();

	if (rc != CONTROLVM_RESP_SUCCESS)
		rc = -rc;
	if (msg_hdr->flags.response_expected)
		controlvm_respond(msg_hdr, rc);
}

/* This is your "one-stop" shop for grabbing the next message from the
 * CONTROLVM_QUEUE_EVENT queue in the controlvm channel.
 */
static BOOL
read_controlvm_event(struct controlvm_message *msg)
{
	if (visorchannel_signalremove(controlvm_channel,
				      CONTROLVM_QUEUE_EVENT, msg)) {
		/* got a message */
		if (msg->hdr.flags.test_message == 1)
			return FALSE;
		return TRUE;
	}
	return FALSE;
}

/*
 * The general parahotplug flow works as follows.  The visorchipset
 * driver receives a DEVICE_CHANGESTATE message from Command
 * specifying a physical device to enable or disable.  The CONTROLVM
 * message handler calls parahotplug_process_message, which then adds
 * the message to a global list and kicks off a udev event which
 * causes a user level script to enable or disable the specified
 * device.  The udev script then writes to
 * /proc/visorchipset/parahotplug, which causes parahotplug_proc_write
 * to get called, at which point the appropriate CONTROLVM message is
 * retrieved from the list and responded to.
 */

#define PARAHOTPLUG_TIMEOUT_MS 2000

/*
 * Generate unique int to match an outstanding CONTROLVM message with a
 * udev script /proc response
 */
static int
parahotplug_next_id(void)
{
	static atomic_t id = ATOMIC_INIT(0);

	return atomic_inc_return(&id);
}

/*
 * Returns the time (in jiffies) when a CONTROLVM message on the list
 * should expire -- PARAHOTPLUG_TIMEOUT_MS in the future
 */
static unsigned long
parahotplug_next_expiration(void)
{
	return jiffies + msecs_to_jiffies(PARAHOTPLUG_TIMEOUT_MS);
}

/*
 * Create a parahotplug_request, which is basically a wrapper for a
 * CONTROLVM_MESSAGE that we can stick on a list
 */
static struct parahotplug_request *
parahotplug_request_create(struct controlvm_message *msg)
{
	struct parahotplug_request *req;

	req = kmalloc(sizeof(*req), GFP_KERNEL | __GFP_NORETRY);
	if (!req)
		return NULL;

	req->id = parahotplug_next_id();
	req->expiration = parahotplug_next_expiration();
	req->msg = *msg;

	return req;
}

/*
 * Free a parahotplug_request.
 */
static void
parahotplug_request_destroy(struct parahotplug_request *req)
{
	kfree(req);
}

/*
 * Cause uevent to run the user level script to do the disable/enable
 * specified in (the CONTROLVM message in) the specified
 * parahotplug_request
 */
static void
parahotplug_request_kickoff(struct parahotplug_request *req)
{
	struct controlvm_message_packet *cmd = &req->msg.cmd;
	char env_cmd[40], env_id[40], env_state[40], env_bus[40], env_dev[40],
	    env_func[40];
	char *envp[] = {
		env_cmd, env_id, env_state, env_bus, env_dev, env_func, NULL
	};

	sprintf(env_cmd, "SPAR_PARAHOTPLUG=1");
	sprintf(env_id, "SPAR_PARAHOTPLUG_ID=%d", req->id);
	sprintf(env_state, "SPAR_PARAHOTPLUG_STATE=%d",
		cmd->device_change_state.state.active);
	sprintf(env_bus, "SPAR_PARAHOTPLUG_BUS=%d",
		cmd->device_change_state.bus_no);
	sprintf(env_dev, "SPAR_PARAHOTPLUG_DEVICE=%d",
		cmd->device_change_state.dev_no >> 3);
	sprintf(env_func, "SPAR_PARAHOTPLUG_FUNCTION=%d",
		cmd->device_change_state.dev_no & 0x7);

	kobject_uevent_env(&visorchipset_platform_device.dev.kobj, KOBJ_CHANGE,
			   envp);
}

/*
 * Remove any request from the list that's been on there too long and
 * respond with an error.
 */
static void
parahotplug_process_list(void)
{
	struct list_head *pos = NULL;
	struct list_head *tmp = NULL;

	spin_lock(&parahotplug_request_list_lock);

	list_for_each_safe(pos, tmp, &parahotplug_request_list) {
		struct parahotplug_request *req =
		    list_entry(pos, struct parahotplug_request, list);

		if (!time_after_eq(jiffies, req->expiration))
			continue;

		list_del(pos);
		if (req->msg.hdr.flags.response_expected)
			controlvm_respond_physdev_changestate(
				&req->msg.hdr,
				CONTROLVM_RESP_ERROR_DEVICE_UDEV_TIMEOUT,
				req->msg.cmd.device_change_state.state);
		parahotplug_request_destroy(req);
	}

	spin_unlock(&parahotplug_request_list_lock);
}

/*
 * Called from the /proc handler, which means the user script has
 * finished the enable/disable.  Find the matching identifier, and
 * respond to the CONTROLVM message with success.
 */
static int
parahotplug_request_complete(int id, u16 active)
{
	struct list_head *pos = NULL;
	struct list_head *tmp = NULL;

	spin_lock(&parahotplug_request_list_lock);

	/* Look for a request matching "id". */
	list_for_each_safe(pos, tmp, &parahotplug_request_list) {
		struct parahotplug_request *req =
		    list_entry(pos, struct parahotplug_request, list);
		if (req->id == id) {
			/* Found a match.  Remove it from the list and
			 * respond.
			 */
			list_del(pos);
			spin_unlock(&parahotplug_request_list_lock);
			req->msg.cmd.device_change_state.state.active = active;
			if (req->msg.hdr.flags.response_expected)
				controlvm_respond_physdev_changestate(
					&req->msg.hdr, CONTROLVM_RESP_SUCCESS,
					req->msg.cmd.device_change_state.state);
			parahotplug_request_destroy(req);
			return 0;
		}
	}

	spin_unlock(&parahotplug_request_list_lock);
	return -1;
}

/*
 * Enables or disables a PCI device by kicking off a udev script
 */
static void
parahotplug_process_message(struct controlvm_message *inmsg)
{
	struct parahotplug_request *req;

	req = parahotplug_request_create(inmsg);

	if (!req)
		return;

	if (inmsg->cmd.device_change_state.state.active) {
		/* For enable messages, just respond with success
		* right away.  This is a bit of a hack, but there are
		* issues with the early enable messages we get (with
		* either the udev script not detecting that the device
		* is up, or not getting called at all).  Fortunately
		* the messages that get lost don't matter anyway, as
		* devices are automatically enabled at
		* initialization.
		*/
		parahotplug_request_kickoff(req);
		controlvm_respond_physdev_changestate(&inmsg->hdr,
			CONTROLVM_RESP_SUCCESS,
			inmsg->cmd.device_change_state.state);
		parahotplug_request_destroy(req);
	} else {
		/* For disable messages, add the request to the
		* request list before kicking off the udev script.  It
		* won't get responded to until the script has
		* indicated it's done.
		*/
		spin_lock(&parahotplug_request_list_lock);
		list_add_tail(&req->list, &parahotplug_request_list);
		spin_unlock(&parahotplug_request_list_lock);

		parahotplug_request_kickoff(req);
	}
}

/* Process a controlvm message.
 * Return result:
 *    FALSE - this function will return FALSE only in the case where the
 *            controlvm message was NOT processed, but processing must be
 *            retried before reading the next controlvm message; a
 *            scenario where this can occur is when we need to throttle
 *            the allocation of memory in which to copy out controlvm
 *            payload data
 *    TRUE  - processing of the controlvm message completed,
 *            either successfully or with an error.
 */
static BOOL
handle_command(struct controlvm_message inmsg, HOSTADDRESS channel_addr)
{
	struct controlvm_message_packet *cmd = &inmsg.cmd;
	u64 parm_addr = 0;
	u32 parm_bytes = 0;
	struct parser_context *parser_ctx = NULL;
	bool local_addr = false;
	struct controlvm_message ackmsg;

	/* create parsing context if necessary */
	local_addr = (inmsg.hdr.flags.test_message == 1);
	if (channel_addr == 0)
		return TRUE;
	parm_addr = channel_addr + inmsg.hdr.payload_vm_offset;
	parm_bytes = inmsg.hdr.payload_bytes;

	/* Parameter and channel addresses within test messages actually lie
	 * within our OS-controlled memory.  We need to know that, because it
	 * makes a difference in how we compute the virtual address.
	 */
	if (parm_addr != 0 && parm_bytes != 0) {
		BOOL retry = FALSE;

		parser_ctx =
		    parser_init_byte_stream(parm_addr, parm_bytes,
					    local_addr, &retry);
		if (!parser_ctx && retry)
			return FALSE;
	}

	if (!local_addr) {
		controlvm_init_response(&ackmsg, &inmsg.hdr,
					CONTROLVM_RESP_SUCCESS);
		if (controlvm_channel)
			visorchannel_signalinsert(controlvm_channel,
						  CONTROLVM_QUEUE_ACK,
						  &ackmsg);
	}
	switch (inmsg.hdr.id) {
	case CONTROLVM_CHIPSET_INIT:
		chipset_init(&inmsg);
		break;
	case CONTROLVM_BUS_CREATE:
		bus_create(&inmsg);
		break;
	case CONTROLVM_BUS_DESTROY:
		bus_destroy(&inmsg);
		break;
	case CONTROLVM_BUS_CONFIGURE:
		bus_configure(&inmsg, parser_ctx);
		break;
	case CONTROLVM_DEVICE_CREATE:
		my_device_create(&inmsg);
		break;
	case CONTROLVM_DEVICE_CHANGESTATE:
		if (cmd->device_change_state.flags.phys_device) {
			parahotplug_process_message(&inmsg);
		} else {
			/* save the hdr and cmd structures for later use */
			/* when sending back the response to Command */
			my_device_changestate(&inmsg);
			g_diag_msg_hdr = inmsg.hdr;
			g_devicechangestate_packet = inmsg.cmd;
			break;
		}
		break;
	case CONTROLVM_DEVICE_DESTROY:
		my_device_destroy(&inmsg);
		break;
	case CONTROLVM_DEVICE_CONFIGURE:
		/* no op for now, just send a respond that we passed */
		if (inmsg.hdr.flags.response_expected)
			controlvm_respond(&inmsg.hdr, CONTROLVM_RESP_SUCCESS);
		break;
	case CONTROLVM_CHIPSET_READY:
		chipset_ready(&inmsg.hdr);
		break;
	case CONTROLVM_CHIPSET_SELFTEST:
		chipset_selftest(&inmsg.hdr);
		break;
	case CONTROLVM_CHIPSET_STOP:
		chipset_notready(&inmsg.hdr);
		break;
	default:
		if (inmsg.hdr.flags.response_expected)
			controlvm_respond(&inmsg.hdr,
				-CONTROLVM_RESP_ERROR_MESSAGE_ID_UNKNOWN);
		break;
	}

	if (parser_ctx) {
		parser_done(parser_ctx);
		parser_ctx = NULL;
	}
	return TRUE;
}

static HOSTADDRESS controlvm_get_channel_address(void)
{
	u64 addr = 0;
	u32 size = 0;

	if (!VMCALL_SUCCESSFUL(issue_vmcall_io_controlvm_addr(&addr, &size)))
		return 0;

	return addr;
}

static void
controlvm_periodic_work(struct work_struct *work)
{
	struct controlvm_message inmsg;
	BOOL got_command = FALSE;
	BOOL handle_command_failed = FALSE;
	static u64 poll_count;

	/* make sure visorbus server is registered for controlvm callbacks */
	if (visorchipset_serverregwait && !serverregistered)
		goto cleanup;
	/* make sure visorclientbus server is regsitered for controlvm
	 * callbacks
	 */
	if (visorchipset_clientregwait && !clientregistered)
		goto cleanup;

	poll_count++;
	if (poll_count >= 250)
		;	/* keep going */
	else
		goto cleanup;

	/* Check events to determine if response to CHIPSET_READY
	 * should be sent
	 */
	if (visorchipset_holdchipsetready &&
	    (g_chipset_msg_hdr.id != CONTROLVM_INVALID)) {
		if (check_chipset_events() == 1) {
			controlvm_respond(&g_chipset_msg_hdr, 0);
			clear_chipset_events();
			memset(&g_chipset_msg_hdr, 0,
			       sizeof(struct controlvm_message_header));
		}
	}

	while (visorchannel_signalremove(controlvm_channel,
					 CONTROLVM_QUEUE_RESPONSE,
					 &inmsg))
		;
	if (!got_command) {
		if (controlvm_pending_msg_valid) {
			/* we throttled processing of a prior
			* msg, so try to process it again
			* rather than reading a new one
			*/
			inmsg = controlvm_pending_msg;
			controlvm_pending_msg_valid = FALSE;
			got_command = true;
		} else {
			got_command = read_controlvm_event(&inmsg);
		}
	}

	handle_command_failed = FALSE;
	while (got_command && (!handle_command_failed)) {
		most_recent_message_jiffies = jiffies;
		if (handle_command(inmsg,
				   visorchannel_get_physaddr
				   (controlvm_channel)))
			got_command = read_controlvm_event(&inmsg);
		else {
			/* this is a scenario where throttling
			* is required, but probably NOT an
			* error...; we stash the current
			* controlvm msg so we will attempt to
			* reprocess it on our next loop
			*/
			handle_command_failed = TRUE;
			controlvm_pending_msg = inmsg;
			controlvm_pending_msg_valid = TRUE;
		}
	}

	/* parahotplug_worker */
	parahotplug_process_list();

cleanup:

	if (time_after(jiffies,
		       most_recent_message_jiffies + (HZ * MIN_IDLE_SECONDS))) {
		/* it's been longer than MIN_IDLE_SECONDS since we
		* processed our last controlvm message; slow down the
		* polling
		*/
		if (poll_jiffies != POLLJIFFIES_CONTROLVMCHANNEL_SLOW)
			poll_jiffies = POLLJIFFIES_CONTROLVMCHANNEL_SLOW;
	} else {
		if (poll_jiffies != POLLJIFFIES_CONTROLVMCHANNEL_FAST)
			poll_jiffies = POLLJIFFIES_CONTROLVMCHANNEL_FAST;
	}

	queue_delayed_work(periodic_controlvm_workqueue,
			   &periodic_controlvm_work, poll_jiffies);
}

static void
setup_crash_devices_work_queue(struct work_struct *work)
{
	struct controlvm_message local_crash_bus_msg;
	struct controlvm_message local_crash_dev_msg;
	struct controlvm_message msg;
	u32 local_crash_msg_offset;
	u16 local_crash_msg_count;

	/* make sure visorbus server is registered for controlvm callbacks */
	if (visorchipset_serverregwait && !serverregistered)
		goto cleanup;

	/* make sure visorclientbus server is regsitered for controlvm
	 * callbacks
	 */
	if (visorchipset_clientregwait && !clientregistered)
		goto cleanup;

	POSTCODE_LINUX_2(CRASH_DEV_ENTRY_PC, POSTCODE_SEVERITY_INFO);

	/* send init chipset msg */
	msg.hdr.id = CONTROLVM_CHIPSET_INIT;
	msg.cmd.init_chipset.bus_count = 23;
	msg.cmd.init_chipset.switch_count = 0;

	chipset_init(&msg);

	/* get saved message count */
	if (visorchannel_read(controlvm_channel,
			      offsetof(struct spar_controlvm_channel_protocol,
				       saved_crash_message_count),
			      &local_crash_msg_count, sizeof(u16)) < 0) {
		POSTCODE_LINUX_2(CRASH_DEV_CTRL_RD_FAILURE_PC,
				 POSTCODE_SEVERITY_ERR);
		return;
	}

	if (local_crash_msg_count != CONTROLVM_CRASHMSG_MAX) {
		POSTCODE_LINUX_3(CRASH_DEV_COUNT_FAILURE_PC,
				 local_crash_msg_count,
				 POSTCODE_SEVERITY_ERR);
		return;
	}

	/* get saved crash message offset */
	if (visorchannel_read(controlvm_channel,
			      offsetof(struct spar_controlvm_channel_protocol,
				       saved_crash_message_offset),
			      &local_crash_msg_offset, sizeof(u32)) < 0) {
		POSTCODE_LINUX_2(CRASH_DEV_CTRL_RD_FAILURE_PC,
				 POSTCODE_SEVERITY_ERR);
		return;
	}

	/* read create device message for storage bus offset */
	if (visorchannel_read(controlvm_channel,
			      local_crash_msg_offset,
			      &local_crash_bus_msg,
			      sizeof(struct controlvm_message)) < 0) {
		POSTCODE_LINUX_2(CRASH_DEV_RD_BUS_FAIULRE_PC,
				 POSTCODE_SEVERITY_ERR);
		return;
	}

	/* read create device message for storage device */
	if (visorchannel_read(controlvm_channel,
			      local_crash_msg_offset +
			      sizeof(struct controlvm_message),
			      &local_crash_dev_msg,
			      sizeof(struct controlvm_message)) < 0) {
		POSTCODE_LINUX_2(CRASH_DEV_RD_DEV_FAIULRE_PC,
				 POSTCODE_SEVERITY_ERR);
		return;
	}

	/* reuse IOVM create bus message */
	if (local_crash_bus_msg.cmd.create_bus.channel_addr != 0) {
		bus_create(&local_crash_bus_msg);
	} else {
		POSTCODE_LINUX_2(CRASH_DEV_BUS_NULL_FAILURE_PC,
				 POSTCODE_SEVERITY_ERR);
		return;
	}

	/* reuse create device message for storage device */
	if (local_crash_dev_msg.cmd.create_device.channel_addr != 0) {
		my_device_create(&local_crash_dev_msg);
	} else {
		POSTCODE_LINUX_2(CRASH_DEV_DEV_NULL_FAILURE_PC,
				 POSTCODE_SEVERITY_ERR);
		return;
	}
	POSTCODE_LINUX_2(CRASH_DEV_EXIT_PC, POSTCODE_SEVERITY_INFO);
	return;

cleanup:

	poll_jiffies = POLLJIFFIES_CONTROLVMCHANNEL_SLOW;

	queue_delayed_work(periodic_controlvm_workqueue,
			   &periodic_controlvm_work, poll_jiffies);
}

static void
bus_create_response(ulong bus_no, int response)
{
	bus_responder(CONTROLVM_BUS_CREATE, bus_no, response);
}

static void
bus_destroy_response(ulong bus_no, int response)
{
	bus_responder(CONTROLVM_BUS_DESTROY, bus_no, response);
}

static void
device_create_response(ulong bus_no, ulong dev_no, int response)
{
	device_responder(CONTROLVM_DEVICE_CREATE, bus_no, dev_no, response);
}

static void
device_destroy_response(ulong bus_no, ulong dev_no, int response)
{
	device_responder(CONTROLVM_DEVICE_DESTROY, bus_no, dev_no, response);
}

void
visorchipset_device_pause_response(ulong bus_no, ulong dev_no, int response)
{
	device_changestate_responder(CONTROLVM_DEVICE_CHANGESTATE,
				     bus_no, dev_no, response,
				     segment_state_standby);
}
EXPORT_SYMBOL_GPL(visorchipset_device_pause_response);

static void
device_resume_response(ulong bus_no, ulong dev_no, int response)
{
	device_changestate_responder(CONTROLVM_DEVICE_CHANGESTATE,
				     bus_no, dev_no, response,
				     segment_state_running);
}

BOOL
visorchipset_get_bus_info(ulong bus_no, struct visorchipset_bus_info *bus_info)
{
	void *p = findbus(&bus_info_list, bus_no);

	if (!p)
		return FALSE;
	memcpy(bus_info, p, sizeof(struct visorchipset_bus_info));
	return TRUE;
}
EXPORT_SYMBOL_GPL(visorchipset_get_bus_info);

BOOL
visorchipset_set_bus_context(ulong bus_no, void *context)
{
	struct visorchipset_bus_info *p = findbus(&bus_info_list, bus_no);

	if (!p)
		return FALSE;
	p->bus_driver_context = context;
	return TRUE;
}
EXPORT_SYMBOL_GPL(visorchipset_set_bus_context);

BOOL
visorchipset_get_device_info(ulong bus_no, ulong dev_no,
			     struct visorchipset_device_info *dev_info)
{
	void *p = finddevice(&dev_info_list, bus_no, dev_no);

	if (!p)
		return FALSE;
	memcpy(dev_info, p, sizeof(struct visorchipset_device_info));
	return TRUE;
}
EXPORT_SYMBOL_GPL(visorchipset_get_device_info);

BOOL
visorchipset_set_device_context(ulong bus_no, ulong dev_no, void *context)
{
	struct visorchipset_device_info *p =
			finddevice(&dev_info_list, bus_no, dev_no);

	if (!p)
		return FALSE;
	p->bus_driver_context = context;
	return TRUE;
}
EXPORT_SYMBOL_GPL(visorchipset_set_device_context);

/* Generic wrapper function for allocating memory from a kmem_cache pool.
 */
void *
visorchipset_cache_alloc(struct kmem_cache *pool, BOOL ok_to_block,
			 char *fn, int ln)
{
	gfp_t gfp;
	void *p;

	if (ok_to_block)
		gfp = GFP_KERNEL;
	else
		gfp = GFP_ATOMIC;
	/* __GFP_NORETRY means "ok to fail", meaning
	 * kmem_cache_alloc() can return NULL, implying the caller CAN
	 * cope with failure.  If you do NOT specify __GFP_NORETRY,
	 * Linux will go to extreme measures to get memory for you
	 * (like, invoke oom killer), which will probably cripple the
	 * system.
	 */
	gfp |= __GFP_NORETRY;
	p = kmem_cache_alloc(pool, gfp);
	if (!p)
		return NULL;

	atomic_inc(&visorchipset_cache_buffers_in_use);
	return p;
}

/* Generic wrapper function for freeing memory from a kmem_cache pool.
 */
void
visorchipset_cache_free(struct kmem_cache *pool, void *p, char *fn, int ln)
{
	if (!p)
		return;

	atomic_dec(&visorchipset_cache_buffers_in_use);
	kmem_cache_free(pool, p);
}

static ssize_t chipsetready_store(struct device *dev,
				  struct device_attribute *attr,
				  const char *buf, size_t count)
{
	char msgtype[64];

	if (sscanf(buf, "%63s", msgtype) != 1)
		return -EINVAL;

	if (strcmp(msgtype, "CALLHOMEDISK_MOUNTED") == 0) {
		chipset_events[0] = 1;
		return count;
	} else if (strcmp(msgtype, "MODULES_LOADED") == 0) {
		chipset_events[1] = 1;
		return count;
	}
	return -EINVAL;
}

/* The parahotplug/devicedisabled interface gets called by our support script
 * when an SR-IOV device has been shut down. The ID is passed to the script
 * and then passed back when the device has been removed.
 */
static ssize_t devicedisabled_store(struct device *dev,
				    struct device_attribute *attr,
				    const char *buf, size_t count)
{
	uint id;

	if (kstrtouint(buf, 10, &id) != 0)
		return -EINVAL;

	parahotplug_request_complete(id, 0);
	return count;
}

/* The parahotplug/deviceenabled interface gets called by our support script
 * when an SR-IOV device has been recovered. The ID is passed to the script
 * and then passed back when the device has been brought back up.
 */
static ssize_t deviceenabled_store(struct device *dev,
				   struct device_attribute *attr,
				   const char *buf, size_t count)
{
	uint id;

	if (kstrtouint(buf, 10, &id) != 0)
		return -EINVAL;

	parahotplug_request_complete(id, 1);
	return count;
}

static int __init
visorchipset_init(void)
{
	int rc = 0, x = 0;
	HOSTADDRESS addr;

	if (!unisys_spar_platform)
		return -ENODEV;

	memset(&busdev_server_notifiers, 0, sizeof(busdev_server_notifiers));
	memset(&busdev_client_notifiers, 0, sizeof(busdev_client_notifiers));
	memset(&controlvm_payload_info, 0, sizeof(controlvm_payload_info));
	memset(&livedump_info, 0, sizeof(livedump_info));
	atomic_set(&livedump_info.buffers_in_use, 0);

	if (visorchipset_testvnic) {
		POSTCODE_LINUX_3(CHIPSET_INIT_FAILURE_PC, x, DIAG_SEVERITY_ERR);
		rc = x;
		goto cleanup;
	}

	addr = controlvm_get_channel_address();
	if (addr != 0) {
		controlvm_channel =
		    visorchannel_create_with_lock
		    (addr,
		     sizeof(struct spar_controlvm_channel_protocol),
		     spar_controlvm_channel_protocol_uuid);
		if (SPAR_CONTROLVM_CHANNEL_OK_CLIENT(
				visorchannel_get_header(controlvm_channel))) {
			initialize_controlvm_payload();
		} else {
			visorchannel_destroy(controlvm_channel);
			controlvm_channel = NULL;
			return -ENODEV;
		}
	} else {
		return -ENODEV;
	}

	major_dev = MKDEV(visorchipset_major, 0);
	rc = visorchipset_file_init(major_dev, &controlvm_channel);
	if (rc < 0) {
		POSTCODE_LINUX_2(CHIPSET_INIT_FAILURE_PC, DIAG_SEVERITY_ERR);
		goto cleanup;
	}

	memset(&g_diag_msg_hdr, 0, sizeof(struct controlvm_message_header));

	memset(&g_chipset_msg_hdr, 0, sizeof(struct controlvm_message_header));

	memset(&g_del_dump_msg_hdr, 0, sizeof(struct controlvm_message_header));

	putfile_buffer_list_pool =
	    kmem_cache_create(putfile_buffer_list_pool_name,
			      sizeof(struct putfile_buffer_entry),
			      0, SLAB_HWCACHE_ALIGN, NULL);
	if (!putfile_buffer_list_pool) {
		POSTCODE_LINUX_2(CHIPSET_INIT_FAILURE_PC, DIAG_SEVERITY_ERR);
		rc = -1;
		goto cleanup;
	}
	if (!visorchipset_disable_controlvm) {
		/* if booting in a crash kernel */
		if (visorchipset_crash_kernel)
			INIT_DELAYED_WORK(&periodic_controlvm_work,
					  setup_crash_devices_work_queue);
		else
			INIT_DELAYED_WORK(&periodic_controlvm_work,
					  controlvm_periodic_work);
		periodic_controlvm_workqueue =
		    create_singlethread_workqueue("visorchipset_controlvm");

		if (!periodic_controlvm_workqueue) {
			POSTCODE_LINUX_2(CREATE_WORKQUEUE_FAILED_PC,
					 DIAG_SEVERITY_ERR);
			rc = -ENOMEM;
			goto cleanup;
		}
		most_recent_message_jiffies = jiffies;
		poll_jiffies = POLLJIFFIES_CONTROLVMCHANNEL_FAST;
		rc = queue_delayed_work(periodic_controlvm_workqueue,
					&periodic_controlvm_work, poll_jiffies);
		if (rc < 0) {
			POSTCODE_LINUX_2(QUEUE_DELAYED_WORK_PC,
					 DIAG_SEVERITY_ERR);
			goto cleanup;
		}
	}

	visorchipset_platform_device.dev.devt = major_dev;
	if (platform_device_register(&visorchipset_platform_device) < 0) {
		POSTCODE_LINUX_2(DEVICE_REGISTER_FAILURE_PC, DIAG_SEVERITY_ERR);
		rc = -1;
		goto cleanup;
	}
	POSTCODE_LINUX_2(CHIPSET_INIT_SUCCESS_PC, POSTCODE_SEVERITY_INFO);
	rc = 0;
cleanup:
	if (rc) {
		POSTCODE_LINUX_3(CHIPSET_INIT_FAILURE_PC, rc,
				 POSTCODE_SEVERITY_ERR);
	}
	return rc;
}

static void
visorchipset_exit(void)
{
	POSTCODE_LINUX_2(DRIVER_EXIT_PC, POSTCODE_SEVERITY_INFO);

	if (visorchipset_disable_controlvm) {
		;
	} else {
		cancel_delayed_work(&periodic_controlvm_work);
		flush_workqueue(periodic_controlvm_workqueue);
		destroy_workqueue(periodic_controlvm_workqueue);
		periodic_controlvm_workqueue = NULL;
		destroy_controlvm_payload_info(&controlvm_payload_info);
	}
	if (putfile_buffer_list_pool) {
		kmem_cache_destroy(putfile_buffer_list_pool);
		putfile_buffer_list_pool = NULL;
	}

	cleanup_controlvm_structures();

	memset(&g_diag_msg_hdr, 0, sizeof(struct controlvm_message_header));

	memset(&g_chipset_msg_hdr, 0, sizeof(struct controlvm_message_header));

	memset(&g_del_dump_msg_hdr, 0, sizeof(struct controlvm_message_header));

	visorchannel_destroy(controlvm_channel);

	visorchipset_file_cleanup(visorchipset_platform_device.dev.devt);
	POSTCODE_LINUX_2(DRIVER_EXIT_PC, POSTCODE_SEVERITY_INFO);
}

module_param_named(testvnic, visorchipset_testvnic, int, S_IRUGO);
MODULE_PARM_DESC(visorchipset_testvnic, "1 to test vnic, using dummy VNIC connected via a loopback to a physical ethernet");
int visorchipset_testvnic = 0;

module_param_named(testvnicclient, visorchipset_testvnicclient, int, S_IRUGO);
MODULE_PARM_DESC(visorchipset_testvnicclient, "1 to test vnic, using real VNIC channel attached to a separate IOVM guest");
int visorchipset_testvnicclient = 0;

module_param_named(testmsg, visorchipset_testmsg, int, S_IRUGO);
MODULE_PARM_DESC(visorchipset_testmsg,
		 "1 to manufacture the chipset, bus, and switch messages");
int visorchipset_testmsg = 0;

module_param_named(major, visorchipset_major, int, S_IRUGO);
MODULE_PARM_DESC(visorchipset_major, "major device number to use for the device node");
int visorchipset_major = 0;

module_param_named(serverregwait, visorchipset_serverregwait, int, S_IRUGO);
MODULE_PARM_DESC(visorchipset_serverreqwait,
		 "1 to have the module wait for the visor bus to register");
int visorchipset_serverregwait = 0;	/* default is off */
module_param_named(clientregwait, visorchipset_clientregwait, int, S_IRUGO);
MODULE_PARM_DESC(visorchipset_clientregwait, "1 to have the module wait for the visorclientbus to register");
int visorchipset_clientregwait = 1;	/* default is on */
module_param_named(testteardown, visorchipset_testteardown, int, S_IRUGO);
MODULE_PARM_DESC(visorchipset_testteardown,
		 "1 to test teardown of the chipset, bus, and switch");
int visorchipset_testteardown = 0;	/* default is off */
module_param_named(disable_controlvm, visorchipset_disable_controlvm, int,
		   S_IRUGO);
MODULE_PARM_DESC(visorchipset_disable_controlvm,
		 "1 to disable polling of controlVm channel");
int visorchipset_disable_controlvm = 0;	/* default is off */
module_param_named(crash_kernel, visorchipset_crash_kernel, int, S_IRUGO);
MODULE_PARM_DESC(visorchipset_crash_kernel,
		 "1 means we are running in crash kernel");
int visorchipset_crash_kernel = 0; /* default is running in non-crash kernel */
module_param_named(holdchipsetready, visorchipset_holdchipsetready,
		   int, S_IRUGO);
MODULE_PARM_DESC(visorchipset_holdchipsetready,
		 "1 to hold response to CHIPSET_READY");
int visorchipset_holdchipsetready = 0; /* default is to send CHIPSET_READY
				      * response immediately */
module_init(visorchipset_init);
module_exit(visorchipset_exit);

MODULE_AUTHOR("Unisys");
MODULE_LICENSE("GPL");
MODULE_DESCRIPTION("Supervisor chipset driver for service partition: ver "
		   VERSION);
MODULE_VERSION(VERSION);<|MERGE_RESOLUTION|>--- conflicted
+++ resolved
@@ -96,11 +96,7 @@
 static LIST_HEAD(bus_info_list);
 static LIST_HEAD(dev_info_list);
 
-<<<<<<< HEAD
-static struct visorchannel *ControlVm_channel;
-=======
 static struct visorchannel *controlvm_channel;
->>>>>>> 007760cf
 
 /* Manages the request payload in the controlvm channel */
 static struct controlvm_payload_info {
