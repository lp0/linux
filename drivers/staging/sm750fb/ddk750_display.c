#include "ddk750_reg.h"
#include "ddk750_help.h"
#include "ddk750_display.h"
#include "ddk750_power.h"
#include "ddk750_dvi.h"

#define primaryWaitVerticalSync(delay) waitNextVerticalSync(0, delay)

static void setDisplayControl(int ctrl, int dispState)
{
	/* state != 0 means turn on both timing & plane en_bit */
	unsigned long ulDisplayCtrlReg, ulReservedBits;
	int cnt;

	cnt = 0;

	/* Set the primary display control */
	if (!ctrl) {
		ulDisplayCtrlReg = PEEK32(PANEL_DISPLAY_CTRL);
		/* Turn on/off the Panel display control */
		if (dispState) {
			/* Timing should be enabled first before enabling the plane
			 * because changing at the same time does not guarantee that
			 * the plane will also enabled or disabled.
			 */
			ulDisplayCtrlReg = FIELD_SET(ulDisplayCtrlReg,
								PANEL_DISPLAY_CTRL, TIMING, ENABLE);
			POKE32(PANEL_DISPLAY_CTRL, ulDisplayCtrlReg);

			ulDisplayCtrlReg = FIELD_SET(ulDisplayCtrlReg,
								PANEL_DISPLAY_CTRL, PLANE, ENABLE);

			/* Added some masks to mask out the reserved bits.
			 * Sometimes, the reserved bits are set/reset randomly when
			 * writing to the PRIMARY_DISPLAY_CTRL, therefore, the register
			 * reserved bits are needed to be masked out.
			 */
			ulReservedBits = FIELD_SET(0, PANEL_DISPLAY_CTRL, RESERVED_1_MASK, ENABLE) |
				FIELD_SET(0, PANEL_DISPLAY_CTRL, RESERVED_2_MASK, ENABLE) |
				FIELD_SET(0, PANEL_DISPLAY_CTRL, RESERVED_3_MASK, ENABLE);

			/* Somehow the register value on the plane is not set
			 * until a few delay. Need to write
			 * and read it a couple times
			 */
			do {
				cnt++;
				POKE32(PANEL_DISPLAY_CTRL, ulDisplayCtrlReg);
			} while ((PEEK32(PANEL_DISPLAY_CTRL) & ~ulReservedBits) !=
					(ulDisplayCtrlReg & ~ulReservedBits));
			printk("Set Panel Plane enbit:after tried %d times\n", cnt);
<<<<<<< HEAD
		}
		else
		{
=======
		} else {
>>>>>>> 9fe8ecca
			/* When turning off, there is no rule on the programming
			 * sequence since whenever the clock is off, then it does not
			 * matter whether the plane is enabled or disabled.
			 * Note: Modifying the plane bit will take effect on the
			 * next vertical sync. Need to find out if it is necessary to
			 * wait for 1 vsync before modifying the timing enable bit.
			 * */
			ulDisplayCtrlReg = FIELD_SET(ulDisplayCtrlReg,
								PANEL_DISPLAY_CTRL, PLANE, DISABLE);
			POKE32(PANEL_DISPLAY_CTRL, ulDisplayCtrlReg);

			ulDisplayCtrlReg = FIELD_SET(ulDisplayCtrlReg,
								PANEL_DISPLAY_CTRL, TIMING, DISABLE);
			POKE32(PANEL_DISPLAY_CTRL, ulDisplayCtrlReg);
		}

	} else {
		/* Set the secondary display control */
		ulDisplayCtrlReg = PEEK32(CRT_DISPLAY_CTRL);

		if (dispState) {
			/* Timing should be enabled first before enabling the plane because changing at the
			   same time does not guarantee that the plane will also enabled or disabled.
			   */
			ulDisplayCtrlReg = FIELD_SET(ulDisplayCtrlReg,
								CRT_DISPLAY_CTRL, TIMING, ENABLE);
			POKE32(CRT_DISPLAY_CTRL, ulDisplayCtrlReg);

			ulDisplayCtrlReg = FIELD_SET(ulDisplayCtrlReg,
								CRT_DISPLAY_CTRL, PLANE, ENABLE);

			/* Added some masks to mask out the reserved bits.
			 * Sometimes, the reserved bits are set/reset randomly when
			 * writing to the PRIMARY_DISPLAY_CTRL, therefore, the register
			 * reserved bits are needed to be masked out.
			 */

			ulReservedBits = FIELD_SET(0, CRT_DISPLAY_CTRL, RESERVED_1_MASK, ENABLE) |
				FIELD_SET(0, CRT_DISPLAY_CTRL, RESERVED_2_MASK, ENABLE) |
				FIELD_SET(0, CRT_DISPLAY_CTRL, RESERVED_3_MASK, ENABLE) |
				FIELD_SET(0, CRT_DISPLAY_CTRL, RESERVED_4_MASK, ENABLE);

			do {
				cnt++;
				POKE32(CRT_DISPLAY_CTRL, ulDisplayCtrlReg);
			} while ((PEEK32(CRT_DISPLAY_CTRL) & ~ulReservedBits) !=
					(ulDisplayCtrlReg & ~ulReservedBits));
				printk("Set Crt Plane enbit:after tried %d times\n", cnt);
<<<<<<< HEAD
		}
		else
		{
=======
		} else {
>>>>>>> 9fe8ecca
			/* When turning off, there is no rule on the programming
			 * sequence since whenever the clock is off, then it does not
			 * matter whether the plane is enabled or disabled.
			 * Note: Modifying the plane bit will take effect on the next
			 * vertical sync. Need to find out if it is necessary to
			 * wait for 1 vsync before modifying the timing enable bit.
			 */
			ulDisplayCtrlReg = FIELD_SET(ulDisplayCtrlReg,
								CRT_DISPLAY_CTRL, PLANE, DISABLE);
			POKE32(CRT_DISPLAY_CTRL, ulDisplayCtrlReg);

			ulDisplayCtrlReg = FIELD_SET(ulDisplayCtrlReg,
								CRT_DISPLAY_CTRL, TIMING, DISABLE);
			POKE32(CRT_DISPLAY_CTRL, ulDisplayCtrlReg);
		}
	}
}


static void waitNextVerticalSync(int ctrl, int delay)
{
	unsigned int status;

	if (!ctrl) {
		/* primary controller */

		/* Do not wait when the Primary PLL is off or display control is already off.
		   This will prevent the software to wait forever. */
		if ((FIELD_GET(PEEK32(PANEL_PLL_CTRL), PANEL_PLL_CTRL, POWER) ==
			 PANEL_PLL_CTRL_POWER_OFF) ||
			(FIELD_GET(PEEK32(PANEL_DISPLAY_CTRL), PANEL_DISPLAY_CTRL, TIMING) ==
			 PANEL_DISPLAY_CTRL_TIMING_DISABLE)) {
			return;
		}

		while (delay-- > 0) {
			/* Wait for end of vsync. */
			do {
				status = FIELD_GET(PEEK32(SYSTEM_CTRL),
						   SYSTEM_CTRL,
						   PANEL_VSYNC);
			} while (status == SYSTEM_CTRL_PANEL_VSYNC_ACTIVE);

			/* Wait for start of vsync. */
			do {
				status = FIELD_GET(PEEK32(SYSTEM_CTRL),
						   SYSTEM_CTRL,
						   PANEL_VSYNC);
			} while (status == SYSTEM_CTRL_PANEL_VSYNC_INACTIVE);
		}

	} else {

		/* Do not wait when the Primary PLL is off or display control is already off.
			   This will prevent the software to wait forever. */
		if ((FIELD_GET(PEEK32(CRT_PLL_CTRL), CRT_PLL_CTRL, POWER) ==
			 CRT_PLL_CTRL_POWER_OFF) ||
			(FIELD_GET(PEEK32(CRT_DISPLAY_CTRL), CRT_DISPLAY_CTRL, TIMING) ==
			 CRT_DISPLAY_CTRL_TIMING_DISABLE)) {
			return;
		}

		while (delay-- > 0) {
			/* Wait for end of vsync. */
			do {
				status = FIELD_GET(PEEK32(SYSTEM_CTRL),
								   SYSTEM_CTRL,
								   CRT_VSYNC);
			} while (status == SYSTEM_CTRL_CRT_VSYNC_ACTIVE);

			/* Wait for start of vsync. */
			do {
				status = FIELD_GET(PEEK32(SYSTEM_CTRL),
								   SYSTEM_CTRL,
								   CRT_VSYNC);
			} while (status == SYSTEM_CTRL_CRT_VSYNC_INACTIVE);
		}
	}
}

static void swPanelPowerSequence(int disp, int delay)
{
	unsigned int reg;

	/* disp should be 1 to open sequence */
	reg = PEEK32(PANEL_DISPLAY_CTRL);
	reg = FIELD_VALUE(reg, PANEL_DISPLAY_CTRL, FPEN, disp);
	POKE32(PANEL_DISPLAY_CTRL, reg);
	primaryWaitVerticalSync(delay);


	reg = PEEK32(PANEL_DISPLAY_CTRL);
	reg = FIELD_VALUE(reg, PANEL_DISPLAY_CTRL, DATA, disp);
	POKE32(PANEL_DISPLAY_CTRL, reg);
	primaryWaitVerticalSync(delay);

	reg = PEEK32(PANEL_DISPLAY_CTRL);
	reg = FIELD_VALUE(reg, PANEL_DISPLAY_CTRL, VBIASEN, disp);
	POKE32(PANEL_DISPLAY_CTRL, reg);
	primaryWaitVerticalSync(delay);


	reg = PEEK32(PANEL_DISPLAY_CTRL);
	reg = FIELD_VALUE(reg, PANEL_DISPLAY_CTRL, FPEN, disp);
	POKE32(PANEL_DISPLAY_CTRL, reg);
	primaryWaitVerticalSync(delay);

}

void ddk750_setLogicalDispOut(disp_output_t output)
{
	unsigned int reg;

	if (output & PNL_2_USAGE) {
		/* set panel path controller select */
		reg = PEEK32(PANEL_DISPLAY_CTRL);
		reg = FIELD_VALUE(reg, PANEL_DISPLAY_CTRL, SELECT, (output & PNL_2_MASK)>>PNL_2_OFFSET);
		POKE32(PANEL_DISPLAY_CTRL, reg);
	}

	if (output & CRT_2_USAGE) {
		/* set crt path controller select */
		reg = PEEK32(CRT_DISPLAY_CTRL);
		reg = FIELD_VALUE(reg, CRT_DISPLAY_CTRL, SELECT, (output & CRT_2_MASK)>>CRT_2_OFFSET);
		/*se blank off */
		reg = FIELD_SET(reg, CRT_DISPLAY_CTRL, BLANK, OFF);
		POKE32(CRT_DISPLAY_CTRL, reg);

	}

	if (output & PRI_TP_USAGE) {
		/* set primary timing and plane en_bit */
		setDisplayControl(0, (output&PRI_TP_MASK)>>PRI_TP_OFFSET);
	}

	if (output & SEC_TP_USAGE) {
		/* set secondary timing and plane en_bit*/
		setDisplayControl(1, (output&SEC_TP_MASK)>>SEC_TP_OFFSET);
	}

	if (output & PNL_SEQ_USAGE) {
		/* set  panel sequence */
		swPanelPowerSequence((output&PNL_SEQ_MASK)>>PNL_SEQ_OFFSET, 4);
	}

	if (output & DAC_USAGE)
		setDAC((output & DAC_MASK)>>DAC_OFFSET);

	if (output & DPMS_USAGE)
		ddk750_setDPMS((output & DPMS_MASK) >> DPMS_OFFSET);
}


int ddk750_initDVIDisp(void)
{
	/* Initialize DVI. If the dviInit fail and the VendorID or the DeviceID are
	   not zeroed, then set the failure flag. If it is zeroe, it might mean
	   that the system is in Dual CRT Monitor configuration. */

	/* De-skew enabled with default 111b value.
	   This will fix some artifacts problem in some mode on board 2.2.
	   Somehow this fix does not affect board 2.1.
	 */
	if ((dviInit(1,  /* Select Rising Edge */
		     1,  /* Select 24-bit bus */
		     0,  /* Select Single Edge clock */
		     1,  /* Enable HSync as is */
		     1,  /* Enable VSync as is */
		     1,  /* Enable De-skew */
		     7,  /* Set the de-skew setting to maximum setup */
		     1,  /* Enable continuous Sync */
		     1,  /* Enable PLL Filter */
		     4   /* Use the recommended value for PLL Filter value */
		     ) != 0) && (dviGetVendorID() != 0x0000) && (dviGetDeviceID() != 0x0000)) {
		return (-1);
	}

	/* TODO: Initialize other display component */

	/* Success */
	return 0;

}
<|MERGE_RESOLUTION|>--- conflicted
+++ resolved
@@ -49,13 +49,7 @@
 			} while ((PEEK32(PANEL_DISPLAY_CTRL) & ~ulReservedBits) !=
 					(ulDisplayCtrlReg & ~ulReservedBits));
 			printk("Set Panel Plane enbit:after tried %d times\n", cnt);
-<<<<<<< HEAD
-		}
-		else
-		{
-=======
 		} else {
->>>>>>> 9fe8ecca
 			/* When turning off, there is no rule on the programming
 			 * sequence since whenever the clock is off, then it does not
 			 * matter whether the plane is enabled or disabled.
@@ -104,13 +98,7 @@
 			} while ((PEEK32(CRT_DISPLAY_CTRL) & ~ulReservedBits) !=
 					(ulDisplayCtrlReg & ~ulReservedBits));
 				printk("Set Crt Plane enbit:after tried %d times\n", cnt);
-<<<<<<< HEAD
-		}
-		else
-		{
-=======
 		} else {
->>>>>>> 9fe8ecca
 			/* When turning off, there is no rule on the programming
 			 * sequence since whenever the clock is off, then it does not
 			 * matter whether the plane is enabled or disabled.
