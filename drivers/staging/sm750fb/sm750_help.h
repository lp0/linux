--- conflicted
+++ resolved
@@ -11,15 +11,9 @@
 #define GET_FIELD(d, f)     (((d) >> _LSB(f)) & RAW_MASK(f))
 #define TEST_FIELD(d, f, v) (GET_FIELD(d, f) == f ## _ ## v)
 #define SET_FIELD(d, f, v)  (((d) & ~GET_MASK(f)) | \
-<<<<<<< HEAD
-                            (((f ## _ ## v) & RAW_MASK(f)) << _LSB(f)))
-#define SET_FIELDV(d, f, v) (((d) & ~GET_MASK(f)) | \
-                            (((v) & RAW_MASK(f)) << _LSB(f)))
-=======
 			    (((f ## _ ## v) & RAW_MASK(f)) << _LSB(f)))
 #define SET_FIELDV(d, f, v) (((d) & ~GET_MASK(f)) | \
 			    (((v) & RAW_MASK(f)) << _LSB(f)))
->>>>>>> 9fe8ecca
 
 /* Internal macros */
 #define _F_START(f)             (0 ? f)
