--- conflicted
+++ resolved
@@ -607,17 +607,10 @@
 	len = 4;
 	data = cpu_to_le32(val);
 
-<<<<<<< HEAD
-	ret = usbctrl_vendorreq(adapter, request, wvalue, index, &data, len, requesttype);
-
-
-	return ret;
-=======
 	return usbctrl_vendorreq(adapter, request, wvalue,
 				 index, &data, len, requesttype);
 
 
->>>>>>> 007760cf
 }
 
 static void usb_write_port_complete(struct urb *purb, struct pt_regs *regs)
