--- conflicted
+++ resolved
@@ -238,19 +238,11 @@
 };
 
 struct exynos_drm_crtc *exynos_drm_crtc_create(struct drm_device *drm_dev,
-<<<<<<< HEAD
-					       struct drm_plane *plane,
-					       int pipe,
-					       enum exynos_drm_output_type type,
-					       struct exynos_drm_crtc_ops *ops,
-					       void *ctx)
-=======
 					struct drm_plane *plane,
 					int pipe,
 					enum exynos_drm_output_type type,
 					const struct exynos_drm_crtc_ops *ops,
 					void *ctx)
->>>>>>> 4b8a8262
 {
 	struct exynos_drm_crtc *exynos_crtc;
 	struct exynos_drm_private *private = drm_dev->dev_private;
