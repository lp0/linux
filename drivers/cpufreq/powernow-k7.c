/*
 *  AMD K7 Powernow driver.
 *  (C) 2003 Dave Jones on behalf of SuSE Labs.
 *  (C) 2003-2004 Dave Jones <davej@redhat.com>
 *
 *  Licensed under the terms of the GNU GPL License version 2.
 *  Based upon datasheets & sample CPUs kindly provided by AMD.
 *
 * Errata 5:
 *  CPU may fail to execute a FID/VID change in presence of interrupt.
 *  - We cli/sti on stepping A0 CPUs around the FID/VID transition.
 * Errata 15:
 *  CPU with half frequency multipliers may hang upon wakeup from disconnect.
 *  - We disable half multipliers if ACPI is used on A0 stepping CPUs.
 */

#include <linux/kernel.h>
#include <linux/module.h>
#include <linux/moduleparam.h>
#include <linux/init.h>
#include <linux/cpufreq.h>
#include <linux/slab.h>
#include <linux/string.h>
#include <linux/dmi.h>
#include <linux/timex.h>
#include <linux/io.h>

#include <asm/timer.h>		/* Needed for recalibrate_cpu_khz() */
#include <asm/msr.h>
#include <asm/cpu_device_id.h>

#ifdef CONFIG_X86_POWERNOW_K7_ACPI
#include <linux/acpi.h>
#include <acpi/processor.h>
#endif

#include "powernow-k7.h"

#define PFX "powernow: "


struct psb_s {
	u8 signature[10];
	u8 tableversion;
	u8 flags;
	u16 settlingtime;
	u8 reserved1;
	u8 numpst;
};

struct pst_s {
	u32 cpuid;
	u8 fsbspeed;
	u8 maxfid;
	u8 startvid;
	u8 numpstates;
};

#ifdef CONFIG_X86_POWERNOW_K7_ACPI
union powernow_acpi_control_t {
	struct {
		unsigned long fid:5,
			vid:5,
			sgtc:20,
			res1:2;
	} bits;
	unsigned long val;
};
#endif

/* divide by 1000 to get VCore voltage in V. */
static const int mobile_vid_table[32] = {
    2000, 1950, 1900, 1850, 1800, 1750, 1700, 1650,
    1600, 1550, 1500, 1450, 1400, 1350, 1300, 0,
    1275, 1250, 1225, 1200, 1175, 1150, 1125, 1100,
    1075, 1050, 1025, 1000, 975, 950, 925, 0,
};

/* divide by 10 to get FID. */
static const int fid_codes[32] = {
    110, 115, 120, 125, 50, 55, 60, 65,
    70, 75, 80, 85, 90, 95, 100, 105,
    30, 190, 40, 200, 130, 135, 140, 210,
    150, 225, 160, 165, 170, 180, -1, -1,
};

/* This parameter is used in order to force ACPI instead of legacy method for
 * configuration purpose.
 */

static int acpi_force;

static struct cpufreq_frequency_table *powernow_table;

static unsigned int can_scale_bus;
static unsigned int can_scale_vid;
static unsigned int minimum_speed = -1;
static unsigned int maximum_speed;
static unsigned int number_scales;
static unsigned int fsb;
static unsigned int latency;
static char have_a0;

static int check_fsb(unsigned int fsbspeed)
{
	int delta;
	unsigned int f = fsb / 1000;

	delta = (fsbspeed > f) ? fsbspeed - f : f - fsbspeed;
	return delta < 5;
}

static const struct x86_cpu_id powernow_k7_cpuids[] = {
	{ X86_VENDOR_AMD, 6, },
	{}
};
MODULE_DEVICE_TABLE(x86cpu, powernow_k7_cpuids);

static int check_powernow(void)
{
	struct cpuinfo_x86 *c = &cpu_data(0);
	unsigned int maxei, eax, ebx, ecx, edx;

	if (!x86_match_cpu(powernow_k7_cpuids))
		return 0;

	/* Get maximum capabilities */
	maxei = cpuid_eax(0x80000000);
	if (maxei < 0x80000007) {	/* Any powernow info ? */
#ifdef MODULE
		printk(KERN_INFO PFX "No powernow capabilities detected\n");
#endif
		return 0;
	}

	if ((c->x86_model == 6) && (c->x86_mask == 0)) {
		printk(KERN_INFO PFX "K7 660[A0] core detected, "
				"enabling errata workarounds\n");
		have_a0 = 1;
	}

	cpuid(0x80000007, &eax, &ebx, &ecx, &edx);

	/* Check we can actually do something before we say anything.*/
	if (!(edx & (1 << 1 | 1 << 2)))
		return 0;

	printk(KERN_INFO PFX "PowerNOW! Technology present. Can scale: ");

	if (edx & 1 << 1) {
		printk("frequency");
		can_scale_bus = 1;
	}

	if ((edx & (1 << 1 | 1 << 2)) == 0x6)
		printk(" and ");

	if (edx & 1 << 2) {
		printk("voltage");
		can_scale_vid = 1;
	}

	printk(".\n");
	return 1;
}

#ifdef CONFIG_X86_POWERNOW_K7_ACPI
static void invalidate_entry(unsigned int entry)
{
	powernow_table[entry].frequency = CPUFREQ_ENTRY_INVALID;
}
#endif

static int get_ranges(unsigned char *pst)
{
	unsigned int j;
	unsigned int speed;
	u8 fid, vid;

	powernow_table = kzalloc((sizeof(*powernow_table) *
				(number_scales + 1)), GFP_KERNEL);
	if (!powernow_table)
		return -ENOMEM;

	for (j = 0 ; j < number_scales; j++) {
		fid = *pst++;

		powernow_table[j].frequency = (fsb * fid_codes[fid]) / 10;
		powernow_table[j].driver_data = fid; /* lower 8 bits */

		speed = powernow_table[j].frequency;

		if ((fid_codes[fid] % 10) == 5) {
#ifdef CONFIG_X86_POWERNOW_K7_ACPI
			if (have_a0 == 1)
				invalidate_entry(j);
#endif
		}

		if (speed < minimum_speed)
			minimum_speed = speed;
		if (speed > maximum_speed)
			maximum_speed = speed;

		vid = *pst++;
		powernow_table[j].driver_data |= (vid << 8); /* upper 8 bits */

		pr_debug("   FID: 0x%x (%d.%dx [%dMHz])  "
			 "VID: 0x%x (%d.%03dV)\n", fid, fid_codes[fid] / 10,
			 fid_codes[fid] % 10, speed/1000, vid,
			 mobile_vid_table[vid]/1000,
			 mobile_vid_table[vid]%1000);
	}
	powernow_table[number_scales].frequency = CPUFREQ_TABLE_END;
	powernow_table[number_scales].driver_data = 0;

	return 0;
}


static void change_FID(int fid)
{
	union msr_fidvidctl fidvidctl;

	rdmsrl(MSR_K7_FID_VID_CTL, fidvidctl.val);
	if (fidvidctl.bits.FID != fid) {
		fidvidctl.bits.SGTC = latency;
		fidvidctl.bits.FID = fid;
		fidvidctl.bits.VIDC = 0;
		fidvidctl.bits.FIDC = 1;
		wrmsrl(MSR_K7_FID_VID_CTL, fidvidctl.val);
	}
}


static void change_VID(int vid)
{
	union msr_fidvidctl fidvidctl;

	rdmsrl(MSR_K7_FID_VID_CTL, fidvidctl.val);
	if (fidvidctl.bits.VID != vid) {
		fidvidctl.bits.SGTC = latency;
		fidvidctl.bits.VID = vid;
		fidvidctl.bits.FIDC = 0;
		fidvidctl.bits.VIDC = 1;
		wrmsrl(MSR_K7_FID_VID_CTL, fidvidctl.val);
	}
}


static int powernow_target(struct cpufreq_policy *policy, unsigned int index)
{
	u8 fid, vid;
	struct cpufreq_freqs freqs;
	union msr_fidvidstatus fidvidstatus;
	int cfid;

	/* fid are the lower 8 bits of the index we stored into
	 * the cpufreq frequency table in powernow_decode_bios,
	 * vid are the upper 8 bits.
	 */

	fid = powernow_table[index].driver_data & 0xFF;
	vid = (powernow_table[index].driver_data & 0xFF00) >> 8;

	rdmsrl(MSR_K7_FID_VID_STATUS, fidvidstatus.val);
	cfid = fidvidstatus.bits.CFID;
	freqs.old = fsb * fid_codes[cfid] / 10;

	freqs.new = powernow_table[index].frequency;

	cpufreq_notify_transition(policy, &freqs, CPUFREQ_PRECHANGE);

	/* Now do the magic poking into the MSRs.  */

	if (have_a0 == 1)	/* A0 errata 5 */
		local_irq_disable();

	if (freqs.old > freqs.new) {
		/* Going down, so change FID first */
		change_FID(fid);
		change_VID(vid);
	} else {
		/* Going up, so change VID first */
		change_VID(vid);
		change_FID(fid);
	}


	if (have_a0 == 1)
		local_irq_enable();

	cpufreq_notify_transition(policy, &freqs, CPUFREQ_POSTCHANGE);

	return 0;
}


#ifdef CONFIG_X86_POWERNOW_K7_ACPI

static struct acpi_processor_performance *acpi_processor_perf;

static int powernow_acpi_init(void)
{
	int i;
	int retval = 0;
	union powernow_acpi_control_t pc;

	if (acpi_processor_perf != NULL && powernow_table != NULL) {
		retval = -EINVAL;
		goto err0;
	}

	acpi_processor_perf = kzalloc(sizeof(*acpi_processor_perf), GFP_KERNEL);
	if (!acpi_processor_perf) {
		retval = -ENOMEM;
		goto err0;
	}

	if (!zalloc_cpumask_var(&acpi_processor_perf->shared_cpu_map,
								GFP_KERNEL)) {
		retval = -ENOMEM;
		goto err05;
	}

	if (acpi_processor_register_performance(acpi_processor_perf, 0)) {
		retval = -EIO;
		goto err1;
	}

	if (acpi_processor_perf->control_register.space_id !=
			ACPI_ADR_SPACE_FIXED_HARDWARE) {
		retval = -ENODEV;
		goto err2;
	}

	if (acpi_processor_perf->status_register.space_id !=
			ACPI_ADR_SPACE_FIXED_HARDWARE) {
		retval = -ENODEV;
		goto err2;
	}

	number_scales = acpi_processor_perf->state_count;

	if (number_scales < 2) {
		retval = -ENODEV;
		goto err2;
	}

	powernow_table = kzalloc((sizeof(*powernow_table) *
				(number_scales + 1)), GFP_KERNEL);
	if (!powernow_table) {
		retval = -ENOMEM;
		goto err2;
	}

	pc.val = (unsigned long) acpi_processor_perf->states[0].control;
	for (i = 0; i < number_scales; i++) {
		u8 fid, vid;
		struct acpi_processor_px *state =
			&acpi_processor_perf->states[i];
		unsigned int speed, speed_mhz;

		pc.val = (unsigned long) state->control;
		pr_debug("acpi:  P%d: %d MHz %d mW %d uS control %08x SGTC %d\n",
			 i,
			 (u32) state->core_frequency,
			 (u32) state->power,
			 (u32) state->transition_latency,
			 (u32) state->control,
			 pc.bits.sgtc);

		vid = pc.bits.vid;
		fid = pc.bits.fid;

		powernow_table[i].frequency = fsb * fid_codes[fid] / 10;
		powernow_table[i].driver_data = fid; /* lower 8 bits */
		powernow_table[i].driver_data |= (vid << 8); /* upper 8 bits */

		speed = powernow_table[i].frequency;
		speed_mhz = speed / 1000;

		/* processor_perflib will multiply the MHz value by 1000 to
		 * get a KHz value (e.g. 1266000). However, powernow-k7 works
		 * with true KHz values (e.g. 1266768). To ensure that all
		 * powernow frequencies are available, we must ensure that
		 * ACPI doesn't restrict them, so we round up the MHz value
		 * to ensure that perflib's computed KHz value is greater than
		 * or equal to powernow's KHz value.
		 */
		if (speed % 1000 > 0)
			speed_mhz++;

		if ((fid_codes[fid] % 10) == 5) {
			if (have_a0 == 1)
				invalidate_entry(i);
		}

		pr_debug("   FID: 0x%x (%d.%dx [%dMHz])  "
			 "VID: 0x%x (%d.%03dV)\n", fid, fid_codes[fid] / 10,
			 fid_codes[fid] % 10, speed_mhz, vid,
			 mobile_vid_table[vid]/1000,
			 mobile_vid_table[vid]%1000);

		if (state->core_frequency != speed_mhz) {
			state->core_frequency = speed_mhz;
			pr_debug("   Corrected ACPI frequency to %d\n",
				speed_mhz);
		}

		if (latency < pc.bits.sgtc)
			latency = pc.bits.sgtc;

		if (speed < minimum_speed)
			minimum_speed = speed;
		if (speed > maximum_speed)
			maximum_speed = speed;
	}

	powernow_table[i].frequency = CPUFREQ_TABLE_END;
	powernow_table[i].driver_data = 0;

	/* notify BIOS that we exist */
	acpi_processor_notify_smm(THIS_MODULE);

	return 0;

err2:
	acpi_processor_unregister_performance(acpi_processor_perf, 0);
err1:
	free_cpumask_var(acpi_processor_perf->shared_cpu_map);
err05:
	kfree(acpi_processor_perf);
err0:
	printk(KERN_WARNING PFX "ACPI perflib can not be used on "
			"this platform\n");
	acpi_processor_perf = NULL;
	return retval;
}
#else
static int powernow_acpi_init(void)
{
	printk(KERN_INFO PFX "no support for ACPI processor found."
	       "  Please recompile your kernel with ACPI processor\n");
	return -EINVAL;
}
#endif

static void print_pst_entry(struct pst_s *pst, unsigned int j)
{
	pr_debug("PST:%d (@%p)\n", j, pst);
	pr_debug(" cpuid: 0x%x  fsb: %d  maxFID: 0x%x  startvid: 0x%x\n",
		pst->cpuid, pst->fsbspeed, pst->maxfid, pst->startvid);
}

static int powernow_decode_bios(int maxfid, int startvid)
{
	struct psb_s *psb;
	struct pst_s *pst;
	unsigned int i, j;
	unsigned char *p;
	unsigned int etuple;
	unsigned int ret;

	etuple = cpuid_eax(0x80000001);

	for (i = 0xC0000; i < 0xffff0 ; i += 16) {

		p = phys_to_virt(i);

		if (memcmp(p, "AMDK7PNOW!",  10) == 0) {
			pr_debug("Found PSB header at %p\n", p);
			psb = (struct psb_s *) p;
			pr_debug("Table version: 0x%x\n", psb->tableversion);
			if (psb->tableversion != 0x12) {
				printk(KERN_INFO PFX "Sorry, only v1.2 tables"
						" supported right now\n");
				return -ENODEV;
			}

			pr_debug("Flags: 0x%x\n", psb->flags);
			if ((psb->flags & 1) == 0)
				pr_debug("Mobile voltage regulator\n");
			else
				pr_debug("Desktop voltage regulator\n");

			latency = psb->settlingtime;
			if (latency < 100) {
				printk(KERN_INFO PFX "BIOS set settling time "
						"to %d microseconds. "
						"Should be at least 100. "
						"Correcting.\n", latency);
				latency = 100;
			}
			pr_debug("Settling Time: %d microseconds.\n",
					psb->settlingtime);
			pr_debug("Has %d PST tables. (Only dumping ones "
					"relevant to this CPU).\n",
					psb->numpst);

			p += sizeof(*psb);

			pst = (struct pst_s *) p;

			for (j = 0; j < psb->numpst; j++) {
				pst = (struct pst_s *) p;
				number_scales = pst->numpstates;

				if ((etuple == pst->cpuid) &&
				    check_fsb(pst->fsbspeed) &&
				    (maxfid == pst->maxfid) &&
				    (startvid == pst->startvid)) {
					print_pst_entry(pst, j);
					p = (char *)pst + sizeof(*pst);
					ret = get_ranges(p);
					return ret;
				} else {
					unsigned int k;
					p = (char *)pst + sizeof(*pst);
					for (k = 0; k < number_scales; k++)
						p += 2;
				}
			}
			printk(KERN_INFO PFX "No PST tables match this cpuid "
					"(0x%x)\n", etuple);
			printk(KERN_INFO PFX "This is indicative of a broken "
					"BIOS.\n");

			return -EINVAL;
		}
		p++;
	}

	return -ENODEV;
}


/*
 * We use the fact that the bus frequency is somehow
 * a multiple of 100000/3 khz, then we compute sgtc according
 * to this multiple.
 * That way, we match more how AMD thinks all of that work.
 * We will then get the same kind of behaviour already tested under
 * the "well-known" other OS.
 */
static int fixup_sgtc(void)
{
	unsigned int sgtc;
	unsigned int m;

	m = fsb / 3333;
	if ((m % 10) >= 5)
		m += 5;

	m /= 10;

	sgtc = 100 * m * latency;
	sgtc = sgtc / 3;
	if (sgtc > 0xfffff) {
		printk(KERN_WARNING PFX "SGTC too large %d\n", sgtc);
		sgtc = 0xfffff;
	}
	return sgtc;
}

static unsigned int powernow_get(unsigned int cpu)
{
	union msr_fidvidstatus fidvidstatus;
	unsigned int cfid;

	if (cpu)
		return 0;
	rdmsrl(MSR_K7_FID_VID_STATUS, fidvidstatus.val);
	cfid = fidvidstatus.bits.CFID;

	return fsb * fid_codes[cfid] / 10;
}


static int acer_cpufreq_pst(const struct dmi_system_id *d)
{
	printk(KERN_WARNING PFX
		"%s laptop with broken PST tables in BIOS detected.\n",
		d->ident);
	printk(KERN_WARNING PFX
		"You need to downgrade to 3A21 (09/09/2002), or try a newer "
		"BIOS than 3A71 (01/20/2003)\n");
	printk(KERN_WARNING PFX
		"cpufreq scaling has been disabled as a result of this.\n");
	return 0;
}

/*
 * Some Athlon laptops have really fucked PST tables.
 * A BIOS update is all that can save them.
 * Mention this, and disable cpufreq.
 */
static struct dmi_system_id powernow_dmi_table[] = {
	{
		.callback = acer_cpufreq_pst,
		.ident = "Acer Aspire",
		.matches = {
			DMI_MATCH(DMI_SYS_VENDOR, "Insyde Software"),
			DMI_MATCH(DMI_BIOS_VERSION, "3A71"),
		},
	},
	{ }
};

static int powernow_cpu_init(struct cpufreq_policy *policy)
{
	union msr_fidvidstatus fidvidstatus;
	int result;

	if (policy->cpu != 0)
		return -ENODEV;

	rdmsrl(MSR_K7_FID_VID_STATUS, fidvidstatus.val);

	recalibrate_cpu_khz();

	fsb = (10 * cpu_khz) / fid_codes[fidvidstatus.bits.CFID];
	if (!fsb) {
		printk(KERN_WARNING PFX "can not determine bus frequency\n");
		return -EINVAL;
	}
	pr_debug("FSB: %3dMHz\n", fsb/1000);

	if (dmi_check_system(powernow_dmi_table) || acpi_force) {
		printk(KERN_INFO PFX "PSB/PST known to be broken.  "
				"Trying ACPI instead\n");
		result = powernow_acpi_init();
	} else {
		result = powernow_decode_bios(fidvidstatus.bits.MFID,
				fidvidstatus.bits.SVID);
		if (result) {
			printk(KERN_INFO PFX "Trying ACPI perflib\n");
			maximum_speed = 0;
			minimum_speed = -1;
			latency = 0;
			result = powernow_acpi_init();
			if (result) {
				printk(KERN_INFO PFX
					"ACPI and legacy methods failed\n");
			}
		} else {
			/* SGTC use the bus clock as timer */
			latency = fixup_sgtc();
			printk(KERN_INFO PFX "SGTC: %d\n", latency);
		}
	}

	if (result)
		return result;

	printk(KERN_INFO PFX "Minimum speed %d MHz. Maximum speed %d MHz.\n",
				minimum_speed/1000, maximum_speed/1000);

	policy->cpuinfo.transition_latency =
		cpufreq_scale(2000000UL, fsb, latency);

	return cpufreq_table_validate_and_show(policy, powernow_table);
}

static int powernow_cpu_exit(struct cpufreq_policy *policy)
{
	cpufreq_frequency_table_put_attr(policy->cpu);

#ifdef CONFIG_X86_POWERNOW_K7_ACPI
	if (acpi_processor_perf) {
		acpi_processor_unregister_performance(acpi_processor_perf, 0);
		free_cpumask_var(acpi_processor_perf->shared_cpu_map);
		kfree(acpi_processor_perf);
	}
#endif

	kfree(powernow_table);
	return 0;
}

static struct cpufreq_driver powernow_driver = {
	.verify		= cpufreq_generic_frequency_table_verify,
	.target_index	= powernow_target,
	.get		= powernow_get,
#ifdef CONFIG_X86_POWERNOW_K7_ACPI
	.bios_limit	= acpi_processor_get_bios_limit,
#endif
	.init		= powernow_cpu_init,
	.exit		= powernow_cpu_exit,
	.name		= "powernow-k7",
<<<<<<< HEAD
	.attr		= powernow_table_attr,
=======
	.attr		= cpufreq_generic_attr,
>>>>>>> d8ec26d7
};

static int __init powernow_init(void)
{
	if (check_powernow() == 0)
		return -ENODEV;
	return cpufreq_register_driver(&powernow_driver);
}


static void __exit powernow_exit(void)
{
	cpufreq_unregister_driver(&powernow_driver);
}

module_param(acpi_force,  int, 0444);
MODULE_PARM_DESC(acpi_force, "Force ACPI to be used.");

MODULE_AUTHOR("Dave Jones <davej@redhat.com>");
MODULE_DESCRIPTION("Powernow driver for AMD K7 processors.");
MODULE_LICENSE("GPL");

late_initcall(powernow_init);
module_exit(powernow_exit);
<|MERGE_RESOLUTION|>--- conflicted
+++ resolved
@@ -688,11 +688,7 @@
 	.init		= powernow_cpu_init,
 	.exit		= powernow_cpu_exit,
 	.name		= "powernow-k7",
-<<<<<<< HEAD
-	.attr		= powernow_table_attr,
-=======
 	.attr		= cpufreq_generic_attr,
->>>>>>> d8ec26d7
 };
 
 static int __init powernow_init(void)
