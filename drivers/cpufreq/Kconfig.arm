--- conflicted
+++ resolved
@@ -202,11 +202,7 @@
 
 config ARM_SCPI_CPUFREQ
         tristate "SCPI based CPUfreq driver"
-<<<<<<< HEAD
-	depends on ARM_BIG_LITTLE_CPUFREQ && ARM_SCPI_PROTOCOL
-=======
 	depends on ARM_BIG_LITTLE_CPUFREQ && ARM_SCPI_PROTOCOL && COMMON_CLK_SCPI
->>>>>>> 64bebefc
         help
 	  This adds the CPUfreq driver support for ARM big.LITTLE platforms
 	  using SCPI protocol for CPU power management.
