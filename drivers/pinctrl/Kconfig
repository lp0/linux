#
# PINCTRL infrastructure and drivers
#

config PINCTRL
	bool

if PINCTRL

menu "Pin controllers"
	depends on PINCTRL

config PINMUX
	bool "Support pin multiplexing controllers"

config PINCONF
	bool "Support pin configuration controllers"

config GENERIC_PINCONF
	bool
	select PINCONF

config DEBUG_PINCTRL
	bool "Debug PINCTRL calls"
	depends on DEBUG_KERNEL
	help
	  Say Y here to add some extra checks and diagnostics to PINCTRL calls.

config PINCTRL_IMX
	bool
	select PINMUX
	select PINCONF

config PINCTRL_IMX51
	bool "IMX51 pinctrl driver"
	depends on OF
	depends on SOC_IMX51
	select PINCTRL_IMX
	help
	  Say Y here to enable the imx51 pinctrl driver

config PINCTRL_IMX53
	bool "IMX53 pinctrl driver"
	depends on OF
	depends on SOC_IMX53
	select PINCTRL_IMX
	help
	  Say Y here to enable the imx53 pinctrl driver

config PINCTRL_IMX6Q
	bool "IMX6Q pinctrl driver"
	depends on OF
	depends on SOC_IMX6Q
	select PINCTRL_IMX
	help
	  Say Y here to enable the imx6q pinctrl driver

config PINCTRL_PXA3xx
	bool
	select PINMUX

config PINCTRL_MMP2
	bool "MMP2 pin controller driver"
	depends on ARCH_MMP
	select PINCTRL_PXA3xx
	select PINCONF

config PINCTRL_MXS
	bool

config PINCTRL_IMX23
	bool
	select PINMUX
	select PINCONF
	select PINCTRL_MXS

config PINCTRL_IMX28
	bool
	select PINMUX
	select PINCONF
	select PINCTRL_MXS

config PINCTRL_NOMADIK
	bool "Nomadik pin controller driver"
	depends on ARCH_U8500 || ARCH_NOMADIK
	select PINMUX
	select PINCONF

config PINCTRL_DB8500
	bool "DB8500 pin controller driver"
	depends on PINCTRL_NOMADIK && ARCH_U8500

config PINCTRL_PXA168
	bool "PXA168 pin controller driver"
	depends on ARCH_MMP
	select PINCTRL_PXA3xx
	select PINCONF

config PINCTRL_PXA910
	bool "PXA910 pin controller driver"
	depends on ARCH_MMP
	select PINCTRL_PXA3xx
	select PINCONF

config PINCTRL_SIRF
	bool "CSR SiRFprimaII pin controller driver"
	depends on ARCH_PRIMA2
	select PINMUX

config PINCTRL_TEGRA
	bool

config PINCTRL_TEGRA20
	bool
	select PINMUX
	select PINCONF
	select PINCTRL_TEGRA

config PINCTRL_TEGRA30
	bool
	select PINMUX
	select PINCONF
	select PINCTRL_TEGRA

config PINCTRL_U300
	bool "U300 pin controller driver"
	depends on ARCH_U300
	select PINMUX
	select GENERIC_PINCONF

config PINCTRL_COH901
	bool "ST-Ericsson U300 COH 901 335/571 GPIO"
	depends on GPIOLIB && ARCH_U300 && PINMUX_U300
	help
	  Say yes here to support GPIO interface on ST-Ericsson U300.
	  The names of the two IP block variants supported are
	  COH 901 335 and COH 901 571/3. They contain 3, 5 or 7
	  ports of 8 GPIO pins each.

<<<<<<< HEAD
config PINCTRL_BCM2708
	bool "Broadcom BCM2708 GPIO pin controller driver"
	depends on MACH_BCM2708 && OF
	default y if MACH_BCM2708
=======
source "drivers/pinctrl/spear/Kconfig"
>>>>>>> 4b781474

endmenu

endif<|MERGE_RESOLUTION|>--- conflicted
+++ resolved
@@ -137,14 +137,12 @@
 	  COH 901 335 and COH 901 571/3. They contain 3, 5 or 7
 	  ports of 8 GPIO pins each.
 
-<<<<<<< HEAD
 config PINCTRL_BCM2708
 	bool "Broadcom BCM2708 GPIO pin controller driver"
 	depends on MACH_BCM2708 && OF
 	default y if MACH_BCM2708
-=======
+
 source "drivers/pinctrl/spear/Kconfig"
->>>>>>> 4b781474
 
 endmenu
 
